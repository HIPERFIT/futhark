--- conflicted
+++ resolved
@@ -2,14 +2,10 @@
 //
 // Various helper functions that are useful in all generated C code.
 
-<<<<<<< HEAD
 #include <errno.h>
 #include <string.h>
 
-static const char *fut_progname = "(some Futhark code)";
-=======
 static const char *fut_progname = "(embedded Futhark)";
->>>>>>> ac6c519f
 
 static void futhark_panic(int eval, const char *fmt, ...) {
   va_list ap;
