-- Expected distributed structure:
--
-- map
--   map
-- map
--   map
--     map
-- concat
-- map
--   map
--     reduce (which becomes a segmented reduction)
--
-- ==
-- structure distributed {
--   SegMap 2 SegRed 1
-- }

let main [k][n][an][bn] (a: [n][an][k]i32) (b: [n][bn]i32): ([][]i32,[][]i32) =
<<<<<<< HEAD
  #[incremental_flattening_only_inner]
  unzip(
    #[incremental_flattening_only_inner]
    map2 (\(a_row: [][]i32) (b_row: []i32): ([bn]i32,[an]i32)  ->
            #[incremental_flattening_only_inner]
=======
  #[incremental_flattening(only_inner)]
  unzip(
    #[incremental_flattening(only_inner)]
    map2 (\(a_row: [][]i32) (b_row: []i32): ([bn]i32,[an]i32)  ->
            #[incremental_flattening(only_inner)]
>>>>>>> b4e7a14f
            (map (\x -> x-1) (b_row),
             map (\(a_row_row: []i32): i32  ->
                    let x = map (+1) (a_row_row) in
                    reduce (+) 0 (concat x x)
                 ) a_row)) a b)<|MERGE_RESOLUTION|>--- conflicted
+++ resolved
@@ -16,19 +16,11 @@
 -- }
 
 let main [k][n][an][bn] (a: [n][an][k]i32) (b: [n][bn]i32): ([][]i32,[][]i32) =
-<<<<<<< HEAD
-  #[incremental_flattening_only_inner]
-  unzip(
-    #[incremental_flattening_only_inner]
-    map2 (\(a_row: [][]i32) (b_row: []i32): ([bn]i32,[an]i32)  ->
-            #[incremental_flattening_only_inner]
-=======
   #[incremental_flattening(only_inner)]
   unzip(
     #[incremental_flattening(only_inner)]
     map2 (\(a_row: [][]i32) (b_row: []i32): ([bn]i32,[an]i32)  ->
             #[incremental_flattening(only_inner)]
->>>>>>> b4e7a14f
             (map (\x -> x-1) (b_row),
              map (\(a_row_row: []i32): i32  ->
                     let x = map (+1) (a_row_row) in
