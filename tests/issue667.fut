<<<<<<< HEAD
-- ==
-- tags { no_opencl no_vulkan }

=======
>>>>>>> 542caa60
type point = (f32, f32)

let f (p1: point) (p2: point) =
  let points = [p1,p2]
  let isingrid = [(f32.abs(p1.1) <= 1),
                  (f32.abs(p2.1) <= 2)]
  let (truepoints, _) = unzip( filter (\(_, x) -> x) (zip points isingrid))
  in truepoints[0]

entry main (p1s: []point) (p2s: []point) =
  map2 (\p1 p2 -> f p1 p2) p1s p2s<|MERGE_RESOLUTION|>--- conflicted
+++ resolved
@@ -1,9 +1,6 @@
-<<<<<<< HEAD
 -- ==
 -- tags { no_opencl no_vulkan }
 
-=======
->>>>>>> 542caa60
 type point = (f32, f32)
 
 let f (p1: point) (p2: point) =
