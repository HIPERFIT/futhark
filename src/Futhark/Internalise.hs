{-# LANGUAGE FlexibleContexts #-}
{-# LANGUAGE OverloadedStrings #-}
{-# LANGUAGE Safe #-}
{-# LANGUAGE Strict #-}
{-# LANGUAGE TupleSections #-}
{-# LANGUAGE TypeFamilies #-}

-- |
--
-- This module implements a transformation from source to core
-- Futhark.
module Futhark.Internalise (internaliseProg) where

import Control.Monad.Reader
import Control.Monad.State
import Data.Bitraversable
import Data.List (find, intercalate, intersperse, nub, transpose)
import qualified Data.List.NonEmpty as NE
import qualified Data.Map.Strict as M
import qualified Data.Set as S
import Futhark.IR.SOACS as I hiding (stmPattern)
import Futhark.Internalise.AccurateSizes
import Futhark.Internalise.Bindings
import Futhark.Internalise.Defunctionalise as Defunctionalise
import Futhark.Internalise.Defunctorise as Defunctorise
import Futhark.Internalise.Lambdas
import Futhark.Internalise.Monad as I
import Futhark.Internalise.Monomorphise as Monomorphise
import Futhark.Internalise.TypesValues
import Futhark.Transform.Rename as I
import Futhark.Util (splitAt3)
import Language.Futhark as E hiding (TypeArg)
import Language.Futhark.Semantic (Imports)

-- | Convert a program in source Futhark to a program in the Futhark
-- core language.
internaliseProg ::
  MonadFreshNames m =>
  Bool ->
  Imports ->
  m (I.Prog SOACS)
internaliseProg always_safe prog = do
  prog_decs <- Defunctorise.transformProg prog
  prog_decs' <- Monomorphise.transformProg prog_decs
  prog_decs'' <- Defunctionalise.transformProg prog_decs'
  (consts, funs) <-
    runInternaliseM always_safe (internaliseValBinds prog_decs'')
  I.renameProg $ I.Prog consts funs

internaliseAttr :: E.AttrInfo -> Attr
internaliseAttr (E.AttrAtom v) = I.AttrAtom v
internaliseAttr (E.AttrComp f attrs) = I.AttrComp f $ map internaliseAttr attrs

internaliseAttrs :: [E.AttrInfo] -> Attrs
internaliseAttrs = mconcat . map (oneAttr . internaliseAttr)

internaliseValBinds :: [E.ValBind] -> InternaliseM ()
internaliseValBinds = mapM_ internaliseValBind

internaliseFunName :: VName -> [E.Pattern] -> InternaliseM Name
internaliseFunName ofname [] = return $ nameFromString $ pretty ofname ++ "f"
internaliseFunName ofname _ = do
  info <- lookupFunction' ofname
  -- In some rare cases involving local functions, the same function
  -- name may be re-used in multiple places.  We check whether the
  -- function name has already been used, and generate a new one if
  -- so.
  case info of
    Just _ -> nameFromString . pretty <$> newNameFromString (baseString ofname)
    Nothing -> return $ nameFromString $ pretty ofname

internaliseValBind :: E.ValBind -> InternaliseM ()
internaliseValBind fb@(E.ValBind entry fname retdecl (Info (rettype, _)) tparams params body _ attrs loc) = do
  localConstsScope $
    bindingParams tparams params $ \shapeparams params' -> do
      let shapenames = map I.paramName shapeparams
          normal_params = shapenames ++ map I.paramName (concat params')
          normal_param_names = namesFromList normal_params

      fname' <- internaliseFunName fname params

      msg <- case retdecl of
        Just dt ->
          errorMsg
            . ("Function return value does not match shape of type " :)
            <$> typeExpForError dt
        Nothing -> return $ errorMsg ["Function return value does not match shape of declared return type."]

      ((rettype', body_res), body_stms) <- collectStms $ do
<<<<<<< HEAD
        body_res <- internaliseExp "res" body
        rettype_bad <-
          internaliseReturnType rettype
            =<< mapM subExpType body_res
=======
        body_res <- internaliseExp (baseString fname <> "_res") body
        rettype_bad <- internaliseReturnType rettype
>>>>>>> 198ac7a1
        let rettype' = zeroExts rettype_bad
        return (rettype', body_res)
      body' <-
        ensureResultExtShape msg loc (map I.fromDecl rettype') $
          mkBody body_stms body_res

      constants <- allConsts
      let free_in_fun =
            freeIn body'
              `namesSubtract` normal_param_names
              `namesSubtract` constants

      used_free_params <- forM (namesToList free_in_fun) $ \v -> do
        v_t <- lookupType v
        return $ Param v $ toDecl v_t Nonunique

      let free_shape_params =
            map (`Param` I.Prim int64) $
              concatMap (I.shapeVars . I.arrayShape . I.paramType) used_free_params
          free_params = nub $ free_shape_params ++ used_free_params
          all_params = free_params ++ shapeparams ++ concat params'

      let fd =
            I.FunDef
              Nothing
              (internaliseAttrs attrs)
              fname'
              rettype'
              all_params
              body'

      if null params'
        then bindConstant fname fd
        else
          bindFunction
            fname
            fd
            ( fname',
              map I.paramName free_params,
              shapenames,
              map declTypeOf $ concat params',
              all_params,
              applyRetType rettype' all_params
            )

  case entry of
    Just (Info entry') -> generateEntryPoint entry' fb
    Nothing -> return ()
  where
    zeroExts ts = generaliseExtTypes ts ts

allDimsFreshInType :: MonadFreshNames m => E.PatternType -> m E.PatternType
allDimsFreshInType = bitraverse onDim pure
  where
    onDim (E.NamedDim v) =
      E.NamedDim . E.qualName <$> newVName (baseString $ E.qualLeaf v)
    onDim _ =
      E.NamedDim . E.qualName <$> newVName "size"

-- | Replace all named dimensions with a fresh name, and remove all
-- constant dimensions.  The point is to remove the constraints, but
-- keep the names around.  We use this for constructing the entry
-- point parameters.
allDimsFreshInPat :: MonadFreshNames m => E.Pattern -> m E.Pattern
allDimsFreshInPat (PatternAscription p _ _) =
  allDimsFreshInPat p
allDimsFreshInPat (PatternParens p _) =
  allDimsFreshInPat p
allDimsFreshInPat (Id v (Info t) loc) =
  Id v <$> (Info <$> allDimsFreshInType t) <*> pure loc
allDimsFreshInPat (TuplePattern ps loc) =
  TuplePattern <$> mapM allDimsFreshInPat ps <*> pure loc
allDimsFreshInPat (RecordPattern ps loc) =
  RecordPattern <$> mapM (traverse allDimsFreshInPat) ps <*> pure loc
allDimsFreshInPat (Wildcard (Info t) loc) =
  Wildcard <$> (Info <$> allDimsFreshInType t) <*> pure loc
allDimsFreshInPat (PatternLit e (Info t) loc) =
  PatternLit e <$> (Info <$> allDimsFreshInType t) <*> pure loc
allDimsFreshInPat (PatternConstr c (Info t) pats loc) =
  PatternConstr c <$> (Info <$> allDimsFreshInType t)
    <*> mapM allDimsFreshInPat pats
    <*> pure loc

data EntryTrust
  = -- | This parameter or return value is an opaque type.  When a
    -- parameter, this implies that it must have been returned by a
    -- previous call to Futhark, and hence we can preserve (constant)
    -- size constraints.
    EntryTrusted
  | -- | The type is directly exposed.  Any size constraint cannot be
    -- trusted.
    EntryUntrusted

entryTrust :: EntryType -> EntryTrust
entryTrust t
  | E.Scalar (E.Prim E.Unsigned {}) <- E.entryType t =
    EntryUntrusted
  | E.Array _ _ (E.Prim E.Unsigned {}) _ <- E.entryType t =
    EntryUntrusted
  | E.Scalar E.Prim {} <- E.entryType t =
    EntryUntrusted
  | E.Array _ _ E.Prim {} _ <- E.entryType t =
    EntryUntrusted
  | otherwise =
    EntryTrusted

fixEntryParamSizes :: MonadFreshNames m => E.Pattern -> EntryTrust -> m E.Pattern
fixEntryParamSizes p EntryTrusted = pure p
fixEntryParamSizes p EntryUntrusted = allDimsFreshInPat p

-- When we are returning a value from the entry point, we fully
-- existentialise the return type.  This is because it might otherwise
-- refer to sizes that are not in scope, because the generated entry
-- point function does not keep the size parameters of the original
-- entry point.
fullyExistential ::
  [[I.TypeBase ExtShape u]] ->
  [[I.TypeBase ExtShape u]]
fullyExistential tss =
  evalState (mapM (mapM (bitraverse (traverse onDim) pure)) tss) 0
  where
    onDim _ = do
      i <- get
      modify (+ 1)
      pure $ Ext i

generateEntryPoint :: E.EntryPoint -> E.ValBind -> InternaliseM ()
generateEntryPoint (E.EntryPoint e_paramts e_rettype) vb = localConstsScope $ do
  let (E.ValBind _ ofname _ (Info (rettype, _)) _ params _ _ attrs loc) = vb
  -- We replace all shape annotations, so there should be no constant
  -- parameters here.
  params_fresh <- zipWithM fixEntryParamSizes params $ map entryTrust e_paramts
  let tparams =
        map (`E.TypeParamDim` mempty) $
          S.toList $
            mconcat $ map E.patternDimNames params_fresh
  bindingParams tparams params_fresh $ \shapeparams params' -> do
    entry_rettype <- fullyExistential <$> internaliseEntryReturnType rettype
    let entry' = entryPoint (zip e_paramts params') (e_rettype, entry_rettype)
        args = map (I.Var . I.paramName) $ concat params'

    entry_body <- insertStmsM $ do
      -- Special case the (rare) situation where the entry point is
      -- not a function.
      maybe_const <- lookupConst ofname
      vals <- case maybe_const of
        Just ses ->
          return ses
        Nothing ->
          fst <$> funcall "entry_result" (E.qualName ofname) args loc
      ctx <-
        extractShapeContext (concat entry_rettype)
          <$> mapM (fmap I.arrayDims . subExpType) vals
      resultBodyM (ctx ++ vals)

    addFunDef $
      I.FunDef
        (Just entry')
        (internaliseAttrs attrs)
        (baseName ofname)
        (concat entry_rettype)
        (shapeparams ++ concat params')
        entry_body

entryPoint ::
  [(E.EntryType, [I.FParam])] ->
  ( E.EntryType,
    [[I.TypeBase ExtShape Uniqueness]]
  ) ->
  I.EntryPoint
entryPoint params (eret, crets) =
  ( concatMap (entryPointType . preParam) params,
    case ( isTupleRecord $ entryType eret,
           entryAscribed eret
         ) of
      (Just ts, Just (E.TETuple e_ts _)) ->
        concatMap entryPointType $
          zip (zipWith E.EntryType ts (map Just e_ts)) crets
      (Just ts, Nothing) ->
        concatMap entryPointType $
          zip (map (`E.EntryType` Nothing) ts) crets
      _ ->
        entryPointType (eret, concat crets)
  )
  where
    preParam (e_t, ps) = (e_t, staticShapes $ map I.paramDeclType ps)

    entryPointType (t, ts)
      | E.Scalar (E.Prim E.Unsigned {}) <- E.entryType t =
        [I.TypeUnsigned]
      | E.Array _ _ (E.Prim E.Unsigned {}) _ <- E.entryType t =
        [I.TypeUnsigned]
      | E.Scalar E.Prim {} <- E.entryType t =
        [I.TypeDirect]
      | E.Array _ _ E.Prim {} _ <- E.entryType t =
        [I.TypeDirect]
      | otherwise =
        [I.TypeOpaque desc $ length ts]
      where
        desc = maybe (pretty t') typeExpOpaqueName $ E.entryAscribed t
        t' = noSizes (E.entryType t) `E.setUniqueness` Nonunique
    typeExpOpaqueName (TEApply te TypeArgExpDim {} _) =
      typeExpOpaqueName te
    typeExpOpaqueName (TEArray te _ _) =
      let (d, te') = withoutDims te
       in "arr_" ++ typeExpOpaqueName te'
            ++ "_"
            ++ show (1 + d)
            ++ "d"
    typeExpOpaqueName te = pretty te

    withoutDims (TEArray te _ _) =
      let (d, te') = withoutDims te
       in (d + 1, te')
    withoutDims te = (0 :: Int, te)

internaliseIdent :: E.Ident -> InternaliseM I.VName
internaliseIdent (E.Ident name (Info tp) loc) =
  case tp of
    E.Scalar E.Prim {} -> return name
    _ ->
      error $
        "Futhark.Internalise.internaliseIdent: asked to internalise non-prim-typed ident '"
          ++ pretty name
          ++ " of type "
          ++ pretty tp
          ++ " at "
          ++ locStr loc
          ++ "."

internaliseBody :: String -> E.Exp -> InternaliseM Body
internaliseBody desc e =
  insertStmsM $ resultBody <$> internaliseExp (desc <> "_res") e

bodyFromStms ::
  InternaliseM (Result, a) ->
  InternaliseM (Body, a)
bodyFromStms m = do
  ((res, a), stms) <- collectStms m
  (,a) <$> mkBodyM stms res

internaliseExp :: String -> E.Exp -> InternaliseM [I.SubExp]
internaliseExp desc (E.Parens e _) =
  internaliseExp desc e
internaliseExp desc (E.QualParens _ e _) =
  internaliseExp desc e
internaliseExp desc (E.StringLit vs _) =
  fmap pure $
    letSubExp desc $
      I.BasicOp $ I.ArrayLit (map constant vs) $ I.Prim int8
internaliseExp _ (E.Var (E.QualName _ name) (Info t) loc) = do
  subst <- lookupSubst name
  case subst of
    Just substs -> return substs
    Nothing -> do
      -- If this identifier is the name of a constant, we have to turn it
      -- into a call to the corresponding function.
      is_const <- lookupConst name
      case is_const of
        Just ses -> return ses
        Nothing -> (: []) . I.Var <$> internaliseIdent (E.Ident name (Info t) loc)
internaliseExp desc (E.Index e idxs (Info ret, Info retext) loc) = do
  vs <- internaliseExpToVars "indexed" e
  dims <- case vs of
    [] -> return [] -- Will this happen?
    v : _ -> I.arrayDims <$> lookupType v
  (idxs', cs) <- internaliseSlice loc dims idxs
  let index v = do
        v_t <- lookupType v
        return $ I.BasicOp $ I.Index v $ fullSlice v_t idxs'
  ses <- certifying cs $ letSubExps desc =<< mapM index vs
  bindExtSizes (E.toStruct ret) retext ses
  return ses

-- XXX: we map empty records and tuples to bools, because otherwise
-- arrays of unit will lose their sizes.
internaliseExp _ (E.TupLit [] _) =
  return [constant True]
internaliseExp _ (E.RecordLit [] _) =
  return [constant True]
internaliseExp desc (E.TupLit es _) = concat <$> mapM (internaliseExp desc) es
internaliseExp desc (E.RecordLit orig_fields _) =
  concatMap snd . sortFields . M.unions <$> mapM internaliseField orig_fields
  where
    internaliseField (E.RecordFieldExplicit name e _) =
      M.singleton name <$> internaliseExp desc e
    internaliseField (E.RecordFieldImplicit name t loc) =
      internaliseField $
        E.RecordFieldExplicit
          (baseName name)
          (E.Var (E.qualName name) t loc)
          loc
internaliseExp desc (E.ArrayLit es (Info arr_t) loc)
  -- If this is a multidimensional array literal of primitives, we
  -- treat it specially by flattening it out followed by a reshape.
  -- This cuts down on the amount of statements that are produced, and
  -- thus allows us to efficiently handle huge array literals - a
  -- corner case, but an important one.
  | Just ((eshape, e') : es') <- mapM isArrayLiteral es,
    not $ null eshape,
    all ((eshape ==) . fst) es',
    Just basetype <- E.peelArray (length eshape) arr_t = do
    let flat_lit = E.ArrayLit (e' ++ concatMap snd es') (Info basetype) loc
        new_shape = length es : eshape
    flat_arrs <- internaliseExpToVars "flat_literal" flat_lit
    forM flat_arrs $ \flat_arr -> do
      flat_arr_t <- lookupType flat_arr
      let new_shape' =
            reshapeOuter
              (map (DimNew . intConst Int64 . toInteger) new_shape)
              1
              $ I.arrayShape flat_arr_t
      letSubExp desc $ I.BasicOp $ I.Reshape new_shape' flat_arr
  | otherwise = do
    es' <- mapM (internaliseExp "arr_elem") es
    arr_t_ext <-
      internaliseReturnType (E.toStruct arr_t)
        =<< mapM subExpType (concat es')

    rowtypes <-
      case mapM (fmap rowType . hasStaticShape . I.fromDecl) arr_t_ext of
        Just ts -> pure ts
        Nothing ->
          -- XXX: the monomorphiser may create single-element array
          -- literals with an unknown row type.  In those cases we
          -- need to look at the types of the actual elements.
          -- Fixing this in the monomorphiser is a lot more tricky
          -- than just working around it here.
          case es' of
            [] -> error $ "internaliseExp ArrayLit: existential type: " ++ pretty arr_t
            e' : _ -> mapM subExpType e'

    let arraylit ks rt = do
          ks' <-
            mapM
              ( ensureShape
                  "shape of element differs from shape of first element"
                  loc
                  rt
                  "elem_reshaped"
              )
              ks
          return $ I.BasicOp $ I.ArrayLit ks' rt

    letSubExps desc
      =<< if null es'
        then mapM (arraylit []) rowtypes
        else zipWithM arraylit (transpose es') rowtypes
  where
    isArrayLiteral :: E.Exp -> Maybe ([Int], [E.Exp])
    isArrayLiteral (E.ArrayLit inner_es _ _) = do
      (eshape, e) : inner_es' <- mapM isArrayLiteral inner_es
      guard $ all ((eshape ==) . fst) inner_es'
      return (length inner_es : eshape, e ++ concatMap snd inner_es')
    isArrayLiteral e =
      Just ([], [e])
internaliseExp desc (E.Range start maybe_second end (Info ret, Info retext) loc) = do
  start' <- internaliseExp1 "range_start" start
  end' <- internaliseExp1 "range_end" $ case end of
    DownToExclusive e -> e
    ToInclusive e -> e
    UpToExclusive e -> e
  maybe_second' <-
    traverse (internaliseExp1 "range_second") maybe_second

  -- Construct an error message in case the range is invalid.
  let conv = case E.typeOf start of
        E.Scalar (E.Prim (E.Unsigned _)) -> asIntZ Int64
        _ -> asIntS Int64
  start'_i64 <- conv start'
  end'_i64 <- conv end'
  maybe_second'_i64 <- traverse conv maybe_second'
  let errmsg =
        errorMsg $
          ["Range "]
            ++ [ErrorInt64 start'_i64]
            ++ ( case maybe_second'_i64 of
                   Nothing -> []
                   Just second_i64 -> ["..", ErrorInt64 second_i64]
               )
            ++ ( case end of
                   DownToExclusive {} -> ["..>"]
                   ToInclusive {} -> ["..."]
                   UpToExclusive {} -> ["..<"]
               )
            ++ [ErrorInt64 end'_i64, " is invalid."]

  (it, le_op, lt_op) <-
    case E.typeOf start of
      E.Scalar (E.Prim (E.Signed it)) -> return (it, CmpSle it, CmpSlt it)
      E.Scalar (E.Prim (E.Unsigned it)) -> return (it, CmpUle it, CmpUlt it)
      start_t -> error $ "Start value in range has type " ++ pretty start_t

  let one = intConst it 1
      negone = intConst it (-1)
      default_step = case end of
        DownToExclusive {} -> negone
        ToInclusive {} -> one
        UpToExclusive {} -> one

  (step, step_zero) <- case maybe_second' of
    Just second' -> do
      subtracted_step <-
        letSubExp "subtracted_step" $
          I.BasicOp $ I.BinOp (I.Sub it I.OverflowWrap) second' start'
      step_zero <- letSubExp "step_zero" $ I.BasicOp $ I.CmpOp (I.CmpEq $ IntType it) start' second'
      return (subtracted_step, step_zero)
    Nothing ->
      return (default_step, constant False)

  step_sign <- letSubExp "s_sign" $ BasicOp $ I.UnOp (I.SSignum it) step
  step_sign_i64 <- asIntS Int64 step_sign

  bounds_invalid_downwards <-
    letSubExp "bounds_invalid_downwards" $
      I.BasicOp $ I.CmpOp le_op start' end'
  bounds_invalid_upwards <-
    letSubExp "bounds_invalid_upwards" $
      I.BasicOp $ I.CmpOp lt_op end' start'

  (distance, step_wrong_dir, bounds_invalid) <- case end of
    DownToExclusive {} -> do
      step_wrong_dir <-
        letSubExp "step_wrong_dir" $
          I.BasicOp $ I.CmpOp (I.CmpEq $ IntType it) step_sign one
      distance <-
        letSubExp "distance" $
          I.BasicOp $ I.BinOp (Sub it I.OverflowWrap) start' end'
      distance_i64 <- asIntS Int64 distance
      return (distance_i64, step_wrong_dir, bounds_invalid_downwards)
    UpToExclusive {} -> do
      step_wrong_dir <-
        letSubExp "step_wrong_dir" $
          I.BasicOp $ I.CmpOp (I.CmpEq $ IntType it) step_sign negone
      distance <- letSubExp "distance" $ I.BasicOp $ I.BinOp (Sub it I.OverflowWrap) end' start'
      distance_i64 <- asIntS Int64 distance
      return (distance_i64, step_wrong_dir, bounds_invalid_upwards)
    ToInclusive {} -> do
      downwards <-
        letSubExp "downwards" $
          I.BasicOp $ I.CmpOp (I.CmpEq $ IntType it) step_sign negone
      distance_downwards_exclusive <-
        letSubExp "distance_downwards_exclusive" $
          I.BasicOp $ I.BinOp (Sub it I.OverflowWrap) start' end'
      distance_upwards_exclusive <-
        letSubExp "distance_upwards_exclusive" $
          I.BasicOp $ I.BinOp (Sub it I.OverflowWrap) end' start'

      bounds_invalid <-
        letSubExp "bounds_invalid" $
          I.If
            downwards
            (resultBody [bounds_invalid_downwards])
            (resultBody [bounds_invalid_upwards])
            $ ifCommon [I.Prim I.Bool]
      distance_exclusive <-
        letSubExp "distance_exclusive" $
          I.If
            downwards
            (resultBody [distance_downwards_exclusive])
            (resultBody [distance_upwards_exclusive])
            $ ifCommon [I.Prim $ IntType it]
      distance_exclusive_i64 <- asIntS Int64 distance_exclusive
      distance <-
        letSubExp "distance" $
          I.BasicOp $
            I.BinOp
              (Add Int64 I.OverflowWrap)
              distance_exclusive_i64
              (intConst Int64 1)
      return (distance, constant False, bounds_invalid)

  step_invalid <-
    letSubExp "step_invalid" $
      I.BasicOp $ I.BinOp I.LogOr step_wrong_dir step_zero

  invalid <-
    letSubExp "range_invalid" $
      I.BasicOp $ I.BinOp I.LogOr step_invalid bounds_invalid
  valid <- letSubExp "valid" $ I.BasicOp $ I.UnOp I.Not invalid
  cs <- assert "range_valid_c" valid errmsg loc

  step_i64 <- asIntS Int64 step
  pos_step <-
    letSubExp "pos_step" $
      I.BasicOp $ I.BinOp (Mul Int64 I.OverflowWrap) step_i64 step_sign_i64

  num_elems <-
    certifying cs $
      letSubExp "num_elems" $
        I.BasicOp $ I.BinOp (SDivUp Int64 I.Unsafe) distance pos_step

  se <- letSubExp desc (I.BasicOp $ I.Iota num_elems start' step it)
  bindExtSizes (E.toStruct ret) retext [se]
  return [se]
internaliseExp desc (E.Ascript e _ _) =
  internaliseExp desc e
internaliseExp desc (E.Coerce e (TypeDecl dt (Info et)) (Info ret, Info retext) loc) = do
  ses <- internaliseExp desc e
  ts <- internaliseReturnType et =<< mapM subExpType ses
  dt' <- typeExpForError dt
  bindExtSizes (E.toStruct ret) retext ses
  forM (zip ses ts) $ \(e', t') -> do
    dims <- arrayDims <$> subExpType e'
    let parts =
          ["Value of (core language) shape ("]
            ++ intersperse ", " (map ErrorInt64 dims)
            ++ [") cannot match shape of type `"]
            ++ dt'
            ++ ["`."]
    ensureExtShape (errorMsg parts) loc (I.fromDecl t') desc e'
internaliseExp desc (E.Negate e _) = do
  e' <- internaliseExp1 "negate_arg" e
  et <- subExpType e'
  case et of
    I.Prim (I.IntType t) ->
      letTupExp' desc $ I.BasicOp $ I.BinOp (I.Sub t I.OverflowWrap) (I.intConst t 0) e'
    I.Prim (I.FloatType t) ->
      letTupExp' desc $ I.BasicOp $ I.BinOp (I.FSub t) (I.floatConst t 0) e'
    _ -> error "Futhark.Internalise.internaliseExp: non-numeric type in Negate"
internaliseExp desc e@E.Apply {} = do
  (qfname, args, ret, retext) <- findFuncall e
  -- Argument evaluation is outermost-in so that any existential sizes
  -- created by function applications can be brought into scope.
  let fname = nameFromString $ pretty $ baseName $ qualLeaf qfname
      loc = srclocOf e
      arg_desc = nameToString fname ++ "_arg"

  -- Some functions are magical (overloaded) and we handle that here.
  ses <-
    case () of
      -- Overloaded functions never take array arguments (except
      -- equality, but those cannot be existential), so we can safely
      -- ignore the existential dimensions.
      ()
        | Just internalise <- isOverloadedFunction qfname (map fst args) loc ->
          internalise desc
        | Just (rettype, _) <- M.lookup fname I.builtInFunctions -> do
          let tag ses = [(se, I.Observe) | se <- ses]
          args' <- reverse <$> mapM (internaliseArg arg_desc) (reverse args)
          let args'' = concatMap tag args'
          letTupExp' desc $
            I.Apply
              fname
              args''
              [I.Prim rettype]
              (Safe, loc, [])
        | otherwise -> do
          args' <- concat . reverse <$> mapM (internaliseArg arg_desc) (reverse args)
          fst <$> funcall desc qfname args' loc

  bindExtSizes ret retext ses
  return ses
internaliseExp desc (E.LetPat pat e body (Info ret, Info retext) _) = do
  ses <- internalisePat desc pat e body (internaliseExp desc)
  bindExtSizes (E.toStruct ret) retext ses
  return ses
internaliseExp desc (E.LetFun ofname (tparams, params, retdecl, Info rettype, body) letbody _ loc) = do
  internaliseValBind $
    E.ValBind Nothing ofname retdecl (Info (rettype, [])) tparams params body Nothing mempty loc
  internaliseExp desc letbody
internaliseExp desc (E.DoLoop sparams mergepat mergeexp form loopbody (Info (ret, retext)) loc) = do
  ses <- internaliseExp "loop_init" mergeexp
  ((loopbody', (form', shapepat, mergepat', mergeinit')), initstms) <-
    collectStms $ handleForm ses form

  addStms initstms
  mergeinit_ts' <- mapM subExpType mergeinit'

  ctxinit <- argShapes (map I.paramName shapepat) mergepat' mergeinit_ts'

  let ctxmerge = zip shapepat ctxinit
      valmerge = zip mergepat' mergeinit'
      dropCond = case form of
        E.While {} -> drop 1
        _ -> id

  -- Ensure that the result of the loop matches the shapes of the
  -- merge parameters.  XXX: Ideally they should already match (by
  -- the source language type rules), but some of our
  -- transformations (esp. defunctionalisation) strips out some size
  -- information.  For a type-correct source program, these reshapes
  -- should simplify away.
  let merge = ctxmerge ++ valmerge
      merge_ts = map (I.paramType . fst) merge
  loopbody'' <-
    localScope (scopeOfFParams $ map fst merge) $
      inScopeOf form' $
        insertStmsM $
          resultBodyM
            =<< ensureArgShapes
              "shape of loop result does not match shapes in loop parameter"
              loc
              (map (I.paramName . fst) ctxmerge)
              merge_ts
            =<< bodyBind loopbody'

  attrs <- asks envAttrs
  loop_res <-
    map I.Var . dropCond
      <$> attributing
        attrs
        (letTupExp desc (I.DoLoop ctxmerge valmerge form' loopbody''))
  bindExtSizes (E.toStruct ret) retext loop_res
  return loop_res
  where
    sparams' = map (`TypeParamDim` mempty) sparams

    forLoop mergepat' shapepat mergeinit form' =
      bodyFromStms $
        inScopeOf form' $ do
          ses <- internaliseExp "loopres" loopbody
          sets <- mapM subExpType ses
          shapeargs <- argShapes (map I.paramName shapepat) mergepat' sets
          return
            ( shapeargs ++ ses,
              ( form',
                shapepat,
                mergepat',
                mergeinit
              )
            )

    handleForm mergeinit (E.ForIn x arr) = do
      arr' <- internaliseExpToVars "for_in_arr" arr
      arr_ts <- mapM lookupType arr'
      let w = arraysSize 0 arr_ts

      i <- newVName "i"

      ts <- mapM subExpType mergeinit
      bindingLoopParams sparams' mergepat ts $
        \shapepat mergepat' ->
          bindingLambdaParams [x] (map rowType arr_ts) $ \x_params -> do
            let loopvars = zip x_params arr'
            forLoop mergepat' shapepat mergeinit $
              I.ForLoop i Int64 w loopvars
    handleForm mergeinit (E.For i num_iterations) = do
      num_iterations' <- internaliseExp1 "upper_bound" num_iterations
      i' <- internaliseIdent i
      num_iterations_t <- I.subExpType num_iterations'
      it <- case num_iterations_t of
        I.Prim (IntType it) -> return it
        _ -> error "internaliseExp DoLoop: invalid type"

      ts <- mapM subExpType mergeinit
      bindingLoopParams sparams' mergepat ts $
        \shapepat mergepat' ->
          forLoop mergepat' shapepat mergeinit $
            I.ForLoop i' it num_iterations' []
    handleForm mergeinit (E.While cond) = do
      ts <- mapM subExpType mergeinit
      bindingLoopParams sparams' mergepat ts $ \shapepat mergepat' -> do
        mergeinit_ts <- mapM subExpType mergeinit
        -- We need to insert 'cond' twice - once for the initial
        -- condition (do we enter the loop at all?), and once with the
        -- result values of the loop (do we continue into the next
        -- iteration?).  This is safe, as the type rules for the
        -- external language guarantees that 'cond' does not consume
        -- anything.
        shapeinit <- argShapes (map I.paramName shapepat) mergepat' mergeinit_ts

        (loop_initial_cond, init_loop_cond_bnds) <- collectStms $ do
          forM_ (zip shapepat shapeinit) $ \(p, se) ->
            letBindNames [paramName p] $ BasicOp $ SubExp se
          forM_ (zip mergepat' mergeinit) $ \(p, se) ->
            unless (se == I.Var (paramName p)) $
              letBindNames [paramName p] $
                BasicOp $
                  case se of
                    I.Var v
                      | not $ primType $ paramType p ->
                        Reshape (map DimCoercion $ arrayDims $ paramType p) v
                    _ -> SubExp se
          internaliseExp1 "loop_cond" cond

        addStms init_loop_cond_bnds

        bodyFromStms $ do
          ses <- internaliseExp "loopres" loopbody
          sets <- mapM subExpType ses
          loop_while <- newParam "loop_while" $ I.Prim I.Bool
          shapeargs <- argShapes (map I.paramName shapepat) mergepat' sets

          -- Careful not to clobber anything.
          loop_end_cond_body <- renameBody <=< insertStmsM $ do
            forM_ (zip shapepat shapeargs) $ \(p, se) ->
              unless (se == I.Var (paramName p)) $
                letBindNames [paramName p] $ BasicOp $ SubExp se
            forM_ (zip mergepat' ses) $ \(p, se) ->
              unless (se == I.Var (paramName p)) $
                letBindNames [paramName p] $
                  BasicOp $
                    case se of
                      I.Var v
                        | not $ primType $ paramType p ->
                          Reshape (map DimCoercion $ arrayDims $ paramType p) v
                      _ -> SubExp se
            resultBody <$> internaliseExp "loop_cond" cond
          loop_end_cond <- bodyBind loop_end_cond_body

          return
            ( shapeargs ++ loop_end_cond ++ ses,
              ( I.WhileLoop $ I.paramName loop_while,
                shapepat,
                loop_while : mergepat',
                loop_initial_cond : mergeinit
              )
            )
internaliseExp desc (E.LetWith name src idxs ve body t loc) = do
  let pat = E.Id (E.identName name) (E.identType name) loc
      src_t = E.fromStruct <$> E.identType src
      e = E.Update (E.Var (E.qualName $ E.identName src) src_t loc) idxs ve loc
  internaliseExp desc $ E.LetPat pat e body (t, Info []) loc
internaliseExp desc (E.Update src slice ve loc) = do
  ves <- internaliseExp "lw_val" ve
  srcs <- internaliseExpToVars "src" src
  dims <- case srcs of
    [] -> return [] -- Will this happen?
    v : _ -> I.arrayDims <$> lookupType v
  (idxs', cs) <- internaliseSlice loc dims slice

  let comb sname ve' = do
        sname_t <- lookupType sname
        let full_slice = fullSlice sname_t idxs'
            rowtype = sname_t `setArrayDims` sliceDims full_slice
        ve'' <-
          ensureShape
            "shape of value does not match shape of source array"
            loc
            rowtype
            "lw_val_correct_shape"
            ve'
        letInPlace desc sname full_slice $ BasicOp $ SubExp ve''
  certifying cs $ map I.Var <$> zipWithM comb srcs ves
internaliseExp desc (E.RecordUpdate src fields ve _ _) = do
  src' <- internaliseExp desc src
  ve' <- internaliseExp desc ve
  replace (E.typeOf src `setAliases` ()) fields ve' src'
  where
    replace (E.Scalar (E.Record m)) (f : fs) ve' src'
      | Just t <- M.lookup f m = do
        i <-
          fmap sum $
            mapM (internalisedTypeSize . snd) $
              takeWhile ((/= f) . fst) $ sortFields m
        k <- internalisedTypeSize t
        let (bef, to_update, aft) = splitAt3 i k src'
        src'' <- replace t fs ve' to_update
        return $ bef ++ src'' ++ aft
    replace _ _ ve' _ = return ve'
internaliseExp desc (E.Attr attr e _) =
  local f $ internaliseExp desc e
  where
    attrs = oneAttr $ internaliseAttr attr
    f env
      | "unsafe" `inAttrs` attrs,
        not $ envSafe env =
        env {envDoBoundsChecks = False}
      | otherwise =
        env {envAttrs = envAttrs env <> attrs}
internaliseExp desc (E.Assert e1 e2 (Info check) loc) = do
  e1' <- internaliseExp1 "assert_cond" e1
  c <- assert "assert_c" e1' (errorMsg [ErrorString $ "Assertion is false: " <> check]) loc
  -- Make sure there are some bindings to certify.
  certifying c $ mapM rebind =<< internaliseExp desc e2
  where
    rebind v = do
      v' <- newVName "assert_res"
      letBindNames [v'] $ I.BasicOp $ I.SubExp v
      return $ I.Var v'
internaliseExp _ (E.Constr c es (Info (E.Scalar (E.Sum fs))) _) = do
  (ts, constr_map) <- internaliseSumType $ M.map (map E.toStruct) fs
  es' <- concat <$> mapM (internaliseExp "payload") es

  let noExt _ = return $ intConst Int64 0
  ts' <- instantiateShapes noExt $ map fromDecl ts

  case M.lookup c constr_map of
    Just (i, js) ->
      (intConst Int8 (toInteger i) :) <$> clauses 0 ts' (zip js es')
    Nothing ->
      error "internaliseExp Constr: missing constructor"
  where
    clauses j (t : ts) js_to_es
      | Just e <- j `lookup` js_to_es =
        (e :) <$> clauses (j + 1) ts js_to_es
      | otherwise = do
        blank <- letSubExp "zero" =<< eBlank t
        (blank :) <$> clauses (j + 1) ts js_to_es
    clauses _ [] _ =
      return []
internaliseExp _ (E.Constr _ _ (Info t) loc) =
  error $ "internaliseExp: constructor with type " ++ pretty t ++ " at " ++ locStr loc
internaliseExp desc (E.Match e cs (Info ret, Info retext) _) = do
  ses <- internaliseExp (desc ++ "_scrutinee") e
  res <-
    case NE.uncons cs of
      (CasePat pCase eCase _, Nothing) -> do
        (_, pertinent) <- generateCond pCase ses
        internalisePat' pCase pertinent eCase (internaliseExp desc)
      (c, Just cs') -> do
        let CasePat pLast eLast _ = NE.last cs'
        bFalse <- do
          (_, pertinent) <- generateCond pLast ses
          eLast' <- internalisePat' pLast pertinent eLast (internaliseBody desc)
          foldM (\bf c' -> eBody $ return $ generateCaseIf ses c' bf) eLast' $
            reverse $ NE.init cs'
        letTupExp' desc =<< generateCaseIf ses c bFalse
  bindExtSizes (E.toStruct ret) retext res
  return res

-- The "interesting" cases are over, now it's mostly boilerplate.

internaliseExp _ (E.Literal v _) =
  return [I.Constant $ internalisePrimValue v]
internaliseExp _ (E.IntLit v (Info t) _) =
  case t of
    E.Scalar (E.Prim (E.Signed it)) ->
      return [I.Constant $ I.IntValue $ intValue it v]
    E.Scalar (E.Prim (E.Unsigned it)) ->
      return [I.Constant $ I.IntValue $ intValue it v]
    E.Scalar (E.Prim (E.FloatType ft)) ->
      return [I.Constant $ I.FloatValue $ floatValue ft v]
    _ -> error $ "internaliseExp: nonsensical type for integer literal: " ++ pretty t
internaliseExp _ (E.FloatLit v (Info t) _) =
  case t of
    E.Scalar (E.Prim (E.FloatType ft)) ->
      return [I.Constant $ I.FloatValue $ floatValue ft v]
    _ -> error $ "internaliseExp: nonsensical type for float literal: " ++ pretty t
internaliseExp desc (E.If ce te fe (Info ret, Info retext) _) = do
  ses <-
    letTupExp' desc
      =<< eIf
        (BasicOp . SubExp <$> internaliseExp1 "cond" ce)
        (internaliseBody (desc <> "_t") te)
        (internaliseBody (desc <> "_f") fe)
  bindExtSizes (E.toStruct ret) retext ses
  return ses

-- Builtin operators are handled specially because they are
-- overloaded.
internaliseExp desc (E.BinOp (op, _) _ (xe, _) (ye, _) _ _ loc)
  | Just internalise <- isOverloadedFunction op [xe, ye] loc =
    internalise desc
-- User-defined operators are just the same as a function call.
internaliseExp
  desc
  ( E.BinOp
      (op, oploc)
      (Info t)
      (xarg, Info (xt, xext))
      (yarg, Info (yt, yext))
      _
      (Info retext)
      loc
    ) =
    internaliseExp desc $
      E.Apply
        ( E.Apply
            (E.Var op (Info t) oploc)
            xarg
            (Info (E.diet xt, xext))
            (Info $ foldFunType [E.fromStruct yt] t, Info [])
            loc
        )
        yarg
        (Info (E.diet yt, yext))
        (Info t, Info retext)
        loc
internaliseExp desc (E.Project k e (Info rt) _) = do
  n <- internalisedTypeSize $ rt `setAliases` ()
  i' <- fmap sum $
    mapM internalisedTypeSize $
      case E.typeOf e `setAliases` () of
        E.Scalar (Record fs) ->
          map snd $ takeWhile ((/= k) . fst) $ sortFields fs
        t -> [t]
  take n . drop i' <$> internaliseExp desc e
internaliseExp _ e@E.Lambda {} =
  error $ "internaliseExp: Unexpected lambda at " ++ locStr (srclocOf e)
internaliseExp _ e@E.OpSection {} =
  error $ "internaliseExp: Unexpected operator section at " ++ locStr (srclocOf e)
internaliseExp _ e@E.OpSectionLeft {} =
  error $ "internaliseExp: Unexpected left operator section at " ++ locStr (srclocOf e)
internaliseExp _ e@E.OpSectionRight {} =
  error $ "internaliseExp: Unexpected right operator section at " ++ locStr (srclocOf e)
internaliseExp _ e@E.ProjectSection {} =
  error $ "internaliseExp: Unexpected projection section at " ++ locStr (srclocOf e)
internaliseExp _ e@E.IndexSection {} =
  error $ "internaliseExp: Unexpected index section at " ++ locStr (srclocOf e)

internaliseArg :: String -> (E.Exp, Maybe VName) -> InternaliseM [SubExp]
internaliseArg desc (arg, argdim) = do
  arg' <- internaliseExp desc arg
  case (arg', argdim) of
    ([se], Just d) -> letBindNames [d] $ BasicOp $ SubExp se
    _ -> return ()
  return arg'

elemPrimType :: I.ElemType -> I.PrimType
elemPrimType ElemAcc {} = error "elemPrimType: accumulator"
elemPrimType (ElemPrim t) = t

subExpPrimType :: I.SubExp -> InternaliseM I.PrimType
subExpPrimType = fmap (elemPrimType . I.elemType) . subExpType

generateCond :: E.Pattern -> [I.SubExp] -> InternaliseM (I.SubExp, [I.SubExp])
generateCond orig_p orig_ses = do
  (cmps, pertinent, _) <- compares orig_p orig_ses
  cmp <- letSubExp "matches" =<< eAll cmps
  return (cmp, pertinent)
  where
    -- Literals are always primitive values.
<<<<<<< HEAD
    compares (E.PatternLit e _ _) (se : ses) = do
      e' <- internaliseExp1 "constant" e
      t' <- subExpPrimType se
=======
    compares (E.PatternLit l t _) (se : ses) = do
      e' <- case l of
        PatLitPrim v -> pure $ constant $ internalisePrimValue v
        PatLitInt x -> internaliseExp1 "constant" $ E.IntLit x t mempty
        PatLitFloat x -> internaliseExp1 "constant" $ E.FloatLit x t mempty
      t' <- elemType <$> subExpType se
>>>>>>> 198ac7a1
      cmp <- letSubExp "match_lit" $ I.BasicOp $ I.CmpOp (I.CmpEq t') e' se
      return ([cmp], [se], ses)
    compares (E.PatternConstr c (Info (E.Scalar (E.Sum fs))) pats _) (se : ses) = do
      (payload_ts, m) <- internaliseSumType $ M.map (map toStruct) fs
      case M.lookup c m of
        Just (i, payload_is) -> do
          let i' = intConst Int8 $ toInteger i
          let (payload_ses, ses') = splitAt (length payload_ts) ses
          cmp <- letSubExp "match_constr" $ I.BasicOp $ I.CmpOp (I.CmpEq int8) i' se
          (cmps, pertinent, _) <- comparesMany pats $ map (payload_ses !!) payload_is
          return (cmp : cmps, pertinent, ses')
        Nothing ->
          error "generateCond: missing constructor"
    compares (E.PatternConstr _ (Info t) _ _) _ =
      error $ "generateCond: PatternConstr has nonsensical type: " ++ pretty t
    compares (E.Id _ t loc) ses =
      compares (E.Wildcard t loc) ses
    compares (E.Wildcard (Info t) _) ses = do
      n <- internalisedTypeSize $ E.toStruct t
      let (id_ses, rest_ses) = splitAt n ses
      return ([], id_ses, rest_ses)
    compares (E.PatternParens pat _) ses =
      compares pat ses
    compares (E.TuplePattern pats _) ses =
      comparesMany pats ses
    compares (E.RecordPattern fs _) ses =
      comparesMany (map snd $ E.sortFields $ M.fromList fs) ses
    compares (E.PatternAscription pat _ _) ses =
      compares pat ses
    compares pat [] =
      error $ "generateCond: No values left for pattern " ++ pretty pat

    comparesMany [] ses = return ([], [], ses)
    comparesMany (pat : pats) ses = do
      (cmps1, pertinent1, ses') <- compares pat ses
      (cmps2, pertinent2, ses'') <- comparesMany pats ses'
      return
        ( cmps1 <> cmps2,
          pertinent1 <> pertinent2,
          ses''
        )

generateCaseIf :: [I.SubExp] -> Case -> I.Body -> InternaliseM I.Exp
generateCaseIf ses (CasePat p eCase _) bFail = do
  (cond, pertinent) <- generateCond p ses
  eCase' <- internalisePat' p pertinent eCase (internaliseBody "case")
  eIf (eSubExp cond) (return eCase') (return bFail)

internalisePat ::
  String ->
  E.Pattern ->
  E.Exp ->
  E.Exp ->
  (E.Exp -> InternaliseM a) ->
  InternaliseM a
internalisePat desc p e body m = do
  ses <- internaliseExp desc' e
  internalisePat' p ses body m
  where
    desc' = case S.toList $ E.patternIdents p of
      [v] -> baseString $ E.identName v
      _ -> desc

internalisePat' ::
  E.Pattern ->
  [I.SubExp] ->
  E.Exp ->
  (E.Exp -> InternaliseM a) ->
  InternaliseM a
internalisePat' p ses body m = do
  ses_ts <- mapM subExpType ses
  stmPattern p ses_ts $ \pat_names -> do
    forM_ (zip pat_names ses) $ \(v, se) ->
      letBindNames [v] $ I.BasicOp $ I.SubExp se
    m body

internaliseSlice ::
  SrcLoc ->
  [SubExp] ->
  [E.DimIndex] ->
  InternaliseM ([I.DimIndex SubExp], Certificates)
internaliseSlice loc dims idxs = do
  (idxs', oks, parts) <- unzip3 <$> zipWithM internaliseDimIndex dims idxs
  ok <- letSubExp "index_ok" =<< eAll oks
  let msg =
        errorMsg $
          ["Index ["] ++ intercalate [", "] parts
            ++ ["] out of bounds for array of shape ["]
            ++ intersperse "][" (map ErrorInt64 $ take (length idxs) dims)
            ++ ["]."]
  c <- assert "index_certs" ok msg loc
  return (idxs', c)

internaliseDimIndex ::
  SubExp ->
  E.DimIndex ->
  InternaliseM (I.DimIndex SubExp, SubExp, [ErrorMsgPart SubExp])
internaliseDimIndex w (E.DimFix i) = do
  (i', _) <- internaliseDimExp "i" i
  let lowerBound =
        I.BasicOp $
          I.CmpOp (I.CmpSle I.Int64) (I.constant (0 :: I.Int64)) i'
      upperBound =
        I.BasicOp $
          I.CmpOp (I.CmpSlt I.Int64) i' w
  ok <- letSubExp "bounds_check" =<< eBinOp I.LogAnd (pure lowerBound) (pure upperBound)
  return (I.DimFix i', ok, [ErrorInt64 i'])

-- Special-case an important common case that otherwise leads to horrible code.
internaliseDimIndex
  w
  ( E.DimSlice
      Nothing
      Nothing
      (Just (E.Negate (E.IntLit 1 _ _) _))
    ) = do
    w_minus_1 <-
      letSubExp "w_minus_1" $
        BasicOp $ I.BinOp (Sub Int64 I.OverflowWrap) w one
    return
      ( I.DimSlice w_minus_1 w $ intConst Int64 (-1),
        constant True,
        mempty
      )
    where
      one = constant (1 :: Int64)
internaliseDimIndex w (E.DimSlice i j s) = do
  s' <- maybe (return one) (fmap fst . internaliseDimExp "s") s
  s_sign <- letSubExp "s_sign" $ BasicOp $ I.UnOp (I.SSignum Int64) s'
  backwards <- letSubExp "backwards" $ I.BasicOp $ I.CmpOp (I.CmpEq int64) s_sign negone
  w_minus_1 <- letSubExp "w_minus_1" $ BasicOp $ I.BinOp (Sub Int64 I.OverflowWrap) w one
  let i_def =
        letSubExp "i_def" $
          I.If
            backwards
            (resultBody [w_minus_1])
            (resultBody [zero])
            $ ifCommon [I.Prim int64]
      j_def =
        letSubExp "j_def" $
          I.If
            backwards
            (resultBody [negone])
            (resultBody [w])
            $ ifCommon [I.Prim int64]
  i' <- maybe i_def (fmap fst . internaliseDimExp "i") i
  j' <- maybe j_def (fmap fst . internaliseDimExp "j") j
  j_m_i <- letSubExp "j_m_i" $ BasicOp $ I.BinOp (Sub Int64 I.OverflowWrap) j' i'
  -- Something like a division-rounding-up, but accomodating negative
  -- operands.
  let divRounding x y =
        eBinOp
          (SQuot Int64 Unsafe)
          ( eBinOp
              (Add Int64 I.OverflowWrap)
              x
              (eBinOp (Sub Int64 I.OverflowWrap) y (eSignum $ toExp s'))
          )
          y
  n <- letSubExp "n" =<< divRounding (toExp j_m_i) (toExp s')

  -- Bounds checks depend on whether we are slicing forwards or
  -- backwards.  If forwards, we must check '0 <= i && i <= j'.  If
  -- backwards, '-1 <= j && j <= i'.  In both cases, we check '0 <=
  -- i+n*s && i+(n-1)*s < w'.  We only check if the slice is nonempty.
  empty_slice <- letSubExp "empty_slice" $ I.BasicOp $ I.CmpOp (CmpEq int64) n zero

  m <- letSubExp "m" $ I.BasicOp $ I.BinOp (Sub Int64 I.OverflowWrap) n one
  m_t_s <- letSubExp "m_t_s" $ I.BasicOp $ I.BinOp (Mul Int64 I.OverflowWrap) m s'
  i_p_m_t_s <- letSubExp "i_p_m_t_s" $ I.BasicOp $ I.BinOp (Add Int64 I.OverflowWrap) i' m_t_s
  zero_leq_i_p_m_t_s <-
    letSubExp "zero_leq_i_p_m_t_s" $
      I.BasicOp $ I.CmpOp (I.CmpSle Int64) zero i_p_m_t_s
  i_p_m_t_s_leq_w <-
    letSubExp "i_p_m_t_s_leq_w" $
      I.BasicOp $ I.CmpOp (I.CmpSle Int64) i_p_m_t_s w
  i_p_m_t_s_lth_w <-
    letSubExp "i_p_m_t_s_leq_w" $
      I.BasicOp $ I.CmpOp (I.CmpSlt Int64) i_p_m_t_s w

  zero_lte_i <- letSubExp "zero_lte_i" $ I.BasicOp $ I.CmpOp (I.CmpSle Int64) zero i'
  i_lte_j <- letSubExp "i_lte_j" $ I.BasicOp $ I.CmpOp (I.CmpSle Int64) i' j'
  forwards_ok <-
    letSubExp "forwards_ok"
      =<< eAll [zero_lte_i, zero_lte_i, i_lte_j, zero_leq_i_p_m_t_s, i_p_m_t_s_lth_w]

  negone_lte_j <- letSubExp "negone_lte_j" $ I.BasicOp $ I.CmpOp (I.CmpSle Int64) negone j'
  j_lte_i <- letSubExp "j_lte_i" $ I.BasicOp $ I.CmpOp (I.CmpSle Int64) j' i'
  backwards_ok <-
    letSubExp "backwards_ok"
      =<< eAll
        [negone_lte_j, negone_lte_j, j_lte_i, zero_leq_i_p_m_t_s, i_p_m_t_s_leq_w]

  slice_ok <-
    letSubExp "slice_ok" $
      I.If
        backwards
        (resultBody [backwards_ok])
        (resultBody [forwards_ok])
        $ ifCommon [I.Prim I.Bool]
  ok_or_empty <-
    letSubExp "ok_or_empty" $
      I.BasicOp $ I.BinOp I.LogOr empty_slice slice_ok

  let parts = case (i, j, s) of
        (_, _, Just {}) ->
          [ maybe "" (const $ ErrorInt64 i') i,
            ":",
            maybe "" (const $ ErrorInt64 j') j,
            ":",
            ErrorInt64 s'
          ]
        (_, Just {}, _) ->
          [ maybe "" (const $ ErrorInt64 i') i,
            ":",
            ErrorInt64 j'
          ]
            ++ maybe mempty (const [":", ErrorInt64 s']) s
        (_, Nothing, Nothing) ->
          [ErrorInt64 i', ":"]
  return (I.DimSlice i' n s', ok_or_empty, parts)
  where
    zero = constant (0 :: Int64)
    negone = constant (-1 :: Int64)
    one = constant (1 :: Int64)

internaliseScanOrReduce ::
  String ->
  String ->
  (SubExp -> I.Lambda -> [SubExp] -> [VName] -> InternaliseM (SOAC SOACS)) ->
  (E.Exp, E.Exp, E.Exp, SrcLoc) ->
  InternaliseM [SubExp]
internaliseScanOrReduce desc what f (lam, ne, arr, loc) = do
  arrs <- internaliseExpToVars (what ++ "_arr") arr
  nes <- internaliseExp (what ++ "_ne") ne
  nes' <- forM (zip nes arrs) $ \(ne', arr') -> do
    rowtype <- I.stripArray 1 <$> lookupType arr'
    ensureShape
      "Row shape of input array does not match shape of neutral element"
      loc
      rowtype
      (what ++ "_ne_right_shape")
      ne'
  nests <- mapM I.subExpType nes'
  arrts <- mapM lookupType arrs
  lam' <- internaliseFoldLambda internaliseLambda lam nests arrts
  w <- arraysSize 0 <$> mapM lookupType arrs
  letTupExp' desc . I.Op =<< f w lam' nes' arrs

internaliseHist ::
  String ->
  E.Exp ->
  E.Exp ->
  E.Exp ->
  E.Exp ->
  E.Exp ->
  E.Exp ->
  SrcLoc ->
  InternaliseM [SubExp]
internaliseHist desc rf hist op ne buckets img loc = do
  rf' <- internaliseExp1 "hist_rf" rf
  ne' <- internaliseExp "hist_ne" ne
  hist' <- internaliseExpToVars "hist_hist" hist
  buckets' <-
    letExp "hist_buckets" . BasicOp . SubExp
      =<< internaliseExp1 "hist_buckets" buckets
  img' <- internaliseExpToVars "hist_img" img

  -- reshape neutral element to have same size as the destination array
  ne_shp <- forM (zip ne' hist') $ \(n, h) -> do
    rowtype <- I.stripArray 1 <$> lookupType h
    ensureShape
      "Row shape of destination array does not match shape of neutral element"
      loc
      rowtype
      "hist_ne_right_shape"
      n
  ne_ts <- mapM I.subExpType ne_shp
  his_ts <- mapM lookupType hist'
  op' <- internaliseFoldLambda internaliseLambda op ne_ts his_ts

  -- reshape return type of bucket function to have same size as neutral element
  -- (modulo the index)
  bucket_param <- newParam "bucket_p" $ I.Prim int64
  img_params <- mapM (newParam "img_p" . rowType) =<< mapM lookupType img'
  let params = bucket_param : img_params
      rettype = I.Prim int64 : ne_ts
      body = mkBody mempty $ map (I.Var . paramName) params
  body' <-
    localScope (scopeOfLParams params) $
      ensureResultShape
        "Row shape of value array does not match row shape of hist target"
        (srclocOf img)
        rettype
        body

  -- get sizes of histogram and image arrays
  w_hist <- arraysSize 0 <$> mapM lookupType hist'
  w_img <- arraysSize 0 <$> mapM lookupType img'

  -- Generate an assertion and reshapes to ensure that buckets' and
  -- img' are the same size.
  b_shape <- I.arrayShape <$> lookupType buckets'
  let b_w = shapeSize 0 b_shape
  cmp <- letSubExp "bucket_cmp" $ I.BasicOp $ I.CmpOp (I.CmpEq I.int64) b_w w_img
  c <-
    assert
      "bucket_cert"
      cmp
      "length of index and value array does not match"
      loc
  buckets'' <-
    certifying c $
      letExp (baseString buckets') $
        I.BasicOp $ I.Reshape (reshapeOuter [DimCoercion w_img] 1 b_shape) buckets'

  letTupExp' desc $
    I.Op $
      I.Hist w_img [HistOp w_hist rf' hist' ne_shp op'] (I.Lambda params body' rettype) $ buckets'' : img'

internaliseStreamMap ::
  String ->
  StreamOrd ->
  E.Exp ->
  E.Exp ->
  InternaliseM [SubExp]
internaliseStreamMap desc o lam arr = do
  arrs <- internaliseExpToVars "stream_input" arr
  lam' <- internaliseStreamMapLambda internaliseLambda lam $ map I.Var arrs
  w <- arraysSize 0 <$> mapM lookupType arrs
  let form = I.Parallel o Commutative (I.Lambda [] (mkBody mempty []) []) []
  letTupExp' desc $ I.Op $ I.Stream w form lam' arrs

internaliseStreamRed ::
  String ->
  StreamOrd ->
  Commutativity ->
  E.Exp ->
  E.Exp ->
  E.Exp ->
  InternaliseM [SubExp]
internaliseStreamRed desc o comm lam0 lam arr = do
  arrs <- internaliseExpToVars "stream_input" arr
  rowts <- mapM (fmap I.rowType . lookupType) arrs
  (lam_params, lam_body) <-
    internaliseStreamLambda internaliseLambda lam rowts
  let (chunk_param, _, lam_val_params) =
        partitionChunkedFoldParameters 0 lam_params

  -- Synthesize neutral elements by applying the fold function
  -- to an empty chunk.
  letBindNames [I.paramName chunk_param] $
    I.BasicOp $ I.SubExp $ constant (0 :: Int64)
  forM_ lam_val_params $ \p ->
    letBindNames [I.paramName p] $
      I.BasicOp $
        I.Scratch (I.elemType $ I.paramType p) $
          I.arrayDims $ I.paramType p
  nes <- bodyBind =<< renameBody lam_body

  nes_ts <- mapM I.subExpType nes
  outsz <- arraysSize 0 <$> mapM lookupType arrs
  let acc_arr_tps = [I.arrayOf t (I.Shape [outsz]) NoUniqueness | t <- nes_ts]
  lam0' <- internaliseFoldLambda internaliseLambda lam0 nes_ts acc_arr_tps

  let lam0_acc_params = take (length nes) $ I.lambdaParams lam0'
  lam_acc_params <- forM lam0_acc_params $ \p -> do
    name <- newVName $ baseString $ I.paramName p
    return p {I.paramName = name}

  -- Make sure the chunk size parameter comes first.
  let lam_params' = chunk_param : lam_acc_params ++ lam_val_params

  body_with_lam0 <-
    ensureResultShape
      "shape of result does not match shape of initial value"
      (srclocOf lam0)
      nes_ts
      <=< insertStmsM
      $ localScope (scopeOfLParams lam_params') $ do
        lam_res <- bodyBind lam_body
        lam_res' <-
          ensureArgShapes
            "shape of chunk function result does not match shape of initial value"
            (srclocOf lam)
            []
            (map I.typeOf $ I.lambdaParams lam0')
            lam_res
        new_lam_res <-
          eLambda lam0' $
            map eSubExp $
              map (I.Var . paramName) lam_acc_params ++ lam_res'
        return $ resultBody new_lam_res

  let form = I.Parallel o comm lam0' nes
      lam' =
        I.Lambda
          { lambdaParams = lam_params',
            lambdaBody = body_with_lam0,
            lambdaReturnType = nes_ts
          }
  w <- arraysSize 0 <$> mapM lookupType arrs
  letTupExp' desc $ I.Op $ I.Stream w form lam' arrs

internaliseStreamAcc ::
  String ->
  E.Exp ->
  Maybe (E.Exp, E.Exp) ->
  E.Exp ->
  E.Exp ->
  InternaliseM [SubExp]
internaliseStreamAcc desc dest op lam bs = do
  dest' <- internaliseExpToVars "scatter_dest" dest
  dest_ts <- mapM lookupType dest'
  bs' <- internaliseExpToVars "scatter_input" bs

  op' <-
    case op of
      Just (op_lam, ne) -> do
        ne' <- internaliseExp "hist_ne" ne
        ne_ts <- mapM I.subExpType ne'
        (lam_params, lam_body, lam_rettype) <- internaliseLambda op_lam $ ne_ts ++ ne_ts
        let op_lam' = I.Lambda lam_params lam_body lam_rettype
        return $ Just (op_lam', ne')
      Nothing ->
        return Nothing

  w <- arraysSize 0 <$> mapM lookupType bs'
  acc <- letExp "scatter_acc" $ MkAcc (Shape [w]) dest' op'

  lam' <-
    internaliseMapLambda internaliseLambda lam $
      map I.Var $ acc : bs'

  acc' <-
    letExp "scatter_acc_res" $
      I.Op $
        I.Screma w (I.mapSOAC lam') $
          acc : bs'

  letTupExp' desc (BasicOp $ UnAcc acc' dest_ts)

internaliseExp1 :: String -> E.Exp -> InternaliseM I.SubExp
internaliseExp1 desc e = do
  vs <- internaliseExp desc e
  case vs of
    [se] -> return se
    _ -> error "Internalise.internaliseExp1: was passed not just a single subexpression"

-- | Promote to dimension type as appropriate for the original type.
-- Also return original type.
internaliseDimExp :: String -> E.Exp -> InternaliseM (I.SubExp, IntType)
internaliseDimExp s e = do
  e' <- internaliseExp1 s e
  case E.typeOf e of
    E.Scalar (E.Prim (Signed it)) -> (,it) <$> asIntS Int64 e'
    _ -> error "internaliseDimExp: bad type"

internaliseExpToVars :: String -> E.Exp -> InternaliseM [I.VName]
internaliseExpToVars desc e =
  mapM asIdent =<< internaliseExp desc e
  where
    asIdent (I.Var v) = return v
    asIdent se = letExp desc $ I.BasicOp $ I.SubExp se

internaliseOperation ::
  String ->
  E.Exp ->
  (I.VName -> InternaliseM I.BasicOp) ->
  InternaliseM [I.SubExp]
internaliseOperation s e op = do
  vs <- internaliseExpToVars s e
  letSubExps s =<< mapM (fmap I.BasicOp . op) vs

certifyingNonzero ::
  SrcLoc ->
  IntType ->
  SubExp ->
  InternaliseM a ->
  InternaliseM a
certifyingNonzero loc t x m = do
  zero <-
    letSubExp "zero" $
      I.BasicOp $
        CmpOp (CmpEq (IntType t)) x (intConst t 0)
  nonzero <- letSubExp "nonzero" $ I.BasicOp $ UnOp Not zero
  c <- assert "nonzero_cert" nonzero "division by zero" loc
  certifying c m

certifyingNonnegative ::
  SrcLoc ->
  IntType ->
  SubExp ->
  InternaliseM a ->
  InternaliseM a
certifyingNonnegative loc t x m = do
  nonnegative <-
    letSubExp "nonnegative" $
      I.BasicOp $
        CmpOp (CmpSle t) (intConst t 0) x
  c <- assert "nonzero_cert" nonnegative "negative exponent" loc
  certifying c m

internaliseBinOp ::
  SrcLoc ->
  String ->
  E.BinOp ->
  I.SubExp ->
  I.SubExp ->
  E.PrimType ->
  E.PrimType ->
  InternaliseM [I.SubExp]
internaliseBinOp _ desc E.Plus x y (E.Signed t) _ =
  simpleBinOp desc (I.Add t I.OverflowWrap) x y
internaliseBinOp _ desc E.Plus x y (E.Unsigned t) _ =
  simpleBinOp desc (I.Add t I.OverflowWrap) x y
internaliseBinOp _ desc E.Plus x y (E.FloatType t) _ =
  simpleBinOp desc (I.FAdd t) x y
internaliseBinOp _ desc E.Minus x y (E.Signed t) _ =
  simpleBinOp desc (I.Sub t I.OverflowWrap) x y
internaliseBinOp _ desc E.Minus x y (E.Unsigned t) _ =
  simpleBinOp desc (I.Sub t I.OverflowWrap) x y
internaliseBinOp _ desc E.Minus x y (E.FloatType t) _ =
  simpleBinOp desc (I.FSub t) x y
internaliseBinOp _ desc E.Times x y (E.Signed t) _ =
  simpleBinOp desc (I.Mul t I.OverflowWrap) x y
internaliseBinOp _ desc E.Times x y (E.Unsigned t) _ =
  simpleBinOp desc (I.Mul t I.OverflowWrap) x y
internaliseBinOp _ desc E.Times x y (E.FloatType t) _ =
  simpleBinOp desc (I.FMul t) x y
internaliseBinOp loc desc E.Divide x y (E.Signed t) _ =
  certifyingNonzero loc t y $
    simpleBinOp desc (I.SDiv t I.Unsafe) x y
internaliseBinOp loc desc E.Divide x y (E.Unsigned t) _ =
  certifyingNonzero loc t y $
    simpleBinOp desc (I.UDiv t I.Unsafe) x y
internaliseBinOp _ desc E.Divide x y (E.FloatType t) _ =
  simpleBinOp desc (I.FDiv t) x y
internaliseBinOp _ desc E.Pow x y (E.FloatType t) _ =
  simpleBinOp desc (I.FPow t) x y
internaliseBinOp loc desc E.Pow x y (E.Signed t) _ =
  certifyingNonnegative loc t y $
    simpleBinOp desc (I.Pow t) x y
internaliseBinOp _ desc E.Pow x y (E.Unsigned t) _ =
  simpleBinOp desc (I.Pow t) x y
internaliseBinOp loc desc E.Mod x y (E.Signed t) _ =
  certifyingNonzero loc t y $
    simpleBinOp desc (I.SMod t I.Unsafe) x y
internaliseBinOp loc desc E.Mod x y (E.Unsigned t) _ =
  certifyingNonzero loc t y $
    simpleBinOp desc (I.UMod t I.Unsafe) x y
internaliseBinOp _ desc E.Mod x y (E.FloatType t) _ =
  simpleBinOp desc (I.FMod t) x y
internaliseBinOp loc desc E.Quot x y (E.Signed t) _ =
  certifyingNonzero loc t y $
    simpleBinOp desc (I.SQuot t I.Unsafe) x y
internaliseBinOp loc desc E.Quot x y (E.Unsigned t) _ =
  certifyingNonzero loc t y $
    simpleBinOp desc (I.UDiv t I.Unsafe) x y
internaliseBinOp loc desc E.Rem x y (E.Signed t) _ =
  certifyingNonzero loc t y $
    simpleBinOp desc (I.SRem t I.Unsafe) x y
internaliseBinOp loc desc E.Rem x y (E.Unsigned t) _ =
  certifyingNonzero loc t y $
    simpleBinOp desc (I.UMod t I.Unsafe) x y
internaliseBinOp _ desc E.ShiftR x y (E.Signed t) _ =
  simpleBinOp desc (I.AShr t) x y
internaliseBinOp _ desc E.ShiftR x y (E.Unsigned t) _ =
  simpleBinOp desc (I.LShr t) x y
internaliseBinOp _ desc E.ShiftL x y (E.Signed t) _ =
  simpleBinOp desc (I.Shl t) x y
internaliseBinOp _ desc E.ShiftL x y (E.Unsigned t) _ =
  simpleBinOp desc (I.Shl t) x y
internaliseBinOp _ desc E.Band x y (E.Signed t) _ =
  simpleBinOp desc (I.And t) x y
internaliseBinOp _ desc E.Band x y (E.Unsigned t) _ =
  simpleBinOp desc (I.And t) x y
internaliseBinOp _ desc E.Xor x y (E.Signed t) _ =
  simpleBinOp desc (I.Xor t) x y
internaliseBinOp _ desc E.Xor x y (E.Unsigned t) _ =
  simpleBinOp desc (I.Xor t) x y
internaliseBinOp _ desc E.Bor x y (E.Signed t) _ =
  simpleBinOp desc (I.Or t) x y
internaliseBinOp _ desc E.Bor x y (E.Unsigned t) _ =
  simpleBinOp desc (I.Or t) x y
internaliseBinOp _ desc E.Equal x y t _ =
  simpleCmpOp desc (I.CmpEq $ internalisePrimType t) x y
internaliseBinOp _ desc E.NotEqual x y t _ = do
  eq <- letSubExp (desc ++ "true") $ I.BasicOp $ I.CmpOp (I.CmpEq $ internalisePrimType t) x y
  fmap pure $ letSubExp desc $ I.BasicOp $ I.UnOp I.Not eq
internaliseBinOp _ desc E.Less x y (E.Signed t) _ =
  simpleCmpOp desc (I.CmpSlt t) x y
internaliseBinOp _ desc E.Less x y (E.Unsigned t) _ =
  simpleCmpOp desc (I.CmpUlt t) x y
internaliseBinOp _ desc E.Leq x y (E.Signed t) _ =
  simpleCmpOp desc (I.CmpSle t) x y
internaliseBinOp _ desc E.Leq x y (E.Unsigned t) _ =
  simpleCmpOp desc (I.CmpUle t) x y
internaliseBinOp _ desc E.Greater x y (E.Signed t) _ =
  simpleCmpOp desc (I.CmpSlt t) y x -- Note the swapped x and y
internaliseBinOp _ desc E.Greater x y (E.Unsigned t) _ =
  simpleCmpOp desc (I.CmpUlt t) y x -- Note the swapped x and y
internaliseBinOp _ desc E.Geq x y (E.Signed t) _ =
  simpleCmpOp desc (I.CmpSle t) y x -- Note the swapped x and y
internaliseBinOp _ desc E.Geq x y (E.Unsigned t) _ =
  simpleCmpOp desc (I.CmpUle t) y x -- Note the swapped x and y
internaliseBinOp _ desc E.Less x y (E.FloatType t) _ =
  simpleCmpOp desc (I.FCmpLt t) x y
internaliseBinOp _ desc E.Leq x y (E.FloatType t) _ =
  simpleCmpOp desc (I.FCmpLe t) x y
internaliseBinOp _ desc E.Greater x y (E.FloatType t) _ =
  simpleCmpOp desc (I.FCmpLt t) y x -- Note the swapped x and y
internaliseBinOp _ desc E.Geq x y (E.FloatType t) _ =
  simpleCmpOp desc (I.FCmpLe t) y x -- Note the swapped x and y

-- Relational operators for booleans.
internaliseBinOp _ desc E.Less x y E.Bool _ =
  simpleCmpOp desc I.CmpLlt x y
internaliseBinOp _ desc E.Leq x y E.Bool _ =
  simpleCmpOp desc I.CmpLle x y
internaliseBinOp _ desc E.Greater x y E.Bool _ =
  simpleCmpOp desc I.CmpLlt y x -- Note the swapped x and y
internaliseBinOp _ desc E.Geq x y E.Bool _ =
  simpleCmpOp desc I.CmpLle y x -- Note the swapped x and y
internaliseBinOp _ _ op _ _ t1 t2 =
  error $
    "Invalid binary operator " ++ pretty op
      ++ " with operand types "
      ++ pretty t1
      ++ ", "
      ++ pretty t2

simpleBinOp ::
  String ->
  I.BinOp ->
  I.SubExp ->
  I.SubExp ->
  InternaliseM [I.SubExp]
simpleBinOp desc bop x y =
  letTupExp' desc $ I.BasicOp $ I.BinOp bop x y

simpleCmpOp ::
  String ->
  I.CmpOp ->
  I.SubExp ->
  I.SubExp ->
  InternaliseM [I.SubExp]
simpleCmpOp desc op x y =
  letTupExp' desc $ I.BasicOp $ I.CmpOp op x y

findFuncall ::
  E.Exp ->
  InternaliseM
    ( E.QualName VName,
      [(E.Exp, Maybe VName)],
      E.StructType,
      [VName]
    )
findFuncall (E.Var fname (Info t) _) =
  return (fname, [], E.toStruct t, [])
findFuncall (E.Apply f arg (Info (_, argext)) (Info ret, Info retext) _) = do
  (fname, args, _, _) <- findFuncall f
  return (fname, args ++ [(arg, argext)], E.toStruct ret, retext)
findFuncall e =
  error $ "Invalid function expression in application: " ++ pretty e

-- The type of a body.  Watch out: this only works for the degenerate
-- case where the body does not already return its context.
bodyExtType :: Body -> InternaliseM [ExtType]
bodyExtType (Body _ stms res) =
  existentialiseExtTypes (M.keys stmsscope) . staticShapes
    <$> extendedScope (traverse subExpType res) stmsscope
  where
    stmsscope = scopeOf stms

internaliseLambda :: InternaliseLambda
internaliseLambda (E.Parens e _) rowtypes =
  internaliseLambda e rowtypes
internaliseLambda (E.Lambda params body _ (Info (_, rettype)) _) rowtypes =
  bindingLambdaParams params rowtypes $ \params' -> do
<<<<<<< HEAD
    body' <- internaliseBody body
    rettype' <- internaliseLambdaReturnType rettype =<< bodyExtType body'
=======
    body' <- internaliseBody "lam" body
    rettype' <- internaliseLambdaReturnType rettype
>>>>>>> 198ac7a1
    return (params', body', rettype')
internaliseLambda e _ = error $ "internaliseLambda: unexpected expression:\n" ++ pretty e

-- | Some operators and functions are overloaded or otherwise special
-- - we detect and treat them here.
isOverloadedFunction ::
  E.QualName VName ->
  [E.Exp] ->
  SrcLoc ->
  Maybe (String -> InternaliseM [SubExp])
isOverloadedFunction qname args loc = do
  guard $ baseTag (qualLeaf qname) <= maxIntrinsicTag
  let handlers =
        [ handleSign,
          handleIntrinsicOps,
          handleOps,
          handleSOACs,
          handleAccs,
          handleRest
        ]
  msum [h args $ baseString $ qualLeaf qname | h <- handlers]
  where
    handleSign [x] "sign_i8" = Just $ toSigned I.Int8 x
    handleSign [x] "sign_i16" = Just $ toSigned I.Int16 x
    handleSign [x] "sign_i32" = Just $ toSigned I.Int32 x
    handleSign [x] "sign_i64" = Just $ toSigned I.Int64 x
    handleSign [x] "unsign_i8" = Just $ toUnsigned I.Int8 x
    handleSign [x] "unsign_i16" = Just $ toUnsigned I.Int16 x
    handleSign [x] "unsign_i32" = Just $ toUnsigned I.Int32 x
    handleSign [x] "unsign_i64" = Just $ toUnsigned I.Int64 x
    handleSign _ _ = Nothing

    handleIntrinsicOps [x] s
      | Just unop <- find ((== s) . pretty) allUnOps = Just $ \desc -> do
        x' <- internaliseExp1 "x" x
        fmap pure $ letSubExp desc $ I.BasicOp $ I.UnOp unop x'
    handleIntrinsicOps [TupLit [x, y] _] s
      | Just bop <- find ((== s) . pretty) allBinOps = Just $ \desc -> do
        x' <- internaliseExp1 "x" x
        y' <- internaliseExp1 "y" y
        fmap pure $ letSubExp desc $ I.BasicOp $ I.BinOp bop x' y'
      | Just cmp <- find ((== s) . pretty) allCmpOps = Just $ \desc -> do
        x' <- internaliseExp1 "x" x
        y' <- internaliseExp1 "y" y
        fmap pure $ letSubExp desc $ I.BasicOp $ I.CmpOp cmp x' y'
    handleIntrinsicOps [x] s
      | Just conv <- find ((== s) . pretty) allConvOps = Just $ \desc -> do
        x' <- internaliseExp1 "x" x
        fmap pure $ letSubExp desc $ I.BasicOp $ I.ConvOp conv x'
    handleIntrinsicOps _ _ = Nothing

    -- Short-circuiting operators are magical.
    handleOps [x, y] "&&" = Just $ \desc ->
      internaliseExp desc $
        E.If x y (E.Literal (E.BoolValue False) mempty) (Info $ E.Scalar $ E.Prim E.Bool, Info []) mempty
    handleOps [x, y] "||" = Just $ \desc ->
      internaliseExp desc $
        E.If x (E.Literal (E.BoolValue True) mempty) y (Info $ E.Scalar $ E.Prim E.Bool, Info []) mempty
    -- Handle equality and inequality specially, to treat the case of
    -- arrays.
    handleOps [xe, ye] op
      | Just cmp_f <- isEqlOp op = Just $ \desc -> do
        xe' <- internaliseExp "x" xe
        ye' <- internaliseExp "y" ye
        rs <- zipWithM (doComparison desc) xe' ye'
        cmp_f desc =<< letSubExp "eq" =<< eAll rs
      where
        isEqlOp "!=" = Just $ \desc eq ->
          letTupExp' desc $ I.BasicOp $ I.UnOp I.Not eq
        isEqlOp "==" = Just $ \_ eq ->
          return [eq]
        isEqlOp _ = Nothing

        doComparison desc x y = do
          x_t <- I.subExpType x
          y_t <- I.subExpType y
          case x_t of
            I.Prim t -> letSubExp desc $ I.BasicOp $ I.CmpOp (I.CmpEq t) x y
            _ -> do
              let x_dims = I.arrayDims x_t
                  y_dims = I.arrayDims y_t
              dims_match <- forM (zip x_dims y_dims) $ \(x_dim, y_dim) ->
                letSubExp "dim_eq" $ I.BasicOp $ I.CmpOp (I.CmpEq int64) x_dim y_dim
              shapes_match <- letSubExp "shapes_match" =<< eAll dims_match
              compare_elems_body <- runBodyBinder $ do
                -- Flatten both x and y.
                x_num_elems <-
                  letSubExp "x_num_elems"
                    =<< foldBinOp (I.Mul Int64 I.OverflowUndef) (constant (1 :: Int64)) x_dims
                x' <- letExp "x" $ I.BasicOp $ I.SubExp x
                y' <- letExp "x" $ I.BasicOp $ I.SubExp y
                x_flat <- letExp "x_flat" $ I.BasicOp $ I.Reshape [I.DimNew x_num_elems] x'
                y_flat <- letExp "y_flat" $ I.BasicOp $ I.Reshape [I.DimNew x_num_elems] y'

                -- Compare the elements.
                cmp_lam <- cmpOpLambda $ I.CmpEq (elemPrimType (elemType x_t))
                cmps <-
                  letExp "cmps" $
                    I.Op $
                      I.Screma x_num_elems (I.mapSOAC cmp_lam) [x_flat, y_flat]

                -- Check that all were equal.
                and_lam <- binOpLambda I.LogAnd I.Bool
                reduce <- I.reduceSOAC [Reduce Commutative and_lam [constant True]]
                all_equal <- letSubExp "all_equal" $ I.Op $ I.Screma x_num_elems reduce [cmps]
                return $ resultBody [all_equal]

              letSubExp "arrays_equal" $
                I.If shapes_match compare_elems_body (resultBody [constant False]) $
                  ifCommon [I.Prim I.Bool]
    handleOps [x, y] name
      | Just bop <- find ((name ==) . pretty) [minBound .. maxBound :: E.BinOp] =
        Just $ \desc -> do
          x' <- internaliseExp1 "x" x
          y' <- internaliseExp1 "y" y
          case (E.typeOf x, E.typeOf y) of
            (E.Scalar (E.Prim t1), E.Scalar (E.Prim t2)) ->
              internaliseBinOp loc desc bop x' y' t1 t2
            _ -> error "Futhark.Internalise.internaliseExp: non-primitive type in BinOp."
    handleOps _ _ = Nothing

    handleSOACs [TupLit [lam, arr] _] "map" = Just $ \desc -> do
      arr' <- internaliseExpToVars "map_arr" arr
      lam' <- internaliseMapLambda internaliseLambda lam $ map I.Var arr'
      w <- arraysSize 0 <$> mapM lookupType arr'
      letTupExp' desc $
        I.Op $
          I.Screma w (I.mapSOAC lam') arr'
    handleSOACs [TupLit [k, lam, arr] _] "partition" = do
      k' <- fromIntegral <$> fromInt32 k
      Just $ \_desc -> do
        arrs <- internaliseExpToVars "partition_input" arr
        lam' <- internalisePartitionLambda internaliseLambda k' lam $ map I.Var arrs
        uncurry (++) <$> partitionWithSOACS (fromIntegral k') lam' arrs
      where
        fromInt32 (Literal (SignedValue (Int32Value k')) _) = Just k'
        fromInt32 (IntLit k' (Info (E.Scalar (E.Prim (Signed Int32)))) _) = Just $ fromInteger k'
        fromInt32 _ = Nothing
    handleSOACs [TupLit [lam, ne, arr] _] "reduce" = Just $ \desc ->
      internaliseScanOrReduce desc "reduce" reduce (lam, ne, arr, loc)
      where
        reduce w red_lam nes arrs =
          I.Screma w
            <$> I.reduceSOAC [Reduce Noncommutative red_lam nes] <*> pure arrs
    handleSOACs [TupLit [lam, ne, arr] _] "reduce_comm" = Just $ \desc ->
      internaliseScanOrReduce desc "reduce" reduce (lam, ne, arr, loc)
      where
        reduce w red_lam nes arrs =
          I.Screma w
            <$> I.reduceSOAC [Reduce Commutative red_lam nes] <*> pure arrs
    handleSOACs [TupLit [lam, ne, arr] _] "scan" = Just $ \desc ->
      internaliseScanOrReduce desc "scan" reduce (lam, ne, arr, loc)
      where
        reduce w scan_lam nes arrs =
          I.Screma w <$> I.scanSOAC [Scan scan_lam nes] <*> pure arrs
    handleSOACs [TupLit [op, f, arr] _] "reduce_stream" = Just $ \desc ->
      internaliseStreamRed desc InOrder Noncommutative op f arr
    handleSOACs [TupLit [op, f, arr] _] "reduce_stream_per" = Just $ \desc ->
      internaliseStreamRed desc Disorder Commutative op f arr
    handleSOACs [TupLit [f, arr] _] "map_stream" = Just $ \desc ->
      internaliseStreamMap desc InOrder f arr
    handleSOACs [TupLit [f, arr] _] "map_stream_per" = Just $ \desc ->
      internaliseStreamMap desc Disorder f arr
    handleSOACs [TupLit [rf, dest, op, ne, buckets, img] _] "hist" = Just $ \desc ->
      internaliseHist desc rf dest op ne buckets img loc
    handleSOACs _ _ = Nothing

    handleAccs [TupLit [dest, f, bs] _] "scatter_stream" = Just $ \desc ->
      internaliseStreamAcc desc dest Nothing f bs
    handleAccs [TupLit [dest, op, ne, f, bs] _] "hist_stream" = Just $ \desc ->
      internaliseStreamAcc desc dest (Just (op, ne)) f bs
    handleAccs [TupLit [acc, i, v] _] "acc_write" = Just $ \desc -> do
      acc' <- head <$> internaliseExpToVars "acc" acc
      i' <- internaliseExp1 "acc_i" i
      vs <- internaliseExp "acc_v" v
      fmap pure $ letSubExp desc $ BasicOp $ UpdateAcc acc' [i'] vs
    handleAccs _ _ = Nothing

    handleRest [x] "!" = Just $ complementF x
    handleRest [x] "opaque" = Just $ \desc ->
      mapM (letSubExp desc . BasicOp . Opaque) =<< internaliseExp "opaque_arg" x
    handleRest [E.TupLit [a, si, v] _] "scatter" = Just $ scatterF a si v
    handleRest [E.TupLit [n, m, arr] _] "unflatten" = Just $ \desc -> do
      arrs <- internaliseExpToVars "unflatten_arr" arr
      n' <- internaliseExp1 "n" n
      m' <- internaliseExp1 "m" m
      -- The unflattened dimension needs to have the same number of elements
      -- as the original dimension.
      old_dim <- I.arraysSize 0 <$> mapM lookupType arrs
      dim_ok <-
        letSubExp "dim_ok"
          =<< eCmpOp
            (I.CmpEq I.int64)
            (eBinOp (I.Mul Int64 I.OverflowUndef) (eSubExp n') (eSubExp m'))
            (eSubExp old_dim)
      dim_ok_cert <-
        assert
          "dim_ok_cert"
          dim_ok
          "new shape has different number of elements than old shape"
          loc
      certifying dim_ok_cert $
        forM arrs $ \arr' -> do
          arr_t <- lookupType arr'
          letSubExp desc $
            I.BasicOp $
              I.Reshape (reshapeOuter [DimNew n', DimNew m'] 1 $ I.arrayShape arr_t) arr'
    handleRest [arr] "flatten" = Just $ \desc -> do
      arrs <- internaliseExpToVars "flatten_arr" arr
      forM arrs $ \arr' -> do
        arr_t <- lookupType arr'
        let n = arraySize 0 arr_t
            m = arraySize 1 arr_t
        k <- letSubExp "flat_dim" $ I.BasicOp $ I.BinOp (Mul Int64 I.OverflowUndef) n m
        letSubExp desc $
          I.BasicOp $
            I.Reshape (reshapeOuter [DimNew k] 2 $ I.arrayShape arr_t) arr'
    handleRest [TupLit [x, y] _] "concat" = Just $ \desc -> do
      xs <- internaliseExpToVars "concat_x" x
      ys <- internaliseExpToVars "concat_y" y
      outer_size <- arraysSize 0 <$> mapM lookupType xs
      let sumdims xsize ysize =
            letSubExp "conc_tmp" $
              I.BasicOp $
                I.BinOp (I.Add I.Int64 I.OverflowUndef) xsize ysize
      ressize <-
        foldM sumdims outer_size
          =<< mapM (fmap (arraysSize 0) . mapM lookupType) [ys]

      let conc xarr yarr =
            I.BasicOp $ I.Concat 0 xarr [yarr] ressize
      letSubExps desc $ zipWith conc xs ys
    handleRest [TupLit [offset, e] _] "rotate" = Just $ \desc -> do
      offset' <- internaliseExp1 "rotation_offset" offset
      internaliseOperation desc e $ \v -> do
        r <- I.arrayRank <$> lookupType v
        let zero = intConst Int64 0
            offsets = offset' : replicate (r -1) zero
        return $ I.Rotate offsets v
    handleRest [e] "transpose" = Just $ \desc ->
      internaliseOperation desc e $ \v -> do
        r <- I.arrayRank <$> lookupType v
        return $ I.Rearrange ([1, 0] ++ [2 .. r -1]) v
    handleRest [TupLit [x, y] _] "zip" = Just $ \desc ->
      (++) <$> internaliseExp (desc ++ "_zip_x") x
        <*> internaliseExp (desc ++ "_zip_y") y
    handleRest [x] "unzip" = Just $ flip internaliseExp x
    handleRest [x] "trace" = Just $ flip internaliseExp x
    handleRest [x] "break" = Just $ flip internaliseExp x
    handleRest _ _ = Nothing

    toSigned int_to e desc = do
      e' <- internaliseExp1 "trunc_arg" e
      case E.typeOf e of
        E.Scalar (E.Prim E.Bool) ->
          letTupExp' desc $
            I.If
              e'
              (resultBody [intConst int_to 1])
              (resultBody [intConst int_to 0])
              $ ifCommon [I.Prim $ I.IntType int_to]
        E.Scalar (E.Prim (E.Signed int_from)) ->
          letTupExp' desc $ I.BasicOp $ I.ConvOp (I.SExt int_from int_to) e'
        E.Scalar (E.Prim (E.Unsigned int_from)) ->
          letTupExp' desc $ I.BasicOp $ I.ConvOp (I.ZExt int_from int_to) e'
        E.Scalar (E.Prim (E.FloatType float_from)) ->
          letTupExp' desc $ I.BasicOp $ I.ConvOp (I.FPToSI float_from int_to) e'
        _ -> error "Futhark.Internalise: non-numeric type in ToSigned"

    toUnsigned int_to e desc = do
      e' <- internaliseExp1 "trunc_arg" e
      case E.typeOf e of
        E.Scalar (E.Prim E.Bool) ->
          letTupExp' desc $
            I.If
              e'
              (resultBody [intConst int_to 1])
              (resultBody [intConst int_to 0])
              $ ifCommon [I.Prim $ I.IntType int_to]
        E.Scalar (E.Prim (E.Signed int_from)) ->
          letTupExp' desc $ I.BasicOp $ I.ConvOp (I.ZExt int_from int_to) e'
        E.Scalar (E.Prim (E.Unsigned int_from)) ->
          letTupExp' desc $ I.BasicOp $ I.ConvOp (I.ZExt int_from int_to) e'
        E.Scalar (E.Prim (E.FloatType float_from)) ->
          letTupExp' desc $ I.BasicOp $ I.ConvOp (I.FPToUI float_from int_to) e'
        _ -> error "Futhark.Internalise.internaliseExp: non-numeric type in ToUnsigned"

    complementF e desc = do
      e' <- internaliseExp1 "complement_arg" e
      et <- subExpType e'
      case et of
        I.Prim (I.IntType t) ->
          letTupExp' desc $ I.BasicOp $ I.UnOp (I.Complement t) e'
        I.Prim I.Bool ->
          letTupExp' desc $ I.BasicOp $ I.UnOp I.Not e'
        _ ->
          error "Futhark.Internalise.internaliseExp: non-int/bool type in Complement"

    scatterF a si v desc = do
      si' <- letExp "write_si" . BasicOp . SubExp =<< internaliseExp1 "write_arg_i" si
      svs <- internaliseExpToVars "write_arg_v" v
      sas <- internaliseExpToVars "write_arg_a" a

      si_shape <- I.arrayShape <$> lookupType si'
      let si_w = shapeSize 0 si_shape
      sv_ts <- mapM lookupType svs

      svs' <- forM (zip svs sv_ts) $ \(sv, sv_t) -> do
        let sv_shape = I.arrayShape sv_t
            sv_w = arraySize 0 sv_t

        -- Generate an assertion and reshapes to ensure that sv and si' are the same
        -- size.
        cmp <-
          letSubExp "write_cmp" $
            I.BasicOp $
              I.CmpOp (I.CmpEq I.int64) si_w sv_w
        c <-
          assert
            "write_cert"
            cmp
            "length of index and value array does not match"
            loc
        certifying c $
          letExp (baseString sv ++ "_write_sv") $
            I.BasicOp $ I.Reshape (reshapeOuter [DimCoercion si_w] 1 sv_shape) sv

      indexType <- rowType <$> lookupType si'
      indexName <- newVName "write_index"
      valueNames <- replicateM (length sv_ts) $ newVName "write_value"

      sa_ts <- mapM lookupType sas
      let bodyTypes = replicate (length sv_ts) indexType ++ map rowType sa_ts
          paramTypes = indexType : map rowType sv_ts
          bodyNames = indexName : valueNames
          bodyParams = zipWith I.Param bodyNames paramTypes

      -- This body is pretty boring right now, as every input is exactly the output.
      -- But it can get funky later on if fused with something else.
      body <- localScope (scopeOfLParams bodyParams) $
        insertStmsM $ do
          let outs = replicate (length valueNames) indexName ++ valueNames
          results <- forM outs $ \name ->
            letSubExp "write_res" $ I.BasicOp $ I.SubExp $ I.Var name
          ensureResultShape
            "scatter value has wrong size"
            loc
            bodyTypes
            $ resultBody results

      let lam =
            I.Lambda
              { I.lambdaParams = bodyParams,
                I.lambdaReturnType = bodyTypes,
                I.lambdaBody = body
              }
          sivs = si' : svs'

      let sa_ws = map (arraySize 0) sa_ts
      letTupExp' desc $ I.Op $ I.Scatter si_w lam sivs $ zip3 sa_ws (repeat 1) sas

funcall ::
  String ->
  QualName VName ->
  [SubExp] ->
  SrcLoc ->
  InternaliseM ([SubExp], [I.ExtType])
funcall desc (QualName _ fname) args loc = do
  (fname', closure, shapes, value_paramts, fun_params, rettype_fun) <-
    lookupFunction fname
  argts <- mapM subExpType args

  shapeargs <- argShapes shapes fun_params argts
  let diets =
        replicate (length closure + length shapeargs) I.ObservePrim
          ++ map I.diet value_paramts
  args' <-
    ensureArgShapes
      "function arguments of wrong shape"
      loc
      (map I.paramName fun_params)
      (map I.paramType fun_params)
      (map I.Var closure ++ shapeargs ++ args)
  argts' <- mapM subExpType args'
  case rettype_fun $ zip args' argts' of
    Nothing ->
      error $
        concat
          [ "Cannot apply ",
            pretty fname,
            " to ",
            show (length args'),
            " arguments\n ",
            pretty args',
            "\nof types\n ",
            pretty argts',
            "\nFunction has ",
            show (length fun_params),
            " parameters\n ",
            pretty fun_params
          ]
    Just ts -> do
      safety <- askSafety
      attrs <- asks envAttrs
      ses <-
        attributing attrs $
          letTupExp' desc $
            I.Apply fname' (zip args' diets) ts (safety, loc, mempty)
      return (ses, map I.fromDecl ts)

-- Bind existential names defined by an expression, based on the
-- concrete values that expression evaluated to.  This most
-- importantly should be done after function calls, but also
-- everything else that can produce existentials in the source
-- language.
bindExtSizes :: E.StructType -> [VName] -> [SubExp] -> InternaliseM ()
bindExtSizes ret retext ses = do
  ts <- internaliseType ret
  ses_ts <- mapM subExpType ses

  let combine t1 t2 =
        mconcat $ zipWith combine' (arrayExtDims t1) (arrayDims t2)
      combine' (I.Free (I.Var v)) se
        | v `elem` retext = M.singleton v se
      combine' _ _ = mempty

  forM_ (M.toList $ mconcat $ zipWith combine ts ses_ts) $ \(v, se) ->
    letBindNames [v] $ BasicOp $ SubExp se

askSafety :: InternaliseM Safety
askSafety = do
  check <- asks envDoBoundsChecks
  return $ if check then I.Safe else I.Unsafe

-- Implement partitioning using maps, scans and writes.
partitionWithSOACS :: Int -> I.Lambda -> [I.VName] -> InternaliseM ([I.SubExp], [I.SubExp])
partitionWithSOACS k lam arrs = do
  arr_ts <- mapM lookupType arrs
  let w = arraysSize 0 arr_ts
  classes_and_increments <- letTupExp "increments" $ I.Op $ I.Screma w (mapSOAC lam) arrs
  (classes, increments) <- case classes_and_increments of
    classes : increments -> return (classes, take k increments)
    _ -> error "partitionWithSOACS"

  add_lam_x_params <-
    replicateM k $ I.Param <$> newVName "x" <*> pure (I.Prim int64)
  add_lam_y_params <-
    replicateM k $ I.Param <$> newVName "y" <*> pure (I.Prim int64)
  add_lam_body <- runBodyBinder $
    localScope (scopeOfLParams $ add_lam_x_params ++ add_lam_y_params) $
      fmap resultBody $
        forM (zip add_lam_x_params add_lam_y_params) $ \(x, y) ->
          letSubExp "z" $
            I.BasicOp $
              I.BinOp
                (I.Add Int64 I.OverflowUndef)
                (I.Var $ I.paramName x)
                (I.Var $ I.paramName y)
  let add_lam =
        I.Lambda
          { I.lambdaBody = add_lam_body,
            I.lambdaParams = add_lam_x_params ++ add_lam_y_params,
            I.lambdaReturnType = replicate k $ I.Prim int64
          }
      nes = replicate (length increments) $ intConst Int64 0

  scan <- I.scanSOAC [I.Scan add_lam nes]
  all_offsets <- letTupExp "offsets" $ I.Op $ I.Screma w scan increments

  -- We have the offsets for each of the partitions, but we also need
  -- the total sizes, which are the last elements in the offests.  We
  -- just have to be careful in case the array is empty.
  last_index <- letSubExp "last_index" $ I.BasicOp $ I.BinOp (I.Sub Int64 OverflowUndef) w $ constant (1 :: Int64)
  nonempty_body <- runBodyBinder $
    fmap resultBody $
      forM all_offsets $ \offset_array ->
        letSubExp "last_offset" $ I.BasicOp $ I.Index offset_array [I.DimFix last_index]
  let empty_body = resultBody $ replicate k $ constant (0 :: Int64)
  is_empty <- letSubExp "is_empty" $ I.BasicOp $ I.CmpOp (CmpEq int64) w $ constant (0 :: Int64)
  sizes <-
    letTupExp "partition_size" $
      I.If is_empty empty_body nonempty_body $
        ifCommon $ replicate k $ I.Prim int64

  -- The total size of all partitions must necessarily be equal to the
  -- size of the input array.

  -- Create scratch arrays for the result.
  blanks <- forM arr_ts $ \arr_t ->
    letExp "partition_dest" $
      I.BasicOp $ Scratch (I.elemType arr_t) (w : drop 1 (I.arrayDims arr_t))

  -- Now write into the result.
  write_lam <- do
    c_param <- I.Param <$> newVName "c" <*> pure (I.Prim int64)
    offset_params <- replicateM k $ I.Param <$> newVName "offset" <*> pure (I.Prim int64)
    value_params <- forM arr_ts $ \arr_t ->
      I.Param <$> newVName "v" <*> pure (I.rowType arr_t)
    (offset, offset_stms) <-
      collectStms $
        mkOffsetLambdaBody
          (map I.Var sizes)
          (I.Var $ I.paramName c_param)
          0
          offset_params
    return
      I.Lambda
        { I.lambdaParams = c_param : offset_params ++ value_params,
          I.lambdaReturnType =
            replicate (length arr_ts) (I.Prim int64)
              ++ map I.rowType arr_ts,
          I.lambdaBody =
            mkBody offset_stms $
              replicate (length arr_ts) offset
                ++ map (I.Var . I.paramName) value_params
        }
  results <-
    letTupExp "partition_res" $
      I.Op $
        I.Scatter
          w
          write_lam
          (classes : all_offsets ++ arrs)
          $ zip3 (repeat w) (repeat 1) blanks
  sizes' <-
    letSubExp "partition_sizes" $
      I.BasicOp $
        I.ArrayLit (map I.Var sizes) $ I.Prim int64
  return (map I.Var results, [sizes'])
  where
    mkOffsetLambdaBody ::
      [SubExp] ->
      SubExp ->
      Int ->
      [I.LParam] ->
      InternaliseM SubExp
    mkOffsetLambdaBody _ _ _ [] =
      return $ constant (-1 :: Int64)
    mkOffsetLambdaBody sizes c i (p : ps) = do
      is_this_one <-
        letSubExp "is_this_one" $
          I.BasicOp $
            I.CmpOp (CmpEq int64) c $
              intConst Int64 $ toInteger i
      next_one <- mkOffsetLambdaBody sizes c (i + 1) ps
      this_one <-
        letSubExp "this_offset"
          =<< foldBinOp
            (Add Int64 OverflowUndef)
            (constant (-1 :: Int64))
            (I.Var (I.paramName p) : take i sizes)
      letSubExp "total_res" $
        I.If
          is_this_one
          (resultBody [this_one])
          (resultBody [next_one])
          $ ifCommon [I.Prim int64]

typeExpForError :: E.TypeExp VName -> InternaliseM [ErrorMsgPart SubExp]
typeExpForError (E.TEVar qn _) =
  return [ErrorString $ pretty qn]
typeExpForError (E.TEUnique te _) =
  ("*" :) <$> typeExpForError te
typeExpForError (E.TEArray te d _) = do
  d' <- dimExpForError d
  te' <- typeExpForError te
  return $ ["[", d', "]"] ++ te'
typeExpForError (E.TETuple tes _) = do
  tes' <- mapM typeExpForError tes
  return $ ["("] ++ intercalate [", "] tes' ++ [")"]
typeExpForError (E.TERecord fields _) = do
  fields' <- mapM onField fields
  return $ ["{"] ++ intercalate [", "] fields' ++ ["}"]
  where
    onField (k, te) =
      (ErrorString (pretty k ++ ": ") :) <$> typeExpForError te
typeExpForError (E.TEArrow _ t1 t2 _) = do
  t1' <- typeExpForError t1
  t2' <- typeExpForError t2
  return $ t1' ++ [" -> "] ++ t2'
typeExpForError (E.TEApply t arg _) = do
  t' <- typeExpForError t
  arg' <- case arg of
    TypeArgExpType argt -> typeExpForError argt
    TypeArgExpDim d _ -> pure <$> dimExpForError d
  return $ t' ++ [" "] ++ arg'
typeExpForError (E.TESum cs _) = do
  cs' <- mapM (onClause . snd) cs
  return $ intercalate [" | "] cs'
  where
    onClause c = do
      c' <- mapM typeExpForError c
      return $ intercalate [" "] c'

dimExpForError :: E.DimExp VName -> InternaliseM (ErrorMsgPart SubExp)
dimExpForError (DimExpNamed d _) = do
  substs <- lookupSubst $ E.qualLeaf d
  d' <- case substs of
    Just [v] -> return v
    _ -> return $ I.Var $ E.qualLeaf d
  return $ ErrorInt64 d'
dimExpForError (DimExpConst d _) =
  return $ ErrorString $ pretty d
dimExpForError DimExpAny = return ""

-- A smart constructor that compacts neighbouring literals for easier
-- reading in the IR.
errorMsg :: [ErrorMsgPart a] -> ErrorMsg a
errorMsg = ErrorMsg . compact
  where
    compact [] = []
    compact (ErrorString x : ErrorString y : parts) =
      compact (ErrorString (x ++ y) : parts)
    compact (x : y) = x : compact y<|MERGE_RESOLUTION|>--- conflicted
+++ resolved
@@ -87,15 +87,10 @@
         Nothing -> return $ errorMsg ["Function return value does not match shape of declared return type."]
 
       ((rettype', body_res), body_stms) <- collectStms $ do
-<<<<<<< HEAD
-        body_res <- internaliseExp "res" body
+        body_res <- internaliseExp (baseString fname <> "_res") body
         rettype_bad <-
           internaliseReturnType rettype
             =<< mapM subExpType body_res
-=======
-        body_res <- internaliseExp (baseString fname <> "_res") body
-        rettype_bad <- internaliseReturnType rettype
->>>>>>> 198ac7a1
         let rettype' = zeroExts rettype_bad
         return (rettype', body_res)
       body' <-
@@ -411,9 +406,7 @@
       letSubExp desc $ I.BasicOp $ I.Reshape new_shape' flat_arr
   | otherwise = do
     es' <- mapM (internaliseExp "arr_elem") es
-    arr_t_ext <-
-      internaliseReturnType (E.toStruct arr_t)
-        =<< mapM subExpType (concat es')
+    arr_t_ext <- internaliseType $ E.toStruct arr_t
 
     rowtypes <-
       case mapM (fmap rowType . hasStaticShape . I.fromDecl) arr_t_ext of
@@ -1010,18 +1003,12 @@
   return (cmp, pertinent)
   where
     -- Literals are always primitive values.
-<<<<<<< HEAD
-    compares (E.PatternLit e _ _) (se : ses) = do
-      e' <- internaliseExp1 "constant" e
-      t' <- subExpPrimType se
-=======
     compares (E.PatternLit l t _) (se : ses) = do
       e' <- case l of
         PatLitPrim v -> pure $ constant $ internalisePrimValue v
         PatLitInt x -> internaliseExp1 "constant" $ E.IntLit x t mempty
         PatLitFloat x -> internaliseExp1 "constant" $ E.FloatLit x t mempty
-      t' <- elemType <$> subExpType se
->>>>>>> 198ac7a1
+      t' <- subExpPrimType se
       cmp <- letSubExp "match_lit" $ I.BasicOp $ I.CmpOp (I.CmpEq t') e' se
       return ([cmp], [se], ses)
     compares (E.PatternConstr c (Info (E.Scalar (E.Sum fs))) pats _) (se : ses) = do
@@ -1702,13 +1689,8 @@
   internaliseLambda e rowtypes
 internaliseLambda (E.Lambda params body _ (Info (_, rettype)) _) rowtypes =
   bindingLambdaParams params rowtypes $ \params' -> do
-<<<<<<< HEAD
-    body' <- internaliseBody body
+    body' <- internaliseBody "lam" body
     rettype' <- internaliseLambdaReturnType rettype =<< bodyExtType body'
-=======
-    body' <- internaliseBody "lam" body
-    rettype' <- internaliseLambdaReturnType rettype
->>>>>>> 198ac7a1
     return (params', body', rettype')
 internaliseLambda e _ = error $ "internaliseLambda: unexpected expression:\n" ++ pretty e
 
