--- conflicted
+++ resolved
@@ -723,11 +723,7 @@
           return $ bef ++ src'' ++ aft
         replace _ _ ve' _ = return ve'
 
-<<<<<<< HEAD
-internaliseExp desc (E.Attr (AttrInfo attr) e _) =
-=======
 internaliseExp desc (E.Attr attr e _) =
->>>>>>> b4e7a14f
   local f $ internaliseExp desc e
   where attrs = oneAttr $ internaliseAttr attr
         f env | "unsafe" `inAttrs` attrs,
