--- conflicted
+++ resolved
@@ -578,11 +578,7 @@
     Just (_, _, fun) <- M.lookup (nameToString fname) primFuns,
     Just result <- fun args' =
       Simplify $ certifying cs $ attributing attrs $
-<<<<<<< HEAD
-      letBind_ pat $ BasicOp $ SubExp $ Constant result
-=======
       letBind pat $ BasicOp $ SubExp $ Constant result
->>>>>>> c826dfc2
   where isConst (Constant v) = Just v
         isConst _ = Nothing
 constantFoldPrimFun _ _ = Skip
@@ -813,11 +809,7 @@
 simplifyConcat (vtable, _) pat (StmAux cs attrs _) (Concat i x xs new_d)
   | x' /= x || concat xs' /= xs = Simplify $
       certifying (cs<>x_cs<>mconcat xs_cs) $
-<<<<<<< HEAD
-      attributing attrs $ letBind_ pat $
-=======
       attributing attrs $ letBind pat $
->>>>>>> c826dfc2
       BasicOp $ Concat i x' (zs++concat xs') new_d
   where (x':zs, x_cs) = isConcat x
         (xs', xs_cs) = unzip $ map isConcat xs
@@ -831,11 +823,7 @@
   | Just (vs, vcs) <- unzip <$> mapM isArrayLit (x:xs) = Simplify $ do
       rt <- rowType <$> lookupType x
       certifying (mconcat vcs) $ auxing aux $
-<<<<<<< HEAD
-        letBind_ pat $ BasicOp $ ArrayLit (concat vs) rt
-=======
         letBind pat $ BasicOp $ ArrayLit (concat vs) rt
->>>>>>> c826dfc2
       where isArrayLit v
               | Just (Replicate shape se, vcs) <- ST.lookupBasicOp v vtable,
                 unitShape shape = Just ([se], vcs)
@@ -871,13 +859,8 @@
 ruleIf _ pat _
   (cond, Body _ tstms [Constant (BoolValue True)],
          Body _ fstms [se], IfDec ts _)
-<<<<<<< HEAD
-  | null tstms, null fstms, [Prim Bool] <- bodyTypeValues ts =
-      Simplify $ letBind_ pat $ BasicOp $ BinOp LogOr cond se
-=======
   | null tstms, null fstms, [Prim Bool] <- map extTypeOf ts =
       Simplify $ letBind pat $ BasicOp $ BinOp LogOr cond se
->>>>>>> c826dfc2
 
 -- When type(x)==bool, if c then x else y == (c && x) || (!c && y)
 ruleIf _ pat _ (cond, tb, fb, IfDec ts _)
@@ -937,11 +920,7 @@
              -- less existential.
              tb'' <- reshapeBodyResults tb' $ map extTypeOf ret'
              fb'' <- reshapeBodyResults fb' $ map extTypeOf ret'
-<<<<<<< HEAD
-             letBind_ (Pattern ctx_pes val_pes) $
-=======
              letBind (Pattern ctx_pes val_pes) $
->>>>>>> c826dfc2
                If cond tb'' fb'' (IfDec ret' ifsort)
      else cannotSimplify
   where num_ctx = length $ patternContextElements pat
@@ -1106,11 +1085,7 @@
     is4 == is1, v4 == dest1 =
       Simplify $ certifying (cs1 <> cs2 <> cs3 <> cs4) $ do
       is5 <- sliceSlice is1 is2
-<<<<<<< HEAD
-      attributing attrs $ letBind_ pat $ BasicOp $ Update dest1 is5 se2
-=======
       attributing attrs $ letBind pat $ BasicOp $ Update dest1 is5 se2
->>>>>>> c826dfc2
 
 -- | If we are comparing X against the result of a branch of the form
 -- @if P then Y else Z@ then replace comparison with '(P && X == Y) ||
@@ -1175,11 +1150,7 @@
       case shapeCoercion newshape of
         Just _ ->
           certifying idd_cs $ auxing aux $
-<<<<<<< HEAD
-            letBind_ pat $ BasicOp $ Index idd2 slice
-=======
             letBind pat $ BasicOp $ Index idd2 slice
->>>>>>> c826dfc2
         Nothing -> do
           -- Linearise indices and map to old index space.
           oldshape <- arrayDims <$> lookupType idd2
@@ -1188,15 +1159,9 @@
                              (map (primExpFromSubExp int32) $ newDims newshape)
                              (map (primExpFromSubExp int32) inds)
           new_inds' <-
-<<<<<<< HEAD
-            mapM (letSubExp "new_index" <=< toExp . asInt32PrimExp) new_inds
-          certifying idd_cs $ auxing aux $
-            letBind_ pat $ BasicOp $ Index idd2 $ map DimFix new_inds'
-=======
             mapM (toSubExp "new_index" . asInt32PrimExp) new_inds
           certifying idd_cs $ auxing aux $
             letBind pat $ BasicOp $ Index idd2 $ map DimFix new_inds'
->>>>>>> c826dfc2
 
 ruleBasicOp _ pat _ (BinOp (Pow t) e1 e2)
   | e1 == intConst t 2 =
@@ -1211,11 +1176,7 @@
   | Just (BasicOp (Rearrange perm2 e), v_cs) <- ST.lookupExp v vtable =
       -- Rearranging a rearranging: compose the permutations.
       Simplify $ certifying v_cs $ auxing aux $
-<<<<<<< HEAD
-      letBind_ pat $ BasicOp $ Rearrange (perm `rearrangeCompose` perm2) e
-=======
       letBind pat $ BasicOp $ Rearrange (perm `rearrangeCompose` perm2) e
->>>>>>> c826dfc2
 
 ruleBasicOp vtable pat aux (Rearrange perm v)
   | Just (BasicOp (Rotate offsets v2), v_cs) <- ST.lookupExp v vtable,
@@ -1223,11 +1184,7 @@
       let offsets' = rearrangeShape (rearrangeInverse perm3) offsets
       rearrange_rotate <- letExp "rearrange_rotate" $ BasicOp $ Rotate offsets' v3
       certifying (v_cs<>v2_cs) $ auxing aux $
-<<<<<<< HEAD
-        letBind_ pat $ BasicOp $ Rearrange (perm `rearrangeCompose` perm3) rearrange_rotate
-=======
         letBind pat $ BasicOp $ Rearrange (perm `rearrangeCompose` perm3) rearrange_rotate
->>>>>>> c826dfc2
 
 -- Rearranging a replicate where the outer dimension is left untouched.
 ruleBasicOp vtable pat aux (Rearrange perm v1)
@@ -1261,11 +1218,7 @@
   | Just (BasicOp (Rotate offsets2 v2), v_cs) <- ST.lookupExp v vtable = Simplify $ do
       offsets <- zipWithM add offsets1 offsets2
       certifying v_cs $ auxing aux $
-<<<<<<< HEAD
-        letBind_ pat $ BasicOp $ Rotate offsets v2
-=======
         letBind pat $ BasicOp $ Rotate offsets v2
->>>>>>> c826dfc2
         where add x y = letSubExp "offset" $ BasicOp $ BinOp (Add Int32 OverflowWrap) x y
 
 -- If we see an Update with a scalar where the value to be written is
@@ -1285,11 +1238,7 @@
           slice_y' = slice_y_bef ++ [DimSlice j (intConst Int32 1) (intConst Int32 1)]
       v' <- letExp (baseString v ++ "_slice") $ BasicOp $ Index arr_y slice_y'
       certifying cs_y $ auxing aux $
-<<<<<<< HEAD
-        letBind_ pat $ BasicOp $ Update arr_x slice_x' $ Var v'
-=======
         letBind pat $ BasicOp $ Update arr_x slice_x' $ Var v'
->>>>>>> c826dfc2
 
 ruleBasicOp _ _ _ _ =
   Skip
@@ -1317,11 +1266,7 @@
       fb' = fb { bodyResult = pick fses }
       pat' = pick $ patternElements pat
       rettype' = pick rettype
-<<<<<<< HEAD
-  in Simplify $ letBind_ (Pattern [] pat') $ If e1 tb' fb' $ IfDec rettype' ifsort
-=======
   in Simplify $ letBind (Pattern [] pat') $ If e1 tb' fb' $ IfDec rettype' ifsort
->>>>>>> c826dfc2
 
   | otherwise = Skip
 
