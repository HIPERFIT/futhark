<<<<<<< HEAD
{-# LANGUAGE FlexibleContexts #-}
{-# LANGUAGE TypeFamilies #-}
-- | Perform a restricted form of loop tiling within SegMaps.  We only
-- tile primitive types, to avoid excessive local memory use.
module Futhark.Optimise.TileLoops
       ( tileLoops )
       where

import Control.Monad.State
import Control.Monad.Reader
import qualified Data.Sequence as Seq
import qualified Data.Map.Strict as M
import Data.List

import Prelude hiding (quot)

import Futhark.MonadFreshNames
import Futhark.Representation.Kernels
import Futhark.Transform.Rename
import Futhark.Pass
import Futhark.Tools
import Futhark.Optimise.BlkRegTiling

tileLoops :: Pass Kernels Kernels
tileLoops = Pass "tile loops" "Tile stream loops inside kernels" $
            fmap Prog . mapM optimiseFunDef . progFunctions

optimiseFunDef :: MonadFreshNames m => FunDef Kernels -> m (FunDef Kernels)
optimiseFunDef fundec = do
  body' <- modifyNameSource $ runState $
           runReaderT m (scopeOfFParams (funDefParams fundec))
  return fundec { funDefBody = body' }
  where m = optimiseBody $ funDefBody fundec

type TileM = ReaderT (Scope Kernels) (State VNameSource)

optimiseBody :: Body Kernels -> TileM (Body Kernels)
optimiseBody (Body () bnds res) = localScope (scopeOf bnds) $
  Body () <$> (mconcat <$> mapM optimiseStm (stmsToList bnds)) <*> pure res

optimiseStm :: Stm Kernels -> TileM (Stms Kernels)
optimiseStm stm@(Let pat aux (Op (SegOp (SegMap lvl@SegThread{} space ts kbody)))) = do
  res_mmm_tiling <- mmmTiling2D stm
  case res_mmm_tiling of
    Just (extra_bnds, stmt') -> return $ extra_bnds <> oneStm stmt'
    Nothing -> do
      (host_stms, (lvl', space', kbody')) <- tileInKernelBody mempty initial_variance lvl space ts kbody
      return $ host_stms <>
        oneStm (Let pat aux $ Op $ SegOp $ SegMap lvl' space' ts kbody')
  where initial_variance = M.map mempty $ scopeOfSegSpace space

optimiseStm (Let pat aux e) =
  pure <$> (Let pat aux <$> mapExpM optimise e)
  where optimise = identityMapper { mapOnBody = \scope -> localScope scope . optimiseBody }

tileInKernelBody :: Names -> VarianceTable
                 -> SegLevel -> SegSpace -> [Type] -> KernelBody Kernels
                 -> TileM (Stms Kernels, (SegLevel, SegSpace, KernelBody Kernels))
tileInKernelBody branch_variant initial_variance lvl initial_kspace ts kbody
  | Just kbody_res <- mapM isSimpleResult $ kernelBodyResult kbody = do
      maybe_tiled <-
        tileInBody branch_variant initial_variance lvl initial_kspace ts $
        Body () (kernelBodyStms kbody) kbody_res
      case maybe_tiled of
        Just (host_stms, tiling, tiledBody) -> do
          (res', stms') <-
            runBinder $ mapM (tilingTileReturns tiling) =<< tiledBody mempty
          return (host_stms, (tilingLevel tiling,
                              tilingSpace tiling,
                              KernelBody () stms' res'))
        Nothing ->
          return (mempty, (lvl, initial_kspace, kbody))
  | otherwise =
      return (mempty, (lvl, initial_kspace, kbody))
  where isSimpleResult (Returns _ se) = Just se
        isSimpleResult _ = Nothing

tileInBody :: Names -> VarianceTable
           -> SegLevel -> SegSpace -> [Type] -> Body Kernels
           -> TileM (Maybe (Stms Kernels, Tiling, TiledBody))
tileInBody branch_variant initial_variance initial_lvl initial_space res_ts (Body () initial_kstms stms_res) =
  descend mempty $ stmsToList initial_kstms
  where
    variance = varianceInStms initial_variance initial_kstms

    descend _ [] =
      return Nothing

    descend prestms (stm_to_tile:poststms)

      -- 1D tiling of redomap.
      | (gtid, kdim) : top_space_rev <- reverse $ unSegSpace initial_space,
        Just (w, arrs, form) <- tileable stm_to_tile,
        all (not . nameIn gtid .
             flip (M.findWithDefault mempty) variance) arrs,
        not $ gtid `nameIn` branch_variant,
        (prestms', poststms') <-
          preludeToPostlude variance prestms stm_to_tile (stmsFromList poststms),
        used <- freeIn stm_to_tile <> freeIn stms_res =

          Just . injectPrelude initial_space variance prestms' used <$>
          tileGeneric (tiling1d $ reverse top_space_rev)
          initial_lvl res_ts (stmPattern stm_to_tile)
          gtid kdim
          w form (zip arrs $ repeat [0]) poststms' stms_res

      -- 2D tiling of redomap.
      | (gtids, kdims) <- unzip $ unSegSpace initial_space,
        Just (w, arrs, form) <- tileable stm_to_tile,
        Just inner_perm <- mapM (invariantToOneOfTwoInnerDims branch_variant variance gtids) arrs,
        gtid_y : gtid_x : top_gtids_rev <- reverse gtids,
        kdim_y : kdim_x : top_kdims_rev <- reverse kdims,
        (prestms', poststms') <-
          preludeToPostlude variance prestms stm_to_tile (stmsFromList poststms),
        used <- freeIn stm_to_tile <> freeIn stms_res =

          Just . injectPrelude initial_space variance prestms' used <$>
          tileGeneric (tiling2d $ reverse $ zip top_gtids_rev top_kdims_rev)
          initial_lvl res_ts (stmPattern stm_to_tile)
          (gtid_x, gtid_y) (kdim_x, kdim_y)
          w form (zip arrs inner_perm) poststms' stms_res

      -- Tiling inside for-loop.
      | DoLoop [] merge (ForLoop i it bound []) loopbody <- stmExp stm_to_tile,
        (prestms', poststms') <-
          preludeToPostlude variance prestms stm_to_tile (stmsFromList poststms) = do

          let branch_variant' =
                branch_variant <>
                mconcat (map (flip (M.findWithDefault mempty) variance)
                         (namesToList (freeIn bound)))
              merge_params = map fst merge

          maybe_tiled <-
            localScope (M.insert i (IndexInfo it) $ scopeOfFParams merge_params) $
            tileInBody branch_variant' variance initial_lvl initial_space
            (map paramType merge_params) $ mkBody (bodyStms loopbody) (bodyResult loopbody)

          case maybe_tiled of
            Nothing -> next
            Just tiled ->
              Just <$> tileDoLoop initial_space variance prestms'
              (freeIn loopbody <> freeIn merge) tiled
              res_ts (stmPattern stm_to_tile) (stmAux stm_to_tile)
              merge i it bound poststms' stms_res

      | otherwise = next

      where next = localScope (scopeOf stm_to_tile) $
                   descend (prestms <> oneStm stm_to_tile) poststms

-- | Move statements from prelude to postlude if they are not used in
-- the tiled statement anyway.
preludeToPostlude :: VarianceTable
                  -> Stms Kernels -> Stm Kernels -> Stms Kernels
                  -> (Stms Kernels, Stms Kernels)
preludeToPostlude variance prelude stm_to_tile postlude =
  (prelude_used, prelude_not_used <> postlude)
  where used_in_tiled = freeIn stm_to_tile

        used_in_stm_variant =
          (used_in_tiled<>) $ mconcat $
          map (flip (M.findWithDefault mempty) variance) $
          namesToList used_in_tiled

        used stm = any (`nameIn` used_in_stm_variant) $
                   patternNames $ stmPattern stm

        (prelude_used, prelude_not_used) =
          Seq.partition used prelude

-- | Partition prelude statements preceding a tiled loop (or something
-- containing a tiled loop) into three categories:
--
-- 1) Group-level statements that are invariant to the threads in the group.
--
-- 2) Thread-variant statements that should be computed once with a segmap_thread_scalar.
--
-- 3) Thread-variant statements that should be recomputed whenever
-- they are needed.
--
-- The third category duplicates computation, so we only want to do it
-- when absolutely necessary.  Currently, this is necessary for
-- results that are views of an array (slicing, rotate, etc), because
-- these cannot be efficiently represented by a scalar segmap (they'll
-- be manifested in memory).
partitionPrelude :: VarianceTable -> Stms Kernels -> Names
                 -> (Stms Kernels, Stms Kernels, Stms Kernels)
partitionPrelude variance prestms tiled_kdims =
  (invariant_prestms, precomputed_variant_prestms, recomputed_variant_prestms)
  where
    invariantTo names stm =
      case patternNames (stmPattern stm) of
        [] -> True -- Does not matter.
        v:_ -> not $ any (`nameIn` names) $ namesToList $
               M.findWithDefault mempty v variance
    (invariant_prestms, variant_prestms) =
      Seq.partition (invariantTo tiled_kdims) prestms

    mustBeInlinedExp (BasicOp (Index _ slice)) = not $ null $ sliceDims slice
    mustBeInlinedExp (BasicOp Rotate{}) = True
    mustBeInlinedExp (BasicOp Rearrange{}) = True
    mustBeInlinedExp (BasicOp Reshape{}) = True
    mustBeInlinedExp _ = False
    mustBeInlined = mustBeInlinedExp . stmExp

    must_be_inlined = namesFromList $ concatMap (patternNames . stmPattern) $
                      stmsToList $ Seq.filter mustBeInlined variant_prestms
    recompute stm =
      any (`nameIn` must_be_inlined) (patternNames (stmPattern stm)) ||
      not (invariantTo must_be_inlined stm)
    (recomputed_variant_prestms, precomputed_variant_prestms) =
      Seq.partition recompute variant_prestms

injectPrelude :: SegSpace -> VarianceTable
              -> Stms Kernels -> Names
              -> (Stms Kernels, Tiling, TiledBody)
              -> (Stms Kernels, Tiling, TiledBody)
injectPrelude initial_space variance prestms used (host_stms, tiling, tiledBody) =
  (host_stms, tiling, tiledBody')
  where tiled_kdims = namesFromList $ map fst $
                      filter (`notElem` unSegSpace (tilingSpace tiling)) $
                      unSegSpace initial_space

        tiledBody' privstms = do
          let (invariant_prestms,
               precomputed_variant_prestms,
               recomputed_variant_prestms) =
                partitionPrelude variance prestms tiled_kdims

          addStms invariant_prestms

          let live_set = namesToList $ liveSet precomputed_variant_prestms $
                         used <> freeIn recomputed_variant_prestms
          prelude_arrs <- inScopeOf precomputed_variant_prestms $
                          doPrelude tiling precomputed_variant_prestms live_set

          let prelude_privstms =
                PrivStms recomputed_variant_prestms $
                mkReadPreludeValues prelude_arrs live_set

          tiledBody (prelude_privstms <> privstms)

tileDoLoop :: SegSpace -> VarianceTable
           -> Stms Kernels -> Names
           -> (Stms Kernels, Tiling, TiledBody)
           -> [Type] -> Pattern Kernels -> StmAux (ExpAttr Kernels)
           -> [(FParam Kernels, SubExp)] -> VName -> IntType -> SubExp
           -> Stms Kernels -> Result
           -> TileM (Stms Kernels, Tiling, TiledBody)
tileDoLoop initial_space variance prestms used_in_body (host_stms, tiling, tiledBody) res_ts pat aux merge i it bound poststms poststms_res = do

  let (invariant_prestms,
       precomputed_variant_prestms,
       recomputed_variant_prestms) =
        partitionPrelude variance prestms tiled_kdims

  let (mergeparams, mergeinits) = unzip merge

      -- Expand the loop merge parameters to be arrays.
      tileDim t = arrayOf t (tilingTileShape tiling) $ uniqueness t

      tiledBody' privstms = inScopeOf host_stms $ do
        addStms invariant_prestms

        let live_set = namesToList $ liveSet precomputed_variant_prestms used_in_body
        prelude_arrs <- inScopeOf precomputed_variant_prestms $
                        doPrelude tiling precomputed_variant_prestms live_set

        mergeparams' <- forM mergeparams $ \(Param pname pt) ->
          Param <$> newVName (baseString pname ++ "_group") <*> pure (tileDim pt)

        let merge_ts = map paramType mergeparams

        let inloop_privstms =
              PrivStms recomputed_variant_prestms $
              mkReadPreludeValues prelude_arrs live_set

        mergeinit' <-
          fmap (map Var) $ certifying (stmAuxCerts aux) $
          tilingSegMap tiling "tiled_loopinit" (scalarLevel tiling) ResultNoSimplify $
          \in_bounds slice ->
            fmap (map Var) $ protectOutOfBounds "loopinit" in_bounds merge_ts $ do
            addPrivStms slice inloop_privstms
            addPrivStms slice privstms
            return mergeinits

        let merge' = zip mergeparams' mergeinit'

        let indexMergeParams slice =
              localScope (scopeOfFParams mergeparams') $
              forM_ (zip mergeparams mergeparams') $ \(to, from) ->
              letBindNames_ [paramName to] $ BasicOp $ Index (paramName from) $
              fullSlice (paramType from) slice

        loopbody' <- runBodyBinder $ resultBody . map Var <$>
                     tiledBody (privstms <> inloop_privstms <> PrivStms mempty indexMergeParams)
        accs' <- letTupExp "tiled_inside_loop" $
                 DoLoop [] merge' (ForLoop i it bound []) loopbody'

        postludeGeneric tiling privstms pat accs' poststms poststms_res res_ts

  return (host_stms, tiling, tiledBody')

  where tiled_kdims = namesFromList $ map fst $
                      filter (`notElem` unSegSpace (tilingSpace tiling)) $
                      unSegSpace initial_space

doPrelude :: Tiling -> Stms Kernels -> [VName] -> Binder Kernels [VName]
doPrelude tiling prestms prestms_live =
  -- Create a SegMap that takes care of the prelude for every thread.
  tilingSegMap tiling "prelude" (scalarLevel tiling) ResultMaySimplify $
  \in_bounds _slice -> do
    ts <- mapM lookupType prestms_live
    fmap (map Var) $ letTupExp "pre" =<<
      eIf (toExp in_bounds)
      (do addStms prestms
          resultBodyM $ map Var prestms_live)
      (eBody $ map eBlank ts)

liveSet :: FreeIn a => Stms Kernels -> a -> Names
liveSet stms after =
  namesFromList (concatMap (patternNames . stmPattern) stms) `namesIntersection`
  freeIn after

tileable :: Stm Kernels
         -> Maybe (SubExp, [VName],
                   (Commutativity, Lambda Kernels, [SubExp], Lambda Kernels))
tileable stm
  | Op (OtherOp (Screma w form arrs)) <- stmExp stm,
    Just (reds, map_lam) <- isRedomapSOAC form,
    Reduce red_comm red_lam red_nes <- singleReduce reds,
    lambdaReturnType map_lam == lambdaReturnType red_lam, -- No mapout arrays.
    not $ null arrs,
    all primType $ lambdaReturnType map_lam,
    all (primType . paramType) $ lambdaParams map_lam =
      Just (w, arrs, (red_comm, red_lam, red_nes, map_lam))
  | otherwise =
      Nothing

-- | Statements that we insert directly into every thread-private
-- SegMaps.  This is for things that cannot efficiently be computed
-- once in advance in the prelude SegMap, primarily (exclusively?)
-- array slicing operations.
data PrivStms = PrivStms (Stms Kernels) ReadPrelude

privStms :: Stms Kernels -> PrivStms
privStms stms = PrivStms stms $ const $ return ()

addPrivStms :: Slice SubExp -> PrivStms -> Binder Kernels ()
addPrivStms local_slice (PrivStms stms readPrelude) = do
  readPrelude local_slice
  addStms stms

instance Semigroup PrivStms where
  PrivStms stms_x readPrelude_x <> PrivStms stms_y readPrelude_y =
    PrivStms stms_z readPrelude_z
    where stms_z = stms_x <> stms_y
          readPrelude_z slice = readPrelude_x slice >> readPrelude_y slice

instance Monoid PrivStms where
  mempty = privStms mempty

type ReadPrelude = Slice SubExp -> Binder Kernels ()

-- | Information about a loop that has been tiled inside a kernel, as
-- well as the kinds of changes that we would then like to perform on
-- the kernel.
data Tiling =
  Tiling
  { tilingSegMap :: String -> SegLevel -> ResultManifest
                 -> (PrimExp VName -> Slice SubExp -> Binder Kernels [SubExp])
                 -> Binder Kernels [VName]
    -- The boolean PrimExp indicates whether they are in-bounds.

  , tilingReadTile :: TileKind -> PrivStms
                   -> SubExp -> [(VName, [Int])]
                   -> Binder Kernels [VName]

  , tilingProcessTile :: PrivStms
                      -> Commutativity -> Lambda Kernels -> Lambda Kernels
                      -> [(VName, [Int])] -> [VName]
                      -> Binder Kernels [VName]

  , tilingProcessResidualTile :: PrivStms
                              -> Commutativity -> Lambda Kernels -> Lambda Kernels
                              -> SubExp -> [VName] -> SubExp
                              -> [(VName, [Int])]
                              -> Binder Kernels [VName]

  , tilingTileReturns :: VName -> Binder Kernels KernelResult

  , tilingSpace :: SegSpace

  , tilingTileShape :: Shape

  , tilingLevel :: SegLevel

  , tilingNumWholeTiles :: SubExp
  }

type DoTiling gtids kdims =
  SegLevel -> gtids -> kdims -> SubExp -> Binder Kernels Tiling

scalarLevel :: Tiling -> SegLevel
scalarLevel tiling =
  SegThreadScalar (segNumGroups lvl) (segGroupSize lvl) SegNoVirt
  where lvl = tilingLevel tiling

protectOutOfBounds :: String -> PrimExp VName -> [Type] -> Binder Kernels [SubExp]
                   -> Binder Kernels [VName]
protectOutOfBounds desc in_bounds ts m =
  letTupExp desc =<< eIf (toExp in_bounds) (resultBody <$> m) (eBody $ map eBlank ts)

postludeGeneric :: Tiling -> PrivStms
                -> Pattern Kernels -> [VName]
                -> Stms Kernels -> Result -> [Type]
                -> Binder Kernels [VName]
postludeGeneric tiling privstms pat accs' poststms poststms_res res_ts =
  tilingSegMap tiling "thread_res" (scalarLevel tiling) ResultMaySimplify $ \in_bounds slice -> do
    -- Read our per-thread result from the tiled loop.
    forM_ (zip (patternNames pat) accs') $ \(us, everyone) ->
      letBindNames_ [us] $ BasicOp $ Index everyone slice

    if poststms == mempty
      then do -- The privstms may still be necessary for the result.
      addPrivStms slice privstms
      return poststms_res

      else
      fmap (map Var) $ protectOutOfBounds "postlude" in_bounds res_ts $ do
      addPrivStms slice privstms
      addStms poststms
      return poststms_res

type TiledBody = PrivStms -> Binder Kernels [VName]

tileGeneric :: DoTiling gtids kdims
            -> SegLevel
            -> [Type]
            -> Pattern Kernels
            -> gtids
            -> kdims
            -> SubExp
            -> (Commutativity, Lambda Kernels, [SubExp], Lambda Kernels)
            -> [(VName, [Int])]
            -> Stms Kernels -> Result
            -> TileM (Stms Kernels, Tiling, TiledBody)
tileGeneric doTiling initial_lvl res_ts pat gtids kdims w form arrs_and_perms poststms poststms_res = do

  (tiling, tiling_stms) <- runBinder $ doTiling initial_lvl gtids kdims w

  return (tiling_stms, tiling, tiledBody tiling)

  where
    (red_comm, red_lam, red_nes, map_lam) = form

    tiledBody :: Tiling -> PrivStms -> Binder Kernels [VName]
    tiledBody tiling privstms = do
      let num_whole_tiles = tilingNumWholeTiles tiling
          tile_shape = tilingTileShape tiling

      -- We don't use a Replicate here, because we want to enforce a
      -- scalar memory space.
      mergeinits <- tilingSegMap tiling "mergeinit" (scalarLevel tiling) ResultNoSimplify $ \in_bounds slice ->
        -- Constant neutral elements (a common case) do not need protection from OOB.
        if freeIn red_nes == mempty
          then return red_nes
          else fmap (map Var) $ protectOutOfBounds "neutral" in_bounds (lambdaReturnType red_lam) $ do
          addPrivStms slice privstms
          return red_nes

      merge <- forM (zip (lambdaParams red_lam) mergeinits) $ \(p, mergeinit) ->
        (,) <$>
        newParam (baseString (paramName p) ++ "_merge")
        (paramType p `arrayOfShape` tile_shape `toDecl` Unique) <*>
        pure (Var mergeinit)

      tile_id <- newVName "tile_id"
      let loopform = ForLoop tile_id Int32 num_whole_tiles []
      loopbody <- renameBody <=< runBodyBinder $ inScopeOf loopform $
                  localScope (scopeOfFParams $ map fst merge) $ do

        -- Collectively read a tile.
        tile <- tilingReadTile tiling TileFull privstms (Var tile_id) arrs_and_perms

        -- Now each thread performs a traversal of the tile and
        -- updates its accumulator.
        resultBody . map Var <$>
          tilingProcessTile tiling privstms
          red_comm red_lam map_lam
          (zip tile (map snd arrs_and_perms)) (map (paramName . fst) merge)

      accs <- letTupExp "accs" $ DoLoop [] merge loopform loopbody

      -- We possibly have to traverse a residual tile.
      red_lam' <- renameLambda red_lam
      map_lam' <- renameLambda map_lam
      accs' <- tilingProcessResidualTile tiling privstms
               red_comm red_lam' map_lam'
               num_whole_tiles accs w arrs_and_perms

      -- Create a SegMap that takes care of the postlude for every thread.
      postludeGeneric tiling privstms pat accs' poststms poststms_res res_ts

data TileKind = TilePartial | TileFull

mkReadPreludeValues :: [VName] -> [VName] -> ReadPrelude
mkReadPreludeValues prestms_live_arrs prestms_live slice =
  fmap mconcat $ forM (zip prestms_live_arrs prestms_live) $ \(arr, v) -> do
  arr_t <- lookupType arr
  letBindNames_ [v] $ BasicOp $ Index arr $ fullSlice arr_t slice

tileReturns :: [(VName, SubExp)] -> [(SubExp, SubExp)] -> VName -> Binder Kernels KernelResult
tileReturns dims_on_top dims arr = do
  let unit_dims = replicate (length dims_on_top) (intConst Int32 1)
  arr' <- if null dims_on_top then return arr
          else do arr_t <- lookupType arr
                  let new_shape = unit_dims ++ arrayDims arr_t
                  letExp (baseString arr) $ BasicOp $ Reshape (map DimNew new_shape) arr
  let tile_dims = zip (map snd dims_on_top) unit_dims ++ dims
  return $ TileReturns tile_dims arr'

segMap1D :: String
         -> SegLevel -> ResultManifest
         -> (VName -> Binder Kernels [SubExp])
         -> Binder Kernels [VName]
segMap1D desc lvl manifest f = do
  ltid <- newVName "ltid"
  ltid_flat <- newVName "ltid_flat"
  let space = SegSpace ltid_flat [(ltid, unCount $ segGroupSize lvl)]

  ((ts, res), stms) <- runBinder $ do
    res <- f ltid
    ts <- mapM subExpType res
    return (ts, res)
  Body _ stms' res' <- renameBody $ mkBody stms res

  letTupExp desc $ Op $ SegOp $
    SegMap lvl space ts $ KernelBody () stms' $ map (Returns manifest) res'

reconstructGtids1D :: Count GroupSize SubExp -> VName -> VName -> VName
                   -> Binder Kernels ()
reconstructGtids1D group_size gtid gid ltid  =
  letBindNames_ [gtid] =<<
    toExp (LeafExp gid int32 *
           primExpFromSubExp int32 (unCount group_size) +
           LeafExp ltid int32)

readTile1D :: SubExp -> VName -> VName
           -> Count NumGroups SubExp -> Count GroupSize SubExp
           -> TileKind -> PrivStms
           -> SubExp
           -> [(VName, [Int])]
           -> Binder Kernels [VName]
readTile1D
  tile_size gid gtid num_groups group_size
  kind privstms tile_id arrs_and_perms =

  segMap1D "full_tile" (SegThread num_groups group_size SegNoVirt) ResultNoSimplify $ \ltid -> do
    j <- letSubExp "j" =<<
         toExp (primExpFromSubExp int32 tile_id *
                primExpFromSubExp int32 tile_size +
                LeafExp ltid int32)

    reconstructGtids1D group_size gtid gid ltid
    addPrivStms [DimFix $ Var ltid] privstms

    let arrs = map fst arrs_and_perms
    arr_ts <- mapM lookupType arrs
    let tile_ts = map rowType arr_ts
        w = arraysSize 0 arr_ts

    let readTileElem arr =
          -- No need for fullSlice because we are tiling only prims.
          letExp "tile_elem" $ BasicOp $ Index arr [DimFix j]
    fmap (map Var) $
      case kind of
        TilePartial ->
          letTupExp "pre" =<< eIf (toExp $ primExpFromSubExp int32 j .<.
                                   primExpFromSubExp int32 w)
          (resultBody <$> mapM (fmap Var . readTileElem) arrs)
          (eBody $ map eBlank tile_ts)
        TileFull ->
          mapM readTileElem arrs

processTile1D :: VName -> VName -> SubExp -> SubExp
              -> Count NumGroups SubExp -> Count GroupSize SubExp
              -> PrivStms
              -> Commutativity -> Lambda Kernels -> Lambda Kernels
              -> [(VName, [Int])] -> [VName]
              -> Binder Kernels [VName]
processTile1D
  gid gtid kdim tile_size num_groups group_size
  privstms
  red_comm red_lam map_lam tiles_and_perm accs = do

  let tile = map fst tiles_and_perm

  segMap1D "acc" (SegThreadScalar num_groups group_size SegNoVirt) ResultMaySimplify $ \ltid -> do

    reconstructGtids1D group_size gtid gid ltid
    addPrivStms [DimFix $ Var ltid] privstms

    -- We replace the neutral elements with the accumulators (this is
    -- OK because the parallel semantics are not used after this
    -- point).
    thread_accs <- forM accs $ \acc ->
      letSubExp "acc" $ BasicOp $ Index acc [DimFix $ Var ltid]
    let form' = redomapSOAC [Reduce red_comm red_lam thread_accs] map_lam

    fmap (map Var) $
      letTupExp "acc" =<< eIf (toExp $ LeafExp gtid int32 .<. primExpFromSubExp int32 kdim)
      (eBody [pure $ Op $ OtherOp $ Screma tile_size form' tile])
      (resultBodyM thread_accs)

processResidualTile1D :: VName -> VName -> SubExp -> SubExp
                      -> Count NumGroups SubExp -> Count GroupSize SubExp -> PrivStms
                      -> Commutativity -> Lambda Kernels -> Lambda Kernels
                      -> SubExp -> [VName] -> SubExp -> [(VName, [Int])]
                      -> Binder Kernels [VName]
processResidualTile1D
  gid gtid kdim tile_size num_groups group_size privstms red_comm red_lam map_lam
  num_whole_tiles accs w arrs_and_perms = do
  -- The number of residual elements that are not covered by
  -- the whole tiles.
  residual_input <- letSubExp "residual_input" $
    BasicOp $ BinOp (SRem Int32) w tile_size

  letTupExp "acc_after_residual" =<<
    eIf (toExp $ primExpFromSubExp int32 residual_input .==. 0)
    (resultBodyM $ map Var accs)
    (nonemptyTile residual_input)

  where
    nonemptyTile residual_input = runBodyBinder $ do
      -- Collectively construct a tile.  Threads that are out-of-bounds
      -- provide a blank dummy value.
      full_tile <- readTile1D tile_size gid gtid  num_groups group_size
                   TilePartial privstms num_whole_tiles arrs_and_perms
      tile <- forM full_tile $ \tile ->
        letExp "partial_tile" $ BasicOp $ Index tile
        [DimSlice (intConst Int32 0) residual_input (intConst Int32 1)]

      -- Now each thread performs a traversal of the tile and
      -- updates its accumulator.
      resultBody . map Var <$> processTile1D
        gid gtid kdim residual_input num_groups group_size privstms
        red_comm red_lam map_lam (zip tile $ repeat [0]) accs

tiling1d :: [(VName,SubExp)] -> DoTiling VName SubExp
tiling1d dims_on_top initial_lvl gtid kdim w = do
  gid <- newVName "gid"
  gid_flat <- newVName "gid_flat"

  (lvl, space) <-
    if null dims_on_top
    then return (SegGroup (segNumGroups initial_lvl) (segGroupSize initial_lvl) $ segVirt initial_lvl,
                 SegSpace gid_flat [(gid, unCount $ segNumGroups initial_lvl)])
    else do
      group_size <- letSubExp "computed_group_size" $
                    BasicOp $ BinOp (SMin Int32) (unCount (segGroupSize initial_lvl)) kdim

      -- How many groups we need to exhaust the innermost dimension.
      ldim <- letSubExp "ldim" =<<
              eDivRoundingUp Int32 (eSubExp kdim) (eSubExp group_size)

      num_groups <- letSubExp "computed_num_groups" =<<
                    foldBinOp (Mul Int32) ldim (map snd dims_on_top)

      return (SegGroup (Count num_groups) (Count group_size) SegNoVirt,
              SegSpace gid_flat $ dims_on_top ++ [(gid, ldim)])
  let tile_size = unCount $ segGroupSize lvl

  -- Number of whole tiles that fit in the input.
  num_whole_tiles <- letSubExp "num_whole_tiles" $ BasicOp $ BinOp (SQuot Int32) w tile_size
  return Tiling
    { tilingSegMap = \desc lvl' manifest f -> segMap1D desc lvl' manifest $ \ltid -> do
        letBindNames_ [gtid] =<<
          toExp (LeafExp gid int32 * primExpFromSubExp int32 tile_size +
                 LeafExp ltid int32)
        f (LeafExp gtid int32 .<. primExpFromSubExp int32 kdim)
          [DimFix $ Var ltid]

    , tilingReadTile =
        readTile1D tile_size gid gtid (segNumGroups lvl) (segGroupSize lvl)

    , tilingProcessTile =
        processTile1D gid gtid kdim tile_size (segNumGroups lvl) (segGroupSize lvl)

    , tilingProcessResidualTile =
        processResidualTile1D gid gtid kdim tile_size (segNumGroups lvl) (segGroupSize lvl)

    , tilingTileReturns = tileReturns dims_on_top [(kdim, tile_size)]

    , tilingTileShape = Shape [tile_size]
    , tilingNumWholeTiles = num_whole_tiles
    , tilingLevel = lvl
    , tilingSpace = space
    }

invariantToOneOfTwoInnerDims :: Names -> M.Map VName Names -> [VName] -> VName
                             -> Maybe [Int]
invariantToOneOfTwoInnerDims branch_variant variance dims arr = do
  j : i : _ <- Just $ reverse dims
  let variant_to = M.findWithDefault mempty arr variance
      branch_invariant = not $ nameIn j branch_variant || nameIn i branch_variant
  if branch_invariant && i `nameIn` variant_to && not (j `nameIn` variant_to) then
    Just [0,1]
  else if branch_invariant && j `nameIn` variant_to && not (i `nameIn` variant_to) then
    Just [1,0]
  else
    Nothing

segMap2D :: String
         -> SegLevel -> ResultManifest -> (SubExp, SubExp)
         -> ((VName, VName) -> Binder Kernels [SubExp])
         -> Binder Kernels [VName]
segMap2D desc lvl manifest (dim_x, dim_y) f = do
  ltid_x <- newVName "ltid_x"
  ltid_y <- newVName "ltid_y"
  ltid_flat <- newVName "ltid_flat"
  let space = SegSpace ltid_flat [(ltid_x, dim_x), (ltid_y, dim_y)]

  ((ts, res), stms) <- runBinder $ do
    res <- f (ltid_x, ltid_y)
    ts <- mapM subExpType res
    return (ts, res)
  Body _ stms' res' <- renameBody $ mkBody stms res

  letTupExp desc $ Op $ SegOp $
    SegMap lvl space ts $ KernelBody () stms' $ map (Returns manifest) res'

-- Reconstruct the original gtids from group and local IDs.
reconstructGtids2D :: SubExp -> (VName, VName) -> (VName, VName) -> (VName, VName)
                   -> Binder Kernels ()
reconstructGtids2D tile_size (gtid_x, gtid_y) (gid_x, gid_y) (ltid_x, ltid_y) = do
  -- Reconstruct the original gtids from gid_x/gid_y and ltid_x/ltid_y.
  letBindNames_ [gtid_x] =<<
    toExp (LeafExp gid_x int32 * primExpFromSubExp int32 tile_size +
           LeafExp ltid_x int32)
  letBindNames_ [gtid_y] =<<
    toExp (LeafExp gid_y int32 * primExpFromSubExp int32 tile_size +
            LeafExp ltid_y int32)

readTile2D :: (SubExp, SubExp) -> (VName, VName) -> (VName, VName) -> SubExp
           -> Count NumGroups SubExp -> Count GroupSize SubExp
           -> TileKind -> PrivStms -> SubExp
           -> [(VName, [Int])]
           -> Binder Kernels [VName]
readTile2D (kdim_x, kdim_y) (gtid_x, gtid_y) (gid_x, gid_y) tile_size num_groups group_size kind privstms tile_id arrs_and_perms =
  segMap2D "full_tile" (SegThread num_groups group_size SegNoVirt)
  ResultNoSimplify (tile_size, tile_size) $ \(ltid_x, ltid_y) -> do
    i <- letSubExp "i" =<<
         toExp (primExpFromSubExp int32 tile_id *
                primExpFromSubExp int32 tile_size +
                LeafExp ltid_x int32)
    j <- letSubExp "j" =<<
         toExp (primExpFromSubExp int32 tile_id *
                primExpFromSubExp int32 tile_size +
                LeafExp ltid_y int32)

    reconstructGtids2D tile_size (gtid_x, gtid_y) (gid_x, gid_y) (ltid_x, ltid_y)
    addPrivStms [DimFix $ Var ltid_x, DimFix $ Var ltid_y] privstms

    let (arrs, perms) = unzip arrs_and_perms
    arr_ts <- mapM lookupType arrs
    let tile_ts = map rowType arr_ts
        w = arraysSize 0 arr_ts

    let readTileElem arr perm =
          -- No need for fullSlice because we are tiling only prims.
          letExp "tile_elem" $ BasicOp $ Index arr
          [DimFix $ last $ rearrangeShape perm [i,j]]
        readTileElemIfInBounds (tile_t, arr, perm) = do
          let idx = last $ rearrangeShape perm [i,j]
              othercheck = last $ rearrangeShape perm
                           [ LeafExp gtid_y int32 .<. primExpFromSubExp int32 kdim_y
                           , LeafExp gtid_x int32 .<. primExpFromSubExp int32 kdim_x
                           ]
          eIf (toExp $
               primExpFromSubExp int32 idx .<. primExpFromSubExp int32 w .&&. othercheck)
            (eBody [return $ BasicOp $ Index arr [DimFix idx]])
            (eBody [eBlank tile_t])

    fmap (map Var) $
      case kind of
        TilePartial ->
          mapM (letExp "pre" <=< readTileElemIfInBounds) (zip3 tile_ts arrs perms)
        TileFull ->
          zipWithM readTileElem arrs perms

processTile2D :: (VName, VName) -> (VName, VName) -> (SubExp, SubExp) -> SubExp
              -> Count NumGroups SubExp -> Count GroupSize SubExp
              -> PrivStms
              -> Commutativity -> Lambda Kernels -> Lambda Kernels
              -> [(VName,[Int])] -> [VName]
              -> Binder Kernels [VName]
processTile2D
  (gid_x, gid_y) (gtid_x, gtid_y) (kdim_x, kdim_y) tile_size num_groups group_size
  privstms red_comm red_lam map_lam tiles_and_perms accs = do

  -- Might be truncated in case of a partial tile.
  actual_tile_size <- arraysSize 0 <$> mapM (lookupType . fst) tiles_and_perms

  segMap2D "acc" (SegThreadScalar num_groups group_size SegNoVirt)
    ResultMaySimplify (tile_size, tile_size) $ \(ltid_x, ltid_y) -> do
    reconstructGtids2D tile_size (gtid_x, gtid_y) (gid_x, gid_y) (ltid_x, ltid_y)

    addPrivStms [DimFix $ Var ltid_x, DimFix $ Var ltid_y] privstms

    -- We replace the neutral elements with the accumulators (this is
    -- OK because the parallel semantics are not used after this
    -- point).
    thread_accs <- forM accs $ \acc ->
      letSubExp "acc" $ BasicOp $ Index acc [DimFix $ Var ltid_x, DimFix $ Var ltid_y]
    let form' = redomapSOAC [Reduce red_comm red_lam thread_accs] map_lam

    tiles' <- forM tiles_and_perms $ \(tile, perm) -> do
      tile_t <- lookupType tile
      letExp "tile" $ BasicOp $ Index tile $ sliceAt tile_t (head perm)
        [DimFix $ Var $ head $ rearrangeShape perm [ltid_x, ltid_y]]

    fmap (map Var) $
      letTupExp "acc" =<< eIf (toExp $
                               LeafExp gtid_x int32 .<. primExpFromSubExp int32 kdim_x .&&.
                               LeafExp gtid_y int32 .<. primExpFromSubExp int32 kdim_y)
      (eBody [pure $ Op $ OtherOp $ Screma actual_tile_size form' tiles'])
      (resultBodyM thread_accs)

processResidualTile2D :: (VName, VName) -> (VName, VName) -> (SubExp, SubExp) -> SubExp
                      -> Count NumGroups SubExp -> Count GroupSize SubExp -> PrivStms
                      -> Commutativity -> Lambda Kernels -> Lambda Kernels
                      -> SubExp -> [VName] -> SubExp -> [(VName, [Int])]
                      -> Binder Kernels [VName]
processResidualTile2D
  gids gtids kdims tile_size num_groups group_size privstms red_comm red_lam map_lam
  num_whole_tiles accs w arrs_and_perms = do
  -- The number of residual elements that are not covered by
  -- the whole tiles.
  residual_input <- letSubExp "residual_input" $
    BasicOp $ BinOp (SRem Int32) w tile_size

  letTupExp "acc_after_residual" =<<
    eIf (toExp $ primExpFromSubExp int32 residual_input .==. 0)
    (resultBodyM $ map Var accs)
    (nonemptyTile residual_input)

  where
    nonemptyTile residual_input = renameBody <=< runBodyBinder $ do
      -- Collectively construct a tile.  Threads that are out-of-bounds
      -- provide a blank dummy value.
      full_tile <- readTile2D kdims gtids gids tile_size num_groups group_size
                   TilePartial privstms num_whole_tiles arrs_and_perms

      tile <- forM full_tile $ \tile ->
        letExp "partial_tile" $ BasicOp $ Index tile
        [DimSlice (intConst Int32 0) residual_input (intConst Int32 1),
         DimSlice (intConst Int32 0) residual_input (intConst Int32 1)]

      -- Now each thread performs a traversal of the tile and
      -- updates its accumulator.
      resultBody . map Var <$>
        processTile2D gids gtids kdims tile_size num_groups group_size
        privstms red_comm red_lam map_lam
        (zip tile (map snd arrs_and_perms)) accs

tiling2d :: [(VName,SubExp)] -> DoTiling (VName, VName) (SubExp, SubExp)
tiling2d dims_on_top _initial_lvl (gtid_x, gtid_y) (kdim_x, kdim_y) w = do
  gid_x <- newVName "gid_x"
  gid_y <- newVName "gid_y"

  tile_size_key <- nameFromString . pretty <$> newVName "tile_size"
  tile_size <- letSubExp "tile_size" $ Op $ SizeOp $ GetSize tile_size_key SizeTile
  group_size <- letSubExp "group_size" $ BasicOp $ BinOp (Mul Int32) tile_size tile_size

  num_groups_x <- letSubExp "num_groups_x" =<<
                  eDivRoundingUp Int32 (eSubExp kdim_x) (eSubExp tile_size)
  num_groups_y <- letSubExp "num_groups_y" =<<
                  eDivRoundingUp Int32 (eSubExp kdim_y) (eSubExp tile_size)

  num_groups <- letSubExp "num_groups_top" =<<
                foldBinOp (Mul Int32) num_groups_x
                (num_groups_y : map snd dims_on_top)

  gid_flat <- newVName "gid_flat"
  let lvl = SegGroup (Count num_groups) (Count group_size) SegNoVirt
      space = SegSpace gid_flat $
              dims_on_top ++ [(gid_x, num_groups_x), (gid_y, num_groups_y)]

  -- Number of whole tiles that fit in the input.
  num_whole_tiles <- letSubExp "num_whole_tiles" $
    BasicOp $ BinOp (SQuot Int32) w tile_size
  return Tiling
    { tilingSegMap = \desc lvl' manifest f ->
        segMap2D desc lvl' manifest (tile_size, tile_size) $ \(ltid_x, ltid_y) -> do
        reconstructGtids2D tile_size (gtid_x, gtid_y) (gid_x, gid_y) (ltid_x, ltid_y)
        f (LeafExp gtid_x int32 .<. primExpFromSubExp int32 kdim_x .&&.
           LeafExp gtid_y int32 .<. primExpFromSubExp int32 kdim_y)
          [DimFix $ Var ltid_x, DimFix $ Var ltid_y]

    , tilingReadTile = readTile2D (kdim_x, kdim_y) (gtid_x, gtid_y) (gid_x, gid_y) tile_size (segNumGroups lvl) (segGroupSize lvl)
    , tilingProcessTile = processTile2D (gid_x, gid_y) (gtid_x, gtid_y) (kdim_x, kdim_y) tile_size (segNumGroups lvl) (segGroupSize lvl)
    , tilingProcessResidualTile = processResidualTile2D (gid_x, gid_y) (gtid_x, gtid_y) (kdim_x, kdim_y) tile_size (segNumGroups lvl) (segGroupSize lvl)

    , tilingTileReturns = tileReturns dims_on_top [(kdim_x, tile_size), (kdim_y, tile_size)]

    , tilingTileShape = Shape [tile_size, tile_size]
    , tilingNumWholeTiles = num_whole_tiles
    , tilingLevel = lvl
    , tilingSpace = space
    }

-- | The variance table keeps a mapping from a variable name
-- (something produced by a 'Stm') to the kernel thread indices
-- that name depends on.  If a variable is not present in this table,
-- that means it is bound outside the kernel (and so can be considered
-- invariant to all dimensions).
type VarianceTable = M.Map VName Names

varianceInStms :: VarianceTable -> Stms Kernels -> VarianceTable
varianceInStms = foldl varianceInStm

varianceInStm :: VarianceTable -> Stm Kernels -> VarianceTable
varianceInStm variance bnd =
  foldl' add variance $ patternNames $ stmPattern bnd
  where add variance' v = M.insert v binding_variance variance'
        look variance' v = oneName v <> M.findWithDefault mempty v variance'
        binding_variance = mconcat $ map (look variance) $ namesToList (freeIn bnd)
=======
{-# LANGUAGE FlexibleContexts #-}
{-# LANGUAGE TypeFamilies #-}
-- | Perform a restricted form of loop tiling within SegMaps.  We only
-- tile primitive types, to avoid excessive local memory use.
module Futhark.Optimise.TileLoops
       ( tileLoops )
       where

import Control.Monad.State
import Control.Monad.Reader
import qualified Data.Sequence as Seq
import qualified Data.Map.Strict as M
import Data.List

import Prelude hiding (quot)

import Futhark.MonadFreshNames
import Futhark.Representation.Kernels
import Futhark.Transform.Rename
import Futhark.Pass
import Futhark.Tools

tileLoops :: Pass Kernels Kernels
tileLoops = Pass "tile loops" "Tile stream loops inside kernels" $
            fmap Prog . mapM optimiseFunDef . progFunctions

optimiseFunDef :: MonadFreshNames m => FunDef Kernels -> m (FunDef Kernels)
optimiseFunDef fundec = do
  body' <- modifyNameSource $ runState $
           runReaderT m (scopeOfFParams (funDefParams fundec))
  return fundec { funDefBody = body' }
  where m = optimiseBody $ funDefBody fundec

type TileM = ReaderT (Scope Kernels) (State VNameSource)

optimiseBody :: Body Kernels -> TileM (Body Kernels)
optimiseBody (Body () bnds res) = localScope (scopeOf bnds) $
  Body () <$> (mconcat <$> mapM optimiseStm (stmsToList bnds)) <*> pure res

optimiseStm :: Stm Kernels -> TileM (Stms Kernels)
optimiseStm (Let pat aux (Op (SegOp (SegMap lvl@SegThread{} space ts kbody)))) = do
  (host_stms, (lvl', space', kbody')) <- tileInKernelBody mempty initial_variance lvl space ts kbody
  return $ host_stms <>
    oneStm (Let pat aux $ Op $ SegOp $ SegMap lvl' space' ts kbody')
  where initial_variance = M.map mempty $ scopeOfSegSpace space

optimiseStm (Let pat aux e) =
  pure <$> (Let pat aux <$> mapExpM optimise e)
  where optimise = identityMapper { mapOnBody = \scope -> localScope scope . optimiseBody }

tileInKernelBody :: Names -> VarianceTable
                 -> SegLevel -> SegSpace -> [Type] -> KernelBody Kernels
                 -> TileM (Stms Kernels, (SegLevel, SegSpace, KernelBody Kernels))
tileInKernelBody branch_variant initial_variance lvl initial_kspace ts kbody
  | Just kbody_res <- mapM isSimpleResult $ kernelBodyResult kbody = do
      maybe_tiled <-
        tileInBody branch_variant initial_variance lvl initial_kspace ts $
        Body () (kernelBodyStms kbody) kbody_res
      case maybe_tiled of
        Just (host_stms, tiling, tiledBody) -> do
          (res', stms') <-
            runBinder $ mapM (tilingTileReturns tiling) =<< tiledBody mempty
          return (host_stms, (tilingLevel tiling,
                              tilingSpace tiling,
                              KernelBody () stms' res'))
        Nothing ->
          return (mempty, (lvl, initial_kspace, kbody))
  | otherwise =
      return (mempty, (lvl, initial_kspace, kbody))
  where isSimpleResult (Returns _ se) = Just se
        isSimpleResult _ = Nothing

tileInBody :: Names -> VarianceTable
           -> SegLevel -> SegSpace -> [Type] -> Body Kernels
           -> TileM (Maybe (Stms Kernels, Tiling, TiledBody))
tileInBody branch_variant initial_variance initial_lvl initial_space res_ts (Body () initial_kstms stms_res) =
  descend mempty $ stmsToList initial_kstms
  where
    variance = varianceInStms initial_variance initial_kstms

    descend _ [] =
      return Nothing

    descend prestms (stm_to_tile:poststms)

      -- 1D tiling of redomap.
      | (gtid, kdim) : top_space_rev <- reverse $ unSegSpace initial_space,
        Just (w, arrs, form) <- tileable stm_to_tile,
        not $ any (nameIn gtid .
                   flip (M.findWithDefault mempty) variance) arrs,
        not $ gtid `nameIn` branch_variant,
        (prestms', poststms') <-
          preludeToPostlude variance prestms stm_to_tile (stmsFromList poststms),
        used <- freeIn stm_to_tile <> freeIn stms_res =

          Just . injectPrelude initial_space variance prestms' used <$>
          tileGeneric (tiling1d $ reverse top_space_rev)
          initial_lvl res_ts (stmPattern stm_to_tile)
          gtid kdim
          w form (zip arrs $ repeat [0]) poststms' stms_res

      -- 2D tiling of redomap.
      | (gtids, kdims) <- unzip $ unSegSpace initial_space,
        Just (w, arrs, form) <- tileable stm_to_tile,
        Just inner_perm <- mapM (invariantToOneOfTwoInnerDims branch_variant variance gtids) arrs,
        gtid_y : gtid_x : top_gtids_rev <- reverse gtids,
        kdim_y : kdim_x : top_kdims_rev <- reverse kdims,
        (prestms', poststms') <-
          preludeToPostlude variance prestms stm_to_tile (stmsFromList poststms),
        used <- freeIn stm_to_tile <> freeIn stms_res =

          Just . injectPrelude initial_space variance prestms' used <$>
          tileGeneric (tiling2d $ reverse $ zip top_gtids_rev top_kdims_rev)
          initial_lvl res_ts (stmPattern stm_to_tile)
          (gtid_x, gtid_y) (kdim_x, kdim_y)
          w form (zip arrs inner_perm) poststms' stms_res

      -- Tiling inside for-loop.
      | DoLoop [] merge (ForLoop i it bound []) loopbody <- stmExp stm_to_tile,
        (prestms', poststms') <-
          preludeToPostlude variance prestms stm_to_tile (stmsFromList poststms) = do

          let branch_variant' =
                branch_variant <>
                mconcat (map (flip (M.findWithDefault mempty) variance)
                         (namesToList (freeIn bound)))
              merge_params = map fst merge

          maybe_tiled <-
            localScope (M.insert i (IndexInfo it) $ scopeOfFParams merge_params) $
            tileInBody branch_variant' variance initial_lvl initial_space
            (map paramType merge_params) $ mkBody (bodyStms loopbody) (bodyResult loopbody)

          case maybe_tiled of
            Nothing -> next
            Just tiled ->
              Just <$> tileDoLoop initial_space variance prestms'
              (freeIn loopbody <> freeIn merge) tiled
              res_ts (stmPattern stm_to_tile) (stmAux stm_to_tile)
              merge i it bound poststms' stms_res

      | otherwise = next

      where next = localScope (scopeOf stm_to_tile) $
                   descend (prestms <> oneStm stm_to_tile) poststms

-- | Move statements from prelude to postlude if they are not used in
-- the tiled statement anyway.
preludeToPostlude :: VarianceTable
                  -> Stms Kernels -> Stm Kernels -> Stms Kernels
                  -> (Stms Kernels, Stms Kernels)
preludeToPostlude variance prelude stm_to_tile postlude =
  (prelude_used, prelude_not_used <> postlude)
  where used_in_tiled = freeIn stm_to_tile

        used_in_stm_variant =
          (used_in_tiled<>) $ mconcat $
          map (flip (M.findWithDefault mempty) variance) $
          namesToList used_in_tiled

        used stm = any (`nameIn` used_in_stm_variant) $
                   patternNames $ stmPattern stm

        (prelude_used, prelude_not_used) =
          Seq.partition used prelude

-- | Partition prelude statements preceding a tiled loop (or something
-- containing a tiled loop) into three categories:
--
-- 1) Group-level statements that are invariant to the threads in the group.
--
-- 2) Thread-variant statements that should be computed once with a segmap_thread_scalar.
--
-- 3) Thread-variant statements that should be recomputed whenever
-- they are needed.
--
-- The third category duplicates computation, so we only want to do it
-- when absolutely necessary.  Currently, this is necessary for
-- results that are views of an array (slicing, rotate, etc), because
-- these cannot be efficiently represented by a scalar segmap (they'll
-- be manifested in memory).
partitionPrelude :: VarianceTable -> Stms Kernels -> Names
                 -> (Stms Kernels, Stms Kernels, Stms Kernels)
partitionPrelude variance prestms tiled_kdims =
  (invariant_prestms, precomputed_variant_prestms, recomputed_variant_prestms)
  where
    invariantTo names stm =
      case patternNames (stmPattern stm) of
        [] -> True -- Does not matter.
        v:_ -> not $ any (`nameIn` names) $ namesToList $
               M.findWithDefault mempty v variance
    (invariant_prestms, variant_prestms) =
      Seq.partition (invariantTo tiled_kdims) prestms

    mustBeInlinedExp (BasicOp (Index _ slice)) = not $ null $ sliceDims slice
    mustBeInlinedExp (BasicOp Rotate{}) = True
    mustBeInlinedExp (BasicOp Rearrange{}) = True
    mustBeInlinedExp (BasicOp Reshape{}) = True
    mustBeInlinedExp _ = False
    mustBeInlined = mustBeInlinedExp . stmExp

    must_be_inlined = namesFromList $ concatMap (patternNames . stmPattern) $
                      stmsToList $ Seq.filter mustBeInlined variant_prestms
    recompute stm =
      any (`nameIn` must_be_inlined) (patternNames (stmPattern stm)) ||
      not (invariantTo must_be_inlined stm)
    (recomputed_variant_prestms, precomputed_variant_prestms) =
      Seq.partition recompute variant_prestms

injectPrelude :: SegSpace -> VarianceTable
              -> Stms Kernels -> Names
              -> (Stms Kernels, Tiling, TiledBody)
              -> (Stms Kernels, Tiling, TiledBody)
injectPrelude initial_space variance prestms used (host_stms, tiling, tiledBody) =
  (host_stms, tiling, tiledBody')
  where tiled_kdims = namesFromList $ map fst $
                      filter (`notElem` unSegSpace (tilingSpace tiling)) $
                      unSegSpace initial_space

        tiledBody' privstms = do
          let (invariant_prestms,
               precomputed_variant_prestms,
               recomputed_variant_prestms) =
                partitionPrelude variance prestms tiled_kdims

          addStms invariant_prestms

          let live_set = namesToList $ liveSet precomputed_variant_prestms $
                         used <> freeIn recomputed_variant_prestms
          prelude_arrs <- inScopeOf precomputed_variant_prestms $
                          doPrelude tiling precomputed_variant_prestms live_set

          let prelude_privstms =
                PrivStms recomputed_variant_prestms $
                mkReadPreludeValues prelude_arrs live_set

          tiledBody (prelude_privstms <> privstms)

tileDoLoop :: SegSpace -> VarianceTable
           -> Stms Kernels -> Names
           -> (Stms Kernels, Tiling, TiledBody)
           -> [Type] -> Pattern Kernels -> StmAux (ExpAttr Kernels)
           -> [(FParam Kernels, SubExp)] -> VName -> IntType -> SubExp
           -> Stms Kernels -> Result
           -> TileM (Stms Kernels, Tiling, TiledBody)
tileDoLoop initial_space variance prestms used_in_body (host_stms, tiling, tiledBody) res_ts pat aux merge i it bound poststms poststms_res = do

  let (invariant_prestms,
       precomputed_variant_prestms,
       recomputed_variant_prestms) =
        partitionPrelude variance prestms tiled_kdims

  let (mergeparams, mergeinits) = unzip merge

      -- Expand the loop merge parameters to be arrays.
      tileDim t = arrayOf t (tilingTileShape tiling) $ uniqueness t

      tiledBody' privstms = inScopeOf host_stms $ do
        addStms invariant_prestms

        let live_set = namesToList $ liveSet precomputed_variant_prestms used_in_body
        prelude_arrs <- inScopeOf precomputed_variant_prestms $
                        doPrelude tiling precomputed_variant_prestms live_set

        mergeparams' <- forM mergeparams $ \(Param pname pt) ->
          Param <$> newVName (baseString pname ++ "_group") <*> pure (tileDim pt)

        let merge_ts = map paramType mergeparams

        let inloop_privstms =
              PrivStms recomputed_variant_prestms $
              mkReadPreludeValues prelude_arrs live_set

        mergeinit' <-
          fmap (map Var) $ certifying (stmAuxCerts aux) $
          tilingSegMap tiling "tiled_loopinit" (scalarLevel tiling) ResultPrivate $
          \in_bounds slice ->
            fmap (map Var) $ protectOutOfBounds "loopinit" in_bounds merge_ts $ do
            addPrivStms slice inloop_privstms
            addPrivStms slice privstms
            return mergeinits

        let merge' = zip mergeparams' mergeinit'

        let indexMergeParams slice =
              localScope (scopeOfFParams mergeparams') $
              forM_ (zip mergeparams mergeparams') $ \(to, from) ->
              letBindNames_ [paramName to] $ BasicOp $ Index (paramName from) $
              fullSlice (paramType from) slice

        loopbody' <- runBodyBinder $ resultBody . map Var <$>
                     tiledBody (privstms <> inloop_privstms <> PrivStms mempty indexMergeParams)
        accs' <- letTupExp "tiled_inside_loop" $
                 DoLoop [] merge' (ForLoop i it bound []) loopbody'

        postludeGeneric tiling privstms pat accs' poststms poststms_res res_ts

  return (host_stms, tiling, tiledBody')

  where tiled_kdims = namesFromList $ map fst $
                      filter (`notElem` unSegSpace (tilingSpace tiling)) $
                      unSegSpace initial_space

doPrelude :: Tiling -> Stms Kernels -> [VName] -> Binder Kernels [VName]
doPrelude tiling prestms prestms_live =
  -- Create a SegMap that takes care of the prelude for every thread.
  tilingSegMap tiling "prelude" (scalarLevel tiling) ResultPrivate $
  \in_bounds _slice -> do
    ts <- mapM lookupType prestms_live
    fmap (map Var) $ letTupExp "pre" =<<
      eIf (toExp in_bounds)
      (do addStms prestms
          resultBodyM $ map Var prestms_live)
      (eBody $ map eBlank ts)

liveSet :: FreeIn a => Stms Kernels -> a -> Names
liveSet stms after =
  namesFromList (concatMap (patternNames . stmPattern) stms) `namesIntersection`
  freeIn after

tileable :: Stm Kernels
         -> Maybe (SubExp, [VName],
                   (Commutativity, Lambda Kernels, [SubExp], Lambda Kernels))
tileable stm
  | Op (OtherOp (Screma w form arrs)) <- stmExp stm,
    Just (reds, map_lam) <- isRedomapSOAC form,
    Reduce red_comm red_lam red_nes <- singleReduce reds,
    lambdaReturnType map_lam == lambdaReturnType red_lam, -- No mapout arrays.
    not $ null arrs,
    all primType $ lambdaReturnType map_lam,
    all (primType . paramType) $ lambdaParams map_lam =
      Just (w, arrs, (red_comm, red_lam, red_nes, map_lam))
  | otherwise =
      Nothing

-- | Statements that we insert directly into every thread-private
-- SegMaps.  This is for things that cannot efficiently be computed
-- once in advance in the prelude SegMap, primarily (exclusively?)
-- array slicing operations.
data PrivStms = PrivStms (Stms Kernels) ReadPrelude

privStms :: Stms Kernels -> PrivStms
privStms stms = PrivStms stms $ const $ return ()

addPrivStms :: Slice SubExp -> PrivStms -> Binder Kernels ()
addPrivStms local_slice (PrivStms stms readPrelude) = do
  readPrelude local_slice
  addStms stms

instance Semigroup PrivStms where
  PrivStms stms_x readPrelude_x <> PrivStms stms_y readPrelude_y =
    PrivStms stms_z readPrelude_z
    where stms_z = stms_x <> stms_y
          readPrelude_z slice = readPrelude_x slice >> readPrelude_y slice

instance Monoid PrivStms where
  mempty = privStms mempty

type ReadPrelude = Slice SubExp -> Binder Kernels ()

-- | Information about a loop that has been tiled inside a kernel, as
-- well as the kinds of changes that we would then like to perform on
-- the kernel.
data Tiling =
  Tiling
  { tilingSegMap :: String -> SegLevel -> ResultManifest
                 -> (PrimExp VName -> Slice SubExp -> Binder Kernels [SubExp])
                 -> Binder Kernels [VName]
    -- The boolean PrimExp indicates whether they are in-bounds.

  , tilingReadTile :: TileKind -> PrivStms
                   -> SubExp -> [(VName, [Int])]
                   -> Binder Kernels [VName]

  , tilingProcessTile :: PrivStms
                      -> Commutativity -> Lambda Kernels -> Lambda Kernels
                      -> [(VName, [Int])] -> [VName]
                      -> Binder Kernels [VName]

  , tilingProcessResidualTile :: PrivStms
                              -> Commutativity -> Lambda Kernels -> Lambda Kernels
                              -> SubExp -> [VName] -> SubExp
                              -> [(VName, [Int])]
                              -> Binder Kernels [VName]

  , tilingTileReturns :: VName -> Binder Kernels KernelResult

  , tilingSpace :: SegSpace

  , tilingTileShape :: Shape

  , tilingLevel :: SegLevel

  , tilingNumWholeTiles :: SubExp
  }

type DoTiling gtids kdims =
  SegLevel -> gtids -> kdims -> SubExp -> Binder Kernels Tiling

scalarLevel :: Tiling -> SegLevel
scalarLevel tiling =
  SegThread (segNumGroups lvl) (segGroupSize lvl) SegNoVirt
  where lvl = tilingLevel tiling

protectOutOfBounds :: String -> PrimExp VName -> [Type] -> Binder Kernels [SubExp]
                   -> Binder Kernels [VName]
protectOutOfBounds desc in_bounds ts m =
  letTupExp desc =<< eIf (toExp in_bounds) (resultBody <$> m) (eBody $ map eBlank ts)

postludeGeneric :: Tiling -> PrivStms
                -> Pattern Kernels -> [VName]
                -> Stms Kernels -> Result -> [Type]
                -> Binder Kernels [VName]
postludeGeneric tiling privstms pat accs' poststms poststms_res res_ts =
  tilingSegMap tiling "thread_res" (scalarLevel tiling) ResultPrivate $ \in_bounds slice -> do
    -- Read our per-thread result from the tiled loop.
    forM_ (zip (patternNames pat) accs') $ \(us, everyone) ->
      letBindNames_ [us] $ BasicOp $ Index everyone slice

    if poststms == mempty
      then do -- The privstms may still be necessary for the result.
      addPrivStms slice privstms
      return poststms_res

      else
      fmap (map Var) $ protectOutOfBounds "postlude" in_bounds res_ts $ do
      addPrivStms slice privstms
      addStms poststms
      return poststms_res

type TiledBody = PrivStms -> Binder Kernels [VName]

tileGeneric :: DoTiling gtids kdims
            -> SegLevel
            -> [Type]
            -> Pattern Kernels
            -> gtids
            -> kdims
            -> SubExp
            -> (Commutativity, Lambda Kernels, [SubExp], Lambda Kernels)
            -> [(VName, [Int])]
            -> Stms Kernels -> Result
            -> TileM (Stms Kernels, Tiling, TiledBody)
tileGeneric doTiling initial_lvl res_ts pat gtids kdims w form arrs_and_perms poststms poststms_res = do

  (tiling, tiling_stms) <- runBinder $ doTiling initial_lvl gtids kdims w

  return (tiling_stms, tiling, tiledBody tiling)

  where
    (red_comm, red_lam, red_nes, map_lam) = form

    tiledBody :: Tiling -> PrivStms -> Binder Kernels [VName]
    tiledBody tiling privstms = do
      let num_whole_tiles = tilingNumWholeTiles tiling
          tile_shape = tilingTileShape tiling

      -- We don't use a Replicate here, because we want to enforce a
      -- scalar memory space.
      mergeinits <- tilingSegMap tiling "mergeinit" (scalarLevel tiling) ResultPrivate $ \in_bounds slice ->
        -- Constant neutral elements (a common case) do not need protection from OOB.
        if freeIn red_nes == mempty
          then return red_nes
          else fmap (map Var) $ protectOutOfBounds "neutral" in_bounds (lambdaReturnType red_lam) $ do
          addPrivStms slice privstms
          return red_nes

      merge <- forM (zip (lambdaParams red_lam) mergeinits) $ \(p, mergeinit) ->
        (,) <$>
        newParam (baseString (paramName p) ++ "_merge")
        (paramType p `arrayOfShape` tile_shape `toDecl` Unique) <*>
        pure (Var mergeinit)

      tile_id <- newVName "tile_id"
      let loopform = ForLoop tile_id Int32 num_whole_tiles []
      loopbody <- renameBody <=< runBodyBinder $ inScopeOf loopform $
                  localScope (scopeOfFParams $ map fst merge) $ do

        -- Collectively read a tile.
        tile <- tilingReadTile tiling TileFull privstms (Var tile_id) arrs_and_perms

        -- Now each thread performs a traversal of the tile and
        -- updates its accumulator.
        resultBody . map Var <$>
          tilingProcessTile tiling privstms
          red_comm red_lam map_lam
          (zip tile (map snd arrs_and_perms)) (map (paramName . fst) merge)

      accs <- letTupExp "accs" $ DoLoop [] merge loopform loopbody

      -- We possibly have to traverse a residual tile.
      red_lam' <- renameLambda red_lam
      map_lam' <- renameLambda map_lam
      accs' <- tilingProcessResidualTile tiling privstms
               red_comm red_lam' map_lam'
               num_whole_tiles accs w arrs_and_perms

      -- Create a SegMap that takes care of the postlude for every thread.
      postludeGeneric tiling privstms pat accs' poststms poststms_res res_ts

data TileKind = TilePartial | TileFull

mkReadPreludeValues :: [VName] -> [VName] -> ReadPrelude
mkReadPreludeValues prestms_live_arrs prestms_live slice =
  fmap mconcat $ forM (zip prestms_live_arrs prestms_live) $ \(arr, v) -> do
  arr_t <- lookupType arr
  letBindNames_ [v] $ BasicOp $ Index arr $ fullSlice arr_t slice

tileReturns :: [(VName, SubExp)] -> [(SubExp, SubExp)] -> VName -> Binder Kernels KernelResult
tileReturns dims_on_top dims arr = do
  let unit_dims = replicate (length dims_on_top) (intConst Int32 1)
  arr' <- if null dims_on_top then return arr
          else do arr_t <- lookupType arr
                  let new_shape = unit_dims ++ arrayDims arr_t
                  letExp (baseString arr) $ BasicOp $ Reshape (map DimNew new_shape) arr
  let tile_dims = zip (map snd dims_on_top) unit_dims ++ dims
  return $ TileReturns tile_dims arr'

segMap1D :: String
         -> SegLevel -> ResultManifest
         -> (VName -> Binder Kernels [SubExp])
         -> Binder Kernels [VName]
segMap1D desc lvl manifest f = do
  ltid <- newVName "ltid"
  ltid_flat <- newVName "ltid_flat"
  let space = SegSpace ltid_flat [(ltid, unCount $ segGroupSize lvl)]

  ((ts, res), stms) <- runBinder $ do
    res <- f ltid
    ts <- mapM subExpType res
    return (ts, res)
  Body _ stms' res' <- renameBody $ mkBody stms res

  letTupExp desc $ Op $ SegOp $
    SegMap lvl space ts $ KernelBody () stms' $ map (Returns manifest) res'

reconstructGtids1D :: Count GroupSize SubExp -> VName -> VName -> VName
                   -> Binder Kernels ()
reconstructGtids1D group_size gtid gid ltid  =
  letBindNames_ [gtid] =<<
    toExp (LeafExp gid int32 *
           primExpFromSubExp int32 (unCount group_size) +
           LeafExp ltid int32)

readTile1D :: SubExp -> VName -> VName
           -> Count NumGroups SubExp -> Count GroupSize SubExp
           -> TileKind -> PrivStms
           -> SubExp
           -> [(VName, [Int])]
           -> Binder Kernels [VName]
readTile1D
  tile_size gid gtid num_groups group_size
  kind privstms tile_id arrs_and_perms =

  segMap1D "full_tile" (SegThread num_groups group_size SegNoVirt) ResultNoSimplify $ \ltid -> do
    j <- letSubExp "j" =<<
         toExp (primExpFromSubExp int32 tile_id *
                primExpFromSubExp int32 tile_size +
                LeafExp ltid int32)

    reconstructGtids1D group_size gtid gid ltid
    addPrivStms [DimFix $ Var ltid] privstms

    let arrs = map fst arrs_and_perms
    arr_ts <- mapM lookupType arrs
    let tile_ts = map rowType arr_ts
        w = arraysSize 0 arr_ts

    let readTileElem arr =
          -- No need for fullSlice because we are tiling only prims.
          letExp "tile_elem" $ BasicOp $ Index arr [DimFix j]
    fmap (map Var) $
      case kind of
        TilePartial ->
          letTupExp "pre" =<< eIf (toExp $ primExpFromSubExp int32 j .<.
                                   primExpFromSubExp int32 w)
          (resultBody <$> mapM (fmap Var . readTileElem) arrs)
          (eBody $ map eBlank tile_ts)
        TileFull ->
          mapM readTileElem arrs

processTile1D :: VName -> VName -> SubExp -> SubExp
              -> Count NumGroups SubExp -> Count GroupSize SubExp
              -> PrivStms
              -> Commutativity -> Lambda Kernels -> Lambda Kernels
              -> [(VName, [Int])] -> [VName]
              -> Binder Kernels [VName]
processTile1D
  gid gtid kdim tile_size num_groups group_size
  privstms
  red_comm red_lam map_lam tiles_and_perm accs = do

  let tile = map fst tiles_and_perm

  segMap1D "acc" (SegThread num_groups group_size SegNoVirt) ResultPrivate $ \ltid -> do

    reconstructGtids1D group_size gtid gid ltid
    addPrivStms [DimFix $ Var ltid] privstms

    -- We replace the neutral elements with the accumulators (this is
    -- OK because the parallel semantics are not used after this
    -- point).
    thread_accs <- forM accs $ \acc ->
      letSubExp "acc" $ BasicOp $ Index acc [DimFix $ Var ltid]
    let form' = redomapSOAC [Reduce red_comm red_lam thread_accs] map_lam

    fmap (map Var) $
      letTupExp "acc" =<< eIf (toExp $ LeafExp gtid int32 .<. primExpFromSubExp int32 kdim)
      (eBody [pure $ Op $ OtherOp $ Screma tile_size form' tile])
      (resultBodyM thread_accs)

processResidualTile1D :: VName -> VName -> SubExp -> SubExp
                      -> Count NumGroups SubExp -> Count GroupSize SubExp -> PrivStms
                      -> Commutativity -> Lambda Kernels -> Lambda Kernels
                      -> SubExp -> [VName] -> SubExp -> [(VName, [Int])]
                      -> Binder Kernels [VName]
processResidualTile1D
  gid gtid kdim tile_size num_groups group_size privstms red_comm red_lam map_lam
  num_whole_tiles accs w arrs_and_perms = do
  -- The number of residual elements that are not covered by
  -- the whole tiles.
  residual_input <- letSubExp "residual_input" $
    BasicOp $ BinOp (SRem Int32) w tile_size

  letTupExp "acc_after_residual" =<<
    eIf (toExp $ primExpFromSubExp int32 residual_input .==. 0)
    (resultBodyM $ map Var accs)
    (nonemptyTile residual_input)

  where
    nonemptyTile residual_input = runBodyBinder $ do
      -- Collectively construct a tile.  Threads that are out-of-bounds
      -- provide a blank dummy value.
      full_tile <- readTile1D tile_size gid gtid  num_groups group_size
                   TilePartial privstms num_whole_tiles arrs_and_perms
      tile <- forM full_tile $ \tile ->
        letExp "partial_tile" $ BasicOp $ Index tile
        [DimSlice (intConst Int32 0) residual_input (intConst Int32 1)]

      -- Now each thread performs a traversal of the tile and
      -- updates its accumulator.
      resultBody . map Var <$> processTile1D
        gid gtid kdim residual_input num_groups group_size privstms
        red_comm red_lam map_lam (zip tile $ repeat [0]) accs

tiling1d :: [(VName,SubExp)] -> DoTiling VName SubExp
tiling1d dims_on_top initial_lvl gtid kdim w = do
  gid <- newVName "gid"
  gid_flat <- newVName "gid_flat"

  (lvl, space) <-
    if null dims_on_top
    then return (SegGroup (segNumGroups initial_lvl) (segGroupSize initial_lvl) $ segVirt initial_lvl,
                 SegSpace gid_flat [(gid, unCount $ segNumGroups initial_lvl)])
    else do
      group_size <- letSubExp "computed_group_size" $
                    BasicOp $ BinOp (SMin Int32) (unCount (segGroupSize initial_lvl)) kdim

      -- How many groups we need to exhaust the innermost dimension.
      ldim <- letSubExp "ldim" =<<
              eDivRoundingUp Int32 (eSubExp kdim) (eSubExp group_size)

      num_groups <- letSubExp "computed_num_groups" =<<
                    foldBinOp (Mul Int32) ldim (map snd dims_on_top)

      return (SegGroup (Count num_groups) (Count group_size) SegNoVirt,
              SegSpace gid_flat $ dims_on_top ++ [(gid, ldim)])
  let tile_size = unCount $ segGroupSize lvl

  -- Number of whole tiles that fit in the input.
  num_whole_tiles <- letSubExp "num_whole_tiles" $ BasicOp $ BinOp (SQuot Int32) w tile_size
  return Tiling
    { tilingSegMap = \desc lvl' manifest f -> segMap1D desc lvl' manifest $ \ltid -> do
        letBindNames_ [gtid] =<<
          toExp (LeafExp gid int32 * primExpFromSubExp int32 tile_size +
                 LeafExp ltid int32)
        f (LeafExp gtid int32 .<. primExpFromSubExp int32 kdim)
          [DimFix $ Var ltid]

    , tilingReadTile =
        readTile1D tile_size gid gtid (segNumGroups lvl) (segGroupSize lvl)

    , tilingProcessTile =
        processTile1D gid gtid kdim tile_size (segNumGroups lvl) (segGroupSize lvl)

    , tilingProcessResidualTile =
        processResidualTile1D gid gtid kdim tile_size (segNumGroups lvl) (segGroupSize lvl)

    , tilingTileReturns = tileReturns dims_on_top [(kdim, tile_size)]

    , tilingTileShape = Shape [tile_size]
    , tilingNumWholeTiles = num_whole_tiles
    , tilingLevel = lvl
    , tilingSpace = space
    }

invariantToOneOfTwoInnerDims :: Names -> M.Map VName Names -> [VName] -> VName
                             -> Maybe [Int]
invariantToOneOfTwoInnerDims branch_variant variance dims arr = do
  j : i : _ <- Just $ reverse dims
  let variant_to = M.findWithDefault mempty arr variance
      branch_invariant = not $ nameIn j branch_variant || nameIn i branch_variant
  if branch_invariant && i `nameIn` variant_to && not (j `nameIn` variant_to) then
    Just [0,1]
  else if branch_invariant && j `nameIn` variant_to && not (i `nameIn` variant_to) then
    Just [1,0]
  else
    Nothing

segMap2D :: String
         -> SegLevel -> ResultManifest -> (SubExp, SubExp)
         -> ((VName, VName) -> Binder Kernels [SubExp])
         -> Binder Kernels [VName]
segMap2D desc lvl manifest (dim_x, dim_y) f = do
  ltid_x <- newVName "ltid_x"
  ltid_y <- newVName "ltid_y"
  ltid_flat <- newVName "ltid_flat"
  let space = SegSpace ltid_flat [(ltid_x, dim_x), (ltid_y, dim_y)]

  ((ts, res), stms) <- runBinder $ do
    res <- f (ltid_x, ltid_y)
    ts <- mapM subExpType res
    return (ts, res)
  Body _ stms' res' <- renameBody $ mkBody stms res

  letTupExp desc $ Op $ SegOp $
    SegMap lvl space ts $ KernelBody () stms' $ map (Returns manifest) res'

-- Reconstruct the original gtids from group and local IDs.
reconstructGtids2D :: SubExp -> (VName, VName) -> (VName, VName) -> (VName, VName)
                   -> Binder Kernels ()
reconstructGtids2D tile_size (gtid_x, gtid_y) (gid_x, gid_y) (ltid_x, ltid_y) = do
  -- Reconstruct the original gtids from gid_x/gid_y and ltid_x/ltid_y.
  letBindNames_ [gtid_x] =<<
    toExp (LeafExp gid_x int32 * primExpFromSubExp int32 tile_size +
           LeafExp ltid_x int32)
  letBindNames_ [gtid_y] =<<
    toExp (LeafExp gid_y int32 * primExpFromSubExp int32 tile_size +
            LeafExp ltid_y int32)

readTile2D :: (SubExp, SubExp) -> (VName, VName) -> (VName, VName) -> SubExp
           -> Count NumGroups SubExp -> Count GroupSize SubExp
           -> TileKind -> PrivStms -> SubExp
           -> [(VName, [Int])]
           -> Binder Kernels [VName]
readTile2D (kdim_x, kdim_y) (gtid_x, gtid_y) (gid_x, gid_y) tile_size num_groups group_size kind privstms tile_id arrs_and_perms =
  segMap2D "full_tile" (SegThread num_groups group_size SegNoVirt)
  ResultNoSimplify (tile_size, tile_size) $ \(ltid_x, ltid_y) -> do
    i <- letSubExp "i" =<<
         toExp (primExpFromSubExp int32 tile_id *
                primExpFromSubExp int32 tile_size +
                LeafExp ltid_x int32)
    j <- letSubExp "j" =<<
         toExp (primExpFromSubExp int32 tile_id *
                primExpFromSubExp int32 tile_size +
                LeafExp ltid_y int32)

    reconstructGtids2D tile_size (gtid_x, gtid_y) (gid_x, gid_y) (ltid_x, ltid_y)
    addPrivStms [DimFix $ Var ltid_x, DimFix $ Var ltid_y] privstms

    let (arrs, perms) = unzip arrs_and_perms
    arr_ts <- mapM lookupType arrs
    let tile_ts = map rowType arr_ts
        w = arraysSize 0 arr_ts

    let readTileElem arr perm =
          -- No need for fullSlice because we are tiling only prims.
          letExp "tile_elem" $ BasicOp $ Index arr
          [DimFix $ last $ rearrangeShape perm [i,j]]
        readTileElemIfInBounds (tile_t, arr, perm) = do
          let idx = last $ rearrangeShape perm [i,j]
              othercheck = last $ rearrangeShape perm
                           [ LeafExp gtid_y int32 .<. primExpFromSubExp int32 kdim_y
                           , LeafExp gtid_x int32 .<. primExpFromSubExp int32 kdim_x
                           ]
          eIf (toExp $
               primExpFromSubExp int32 idx .<. primExpFromSubExp int32 w .&&. othercheck)
            (eBody [return $ BasicOp $ Index arr [DimFix idx]])
            (eBody [eBlank tile_t])

    fmap (map Var) $
      case kind of
        TilePartial ->
          mapM (letExp "pre" <=< readTileElemIfInBounds) (zip3 tile_ts arrs perms)
        TileFull ->
          zipWithM readTileElem arrs perms

processTile2D :: (VName, VName) -> (VName, VName) -> (SubExp, SubExp) -> SubExp
              -> Count NumGroups SubExp -> Count GroupSize SubExp
              -> PrivStms
              -> Commutativity -> Lambda Kernels -> Lambda Kernels
              -> [(VName,[Int])] -> [VName]
              -> Binder Kernels [VName]
processTile2D
  (gid_x, gid_y) (gtid_x, gtid_y) (kdim_x, kdim_y) tile_size num_groups group_size
  privstms red_comm red_lam map_lam tiles_and_perms accs = do

  -- Might be truncated in case of a partial tile.
  actual_tile_size <- arraysSize 0 <$> mapM (lookupType . fst) tiles_and_perms

  segMap2D "acc" (SegThread num_groups group_size SegNoVirt)
    ResultPrivate (tile_size, tile_size) $ \(ltid_x, ltid_y) -> do
    reconstructGtids2D tile_size (gtid_x, gtid_y) (gid_x, gid_y) (ltid_x, ltid_y)

    addPrivStms [DimFix $ Var ltid_x, DimFix $ Var ltid_y] privstms

    -- We replace the neutral elements with the accumulators (this is
    -- OK because the parallel semantics are not used after this
    -- point).
    thread_accs <- forM accs $ \acc ->
      letSubExp "acc" $ BasicOp $ Index acc [DimFix $ Var ltid_x, DimFix $ Var ltid_y]
    let form' = redomapSOAC [Reduce red_comm red_lam thread_accs] map_lam

    tiles' <- forM tiles_and_perms $ \(tile, perm) -> do
      tile_t <- lookupType tile
      letExp "tile" $ BasicOp $ Index tile $ sliceAt tile_t (head perm)
        [DimFix $ Var $ head $ rearrangeShape perm [ltid_x, ltid_y]]

    fmap (map Var) $
      letTupExp "acc" =<< eIf (toExp $
                               LeafExp gtid_x int32 .<. primExpFromSubExp int32 kdim_x .&&.
                               LeafExp gtid_y int32 .<. primExpFromSubExp int32 kdim_y)
      (eBody [pure $ Op $ OtherOp $ Screma actual_tile_size form' tiles'])
      (resultBodyM thread_accs)

processResidualTile2D :: (VName, VName) -> (VName, VName) -> (SubExp, SubExp) -> SubExp
                      -> Count NumGroups SubExp -> Count GroupSize SubExp -> PrivStms
                      -> Commutativity -> Lambda Kernels -> Lambda Kernels
                      -> SubExp -> [VName] -> SubExp -> [(VName, [Int])]
                      -> Binder Kernels [VName]
processResidualTile2D
  gids gtids kdims tile_size num_groups group_size privstms red_comm red_lam map_lam
  num_whole_tiles accs w arrs_and_perms = do
  -- The number of residual elements that are not covered by
  -- the whole tiles.
  residual_input <- letSubExp "residual_input" $
    BasicOp $ BinOp (SRem Int32) w tile_size

  letTupExp "acc_after_residual" =<<
    eIf (toExp $ primExpFromSubExp int32 residual_input .==. 0)
    (resultBodyM $ map Var accs)
    (nonemptyTile residual_input)

  where
    nonemptyTile residual_input = renameBody <=< runBodyBinder $ do
      -- Collectively construct a tile.  Threads that are out-of-bounds
      -- provide a blank dummy value.
      full_tile <- readTile2D kdims gtids gids tile_size num_groups group_size
                   TilePartial privstms num_whole_tiles arrs_and_perms

      tile <- forM full_tile $ \tile ->
        letExp "partial_tile" $ BasicOp $ Index tile
        [DimSlice (intConst Int32 0) residual_input (intConst Int32 1),
         DimSlice (intConst Int32 0) residual_input (intConst Int32 1)]

      -- Now each thread performs a traversal of the tile and
      -- updates its accumulator.
      resultBody . map Var <$>
        processTile2D gids gtids kdims tile_size num_groups group_size
        privstms red_comm red_lam map_lam
        (zip tile (map snd arrs_and_perms)) accs

tiling2d :: [(VName,SubExp)] -> DoTiling (VName, VName) (SubExp, SubExp)
tiling2d dims_on_top _initial_lvl (gtid_x, gtid_y) (kdim_x, kdim_y) w = do
  gid_x <- newVName "gid_x"
  gid_y <- newVName "gid_y"

  tile_size_key <- nameFromString . pretty <$> newVName "tile_size"
  tile_size <- letSubExp "tile_size" $ Op $ SizeOp $ GetSize tile_size_key SizeTile
  group_size <- letSubExp "group_size" $ BasicOp $ BinOp (Mul Int32) tile_size tile_size

  num_groups_x <- letSubExp "num_groups_x" =<<
                  eDivRoundingUp Int32 (eSubExp kdim_x) (eSubExp tile_size)
  num_groups_y <- letSubExp "num_groups_y" =<<
                  eDivRoundingUp Int32 (eSubExp kdim_y) (eSubExp tile_size)

  num_groups <- letSubExp "num_groups_top" =<<
                foldBinOp (Mul Int32) num_groups_x
                (num_groups_y : map snd dims_on_top)

  gid_flat <- newVName "gid_flat"
  let lvl = SegGroup (Count num_groups) (Count group_size) SegNoVirt
      space = SegSpace gid_flat $
              dims_on_top ++ [(gid_x, num_groups_x), (gid_y, num_groups_y)]

  -- Number of whole tiles that fit in the input.
  num_whole_tiles <- letSubExp "num_whole_tiles" $
    BasicOp $ BinOp (SQuot Int32) w tile_size
  return Tiling
    { tilingSegMap = \desc lvl' manifest f ->
        segMap2D desc lvl' manifest (tile_size, tile_size) $ \(ltid_x, ltid_y) -> do
        reconstructGtids2D tile_size (gtid_x, gtid_y) (gid_x, gid_y) (ltid_x, ltid_y)
        f (LeafExp gtid_x int32 .<. primExpFromSubExp int32 kdim_x .&&.
           LeafExp gtid_y int32 .<. primExpFromSubExp int32 kdim_y)
          [DimFix $ Var ltid_x, DimFix $ Var ltid_y]

    , tilingReadTile = readTile2D (kdim_x, kdim_y) (gtid_x, gtid_y) (gid_x, gid_y) tile_size (segNumGroups lvl) (segGroupSize lvl)
    , tilingProcessTile = processTile2D (gid_x, gid_y) (gtid_x, gtid_y) (kdim_x, kdim_y) tile_size (segNumGroups lvl) (segGroupSize lvl)
    , tilingProcessResidualTile = processResidualTile2D (gid_x, gid_y) (gtid_x, gtid_y) (kdim_x, kdim_y) tile_size (segNumGroups lvl) (segGroupSize lvl)

    , tilingTileReturns = tileReturns dims_on_top [(kdim_x, tile_size), (kdim_y, tile_size)]

    , tilingTileShape = Shape [tile_size, tile_size]
    , tilingNumWholeTiles = num_whole_tiles
    , tilingLevel = lvl
    , tilingSpace = space
    }

-- | The variance table keeps a mapping from a variable name
-- (something produced by a 'Stm') to the kernel thread indices
-- that name depends on.  If a variable is not present in this table,
-- that means it is bound outside the kernel (and so can be considered
-- invariant to all dimensions).
type VarianceTable = M.Map VName Names

varianceInStms :: VarianceTable -> Stms Kernels -> VarianceTable
varianceInStms = foldl varianceInStm

varianceInStm :: VarianceTable -> Stm Kernels -> VarianceTable
varianceInStm variance bnd =
  foldl' add variance $ patternNames $ stmPattern bnd
  where add variance' v = M.insert v binding_variance variance'
        look variance' v = oneName v <> M.findWithDefault mempty v variance'
        binding_variance = mconcat $ map (look variance) $ namesToList (freeIn bnd)
>>>>>>> c2221244
<|MERGE_RESOLUTION|>--- conflicted
+++ resolved
@@ -1,4 +1,3 @@
-<<<<<<< HEAD
 {-# LANGUAGE FlexibleContexts #-}
 {-# LANGUAGE TypeFamilies #-}
 -- | Perform a restricted form of loop tiling within SegMaps.  We only
@@ -22,6 +21,8 @@
 import Futhark.Tools
 import Futhark.Optimise.BlkRegTiling
 
+import Debug.Trace
+
 tileLoops :: Pass Kernels Kernels
 tileLoops = Pass "tile loops" "Tile stream loops inside kernels" $
             fmap Prog . mapM optimiseFunDef . progFunctions
@@ -41,14 +42,17 @@
 
 optimiseStm :: Stm Kernels -> TileM (Stms Kernels)
 optimiseStm stm@(Let pat aux (Op (SegOp (SegMap lvl@SegThread{} space ts kbody)))) = do
-  res_mmm_tiling <- mmmTiling2D stm
-  case res_mmm_tiling of
-    Just (extra_bnds, stmt') -> return $ extra_bnds <> oneStm stmt'
-    Nothing -> do
-      (host_stms, (lvl', space', kbody')) <- tileInKernelBody mempty initial_variance lvl space ts kbody
-      return $ host_stms <>
-        oneStm (Let pat aux $ Op $ SegOp $ SegMap lvl' space' ts kbody')
-  where initial_variance = M.map mempty $ scopeOfSegSpace space
+ blk_reg_tiling <- mmmTiling2D stm
+ case blk_reg_tiling of
+   Just (extra_bnds, stmt') -> trace ("optimiseStm - extra_bnds:\n" ++ pretty extra_bnds ++ -- extra_bnds == host_stms
+                                     "\n\n-----\n\nstmt':\n"       ++ pretty stmt' ++
+                                     "\n\n-----\n\n")
+                                    (return $ extra_bnds <> oneStm stmt')
+  Nothing -> do
+   (host_stms, (lvl', space', kbody')) <- tileInKernelBody mempty initial_variance lvl space ts kbody
+   return $ host_stms <>
+     oneStm (Let pat aux $ Op $ SegOp $ SegMap lvl' space' ts kbody')
+ where initial_variance = M.map mempty $ scopeOfSegSpace space
 
 optimiseStm (Let pat aux e) =
   pure <$> (Let pat aux <$> mapExpM optimise e)
@@ -92,8 +96,8 @@
       -- 1D tiling of redomap.
       | (gtid, kdim) : top_space_rev <- reverse $ unSegSpace initial_space,
         Just (w, arrs, form) <- tileable stm_to_tile,
-        all (not . nameIn gtid .
-             flip (M.findWithDefault mempty) variance) arrs,
+        not $ any (nameIn gtid .
+                   flip (M.findWithDefault mempty) variance) arrs,
         not $ gtid `nameIn` branch_variant,
         (prestms', poststms') <-
           preludeToPostlude variance prestms stm_to_tile (stmsFromList poststms),
@@ -129,7 +133,7 @@
           let branch_variant' =
                 branch_variant <>
                 mconcat (map (flip (M.findWithDefault mempty) variance)
-                         (namesToList (freeIn bound)))
+                        (namesToList (freeIn bound)))
               merge_params = map fst merge
 
           maybe_tiled <-
@@ -279,7 +283,7 @@
 
         mergeinit' <-
           fmap (map Var) $ certifying (stmAuxCerts aux) $
-          tilingSegMap tiling "tiled_loopinit" (scalarLevel tiling) ResultNoSimplify $
+          tilingSegMap tiling "tiled_loopinit" (scalarLevel tiling) ResultPrivate $
           \in_bounds slice ->
             fmap (map Var) $ protectOutOfBounds "loopinit" in_bounds merge_ts $ do
             addPrivStms slice inloop_privstms
@@ -310,7 +314,7 @@
 doPrelude :: Tiling -> Stms Kernels -> [VName] -> Binder Kernels [VName]
 doPrelude tiling prestms prestms_live =
   -- Create a SegMap that takes care of the prelude for every thread.
-  tilingSegMap tiling "prelude" (scalarLevel tiling) ResultMaySimplify $
+  tilingSegMap tiling "prelude" (scalarLevel tiling) ResultPrivate $
   \in_bounds _slice -> do
     ts <- mapM lookupType prestms_live
     fmap (map Var) $ letTupExp "pre" =<<
@@ -405,7 +409,7 @@
 
 scalarLevel :: Tiling -> SegLevel
 scalarLevel tiling =
-  SegThreadScalar (segNumGroups lvl) (segGroupSize lvl) SegNoVirt
+  SegThread (segNumGroups lvl) (segGroupSize lvl) SegNoVirt
   where lvl = tilingLevel tiling
 
 protectOutOfBounds :: String -> PrimExp VName -> [Type] -> Binder Kernels [SubExp]
@@ -418,7 +422,7 @@
                 -> Stms Kernels -> Result -> [Type]
                 -> Binder Kernels [VName]
 postludeGeneric tiling privstms pat accs' poststms poststms_res res_ts =
-  tilingSegMap tiling "thread_res" (scalarLevel tiling) ResultMaySimplify $ \in_bounds slice -> do
+  tilingSegMap tiling "thread_res" (scalarLevel tiling) ResultPrivate $ \in_bounds slice -> do
     -- Read our per-thread result from the tiled loop.
     forM_ (zip (patternNames pat) accs') $ \(us, everyone) ->
       letBindNames_ [us] $ BasicOp $ Index everyone slice
@@ -463,7 +467,7 @@
 
       -- We don't use a Replicate here, because we want to enforce a
       -- scalar memory space.
-      mergeinits <- tilingSegMap tiling "mergeinit" (scalarLevel tiling) ResultNoSimplify $ \in_bounds slice ->
+      mergeinits <- tilingSegMap tiling "mergeinit" (scalarLevel tiling) ResultPrivate $ \in_bounds slice ->
         -- Constant neutral elements (a common case) do not need protection from OOB.
         if freeIn red_nes == mempty
           then return red_nes
@@ -598,7 +602,7 @@
 
   let tile = map fst tiles_and_perm
 
-  segMap1D "acc" (SegThreadScalar num_groups group_size SegNoVirt) ResultMaySimplify $ \ltid -> do
+  segMap1D "acc" (SegThread num_groups group_size SegNoVirt) ResultPrivate $ \ltid -> do
 
     reconstructGtids1D group_size gtid gid ltid
     addPrivStms [DimFix $ Var ltid] privstms
@@ -804,8 +808,8 @@
   -- Might be truncated in case of a partial tile.
   actual_tile_size <- arraysSize 0 <$> mapM (lookupType . fst) tiles_and_perms
 
-  segMap2D "acc" (SegThreadScalar num_groups group_size SegNoVirt)
-    ResultMaySimplify (tile_size, tile_size) $ \(ltid_x, ltid_y) -> do
+  segMap2D "acc" (SegThread num_groups group_size SegNoVirt)
+    ResultPrivate (tile_size, tile_size) $ \(ltid_x, ltid_y) -> do
     reconstructGtids2D tile_size (gtid_x, gtid_y) (gid_x, gid_y) (ltid_x, ltid_y)
 
     addPrivStms [DimFix $ Var ltid_x, DimFix $ Var ltid_y] privstms
@@ -927,930 +931,4 @@
   foldl' add variance $ patternNames $ stmPattern bnd
   where add variance' v = M.insert v binding_variance variance'
         look variance' v = oneName v <> M.findWithDefault mempty v variance'
-        binding_variance = mconcat $ map (look variance) $ namesToList (freeIn bnd)
-=======
-{-# LANGUAGE FlexibleContexts #-}
-{-# LANGUAGE TypeFamilies #-}
--- | Perform a restricted form of loop tiling within SegMaps.  We only
--- tile primitive types, to avoid excessive local memory use.
-module Futhark.Optimise.TileLoops
-       ( tileLoops )
-       where
-
-import Control.Monad.State
-import Control.Monad.Reader
-import qualified Data.Sequence as Seq
-import qualified Data.Map.Strict as M
-import Data.List
-
-import Prelude hiding (quot)
-
-import Futhark.MonadFreshNames
-import Futhark.Representation.Kernels
-import Futhark.Transform.Rename
-import Futhark.Pass
-import Futhark.Tools
-
-tileLoops :: Pass Kernels Kernels
-tileLoops = Pass "tile loops" "Tile stream loops inside kernels" $
-            fmap Prog . mapM optimiseFunDef . progFunctions
-
-optimiseFunDef :: MonadFreshNames m => FunDef Kernels -> m (FunDef Kernels)
-optimiseFunDef fundec = do
-  body' <- modifyNameSource $ runState $
-           runReaderT m (scopeOfFParams (funDefParams fundec))
-  return fundec { funDefBody = body' }
-  where m = optimiseBody $ funDefBody fundec
-
-type TileM = ReaderT (Scope Kernels) (State VNameSource)
-
-optimiseBody :: Body Kernels -> TileM (Body Kernels)
-optimiseBody (Body () bnds res) = localScope (scopeOf bnds) $
-  Body () <$> (mconcat <$> mapM optimiseStm (stmsToList bnds)) <*> pure res
-
-optimiseStm :: Stm Kernels -> TileM (Stms Kernels)
-optimiseStm (Let pat aux (Op (SegOp (SegMap lvl@SegThread{} space ts kbody)))) = do
-  (host_stms, (lvl', space', kbody')) <- tileInKernelBody mempty initial_variance lvl space ts kbody
-  return $ host_stms <>
-    oneStm (Let pat aux $ Op $ SegOp $ SegMap lvl' space' ts kbody')
-  where initial_variance = M.map mempty $ scopeOfSegSpace space
-
-optimiseStm (Let pat aux e) =
-  pure <$> (Let pat aux <$> mapExpM optimise e)
-  where optimise = identityMapper { mapOnBody = \scope -> localScope scope . optimiseBody }
-
-tileInKernelBody :: Names -> VarianceTable
-                 -> SegLevel -> SegSpace -> [Type] -> KernelBody Kernels
-                 -> TileM (Stms Kernels, (SegLevel, SegSpace, KernelBody Kernels))
-tileInKernelBody branch_variant initial_variance lvl initial_kspace ts kbody
-  | Just kbody_res <- mapM isSimpleResult $ kernelBodyResult kbody = do
-      maybe_tiled <-
-        tileInBody branch_variant initial_variance lvl initial_kspace ts $
-        Body () (kernelBodyStms kbody) kbody_res
-      case maybe_tiled of
-        Just (host_stms, tiling, tiledBody) -> do
-          (res', stms') <-
-            runBinder $ mapM (tilingTileReturns tiling) =<< tiledBody mempty
-          return (host_stms, (tilingLevel tiling,
-                              tilingSpace tiling,
-                              KernelBody () stms' res'))
-        Nothing ->
-          return (mempty, (lvl, initial_kspace, kbody))
-  | otherwise =
-      return (mempty, (lvl, initial_kspace, kbody))
-  where isSimpleResult (Returns _ se) = Just se
-        isSimpleResult _ = Nothing
-
-tileInBody :: Names -> VarianceTable
-           -> SegLevel -> SegSpace -> [Type] -> Body Kernels
-           -> TileM (Maybe (Stms Kernels, Tiling, TiledBody))
-tileInBody branch_variant initial_variance initial_lvl initial_space res_ts (Body () initial_kstms stms_res) =
-  descend mempty $ stmsToList initial_kstms
-  where
-    variance = varianceInStms initial_variance initial_kstms
-
-    descend _ [] =
-      return Nothing
-
-    descend prestms (stm_to_tile:poststms)
-
-      -- 1D tiling of redomap.
-      | (gtid, kdim) : top_space_rev <- reverse $ unSegSpace initial_space,
-        Just (w, arrs, form) <- tileable stm_to_tile,
-        not $ any (nameIn gtid .
-                   flip (M.findWithDefault mempty) variance) arrs,
-        not $ gtid `nameIn` branch_variant,
-        (prestms', poststms') <-
-          preludeToPostlude variance prestms stm_to_tile (stmsFromList poststms),
-        used <- freeIn stm_to_tile <> freeIn stms_res =
-
-          Just . injectPrelude initial_space variance prestms' used <$>
-          tileGeneric (tiling1d $ reverse top_space_rev)
-          initial_lvl res_ts (stmPattern stm_to_tile)
-          gtid kdim
-          w form (zip arrs $ repeat [0]) poststms' stms_res
-
-      -- 2D tiling of redomap.
-      | (gtids, kdims) <- unzip $ unSegSpace initial_space,
-        Just (w, arrs, form) <- tileable stm_to_tile,
-        Just inner_perm <- mapM (invariantToOneOfTwoInnerDims branch_variant variance gtids) arrs,
-        gtid_y : gtid_x : top_gtids_rev <- reverse gtids,
-        kdim_y : kdim_x : top_kdims_rev <- reverse kdims,
-        (prestms', poststms') <-
-          preludeToPostlude variance prestms stm_to_tile (stmsFromList poststms),
-        used <- freeIn stm_to_tile <> freeIn stms_res =
-
-          Just . injectPrelude initial_space variance prestms' used <$>
-          tileGeneric (tiling2d $ reverse $ zip top_gtids_rev top_kdims_rev)
-          initial_lvl res_ts (stmPattern stm_to_tile)
-          (gtid_x, gtid_y) (kdim_x, kdim_y)
-          w form (zip arrs inner_perm) poststms' stms_res
-
-      -- Tiling inside for-loop.
-      | DoLoop [] merge (ForLoop i it bound []) loopbody <- stmExp stm_to_tile,
-        (prestms', poststms') <-
-          preludeToPostlude variance prestms stm_to_tile (stmsFromList poststms) = do
-
-          let branch_variant' =
-                branch_variant <>
-                mconcat (map (flip (M.findWithDefault mempty) variance)
-                         (namesToList (freeIn bound)))
-              merge_params = map fst merge
-
-          maybe_tiled <-
-            localScope (M.insert i (IndexInfo it) $ scopeOfFParams merge_params) $
-            tileInBody branch_variant' variance initial_lvl initial_space
-            (map paramType merge_params) $ mkBody (bodyStms loopbody) (bodyResult loopbody)
-
-          case maybe_tiled of
-            Nothing -> next
-            Just tiled ->
-              Just <$> tileDoLoop initial_space variance prestms'
-              (freeIn loopbody <> freeIn merge) tiled
-              res_ts (stmPattern stm_to_tile) (stmAux stm_to_tile)
-              merge i it bound poststms' stms_res
-
-      | otherwise = next
-
-      where next = localScope (scopeOf stm_to_tile) $
-                   descend (prestms <> oneStm stm_to_tile) poststms
-
--- | Move statements from prelude to postlude if they are not used in
--- the tiled statement anyway.
-preludeToPostlude :: VarianceTable
-                  -> Stms Kernels -> Stm Kernels -> Stms Kernels
-                  -> (Stms Kernels, Stms Kernels)
-preludeToPostlude variance prelude stm_to_tile postlude =
-  (prelude_used, prelude_not_used <> postlude)
-  where used_in_tiled = freeIn stm_to_tile
-
-        used_in_stm_variant =
-          (used_in_tiled<>) $ mconcat $
-          map (flip (M.findWithDefault mempty) variance) $
-          namesToList used_in_tiled
-
-        used stm = any (`nameIn` used_in_stm_variant) $
-                   patternNames $ stmPattern stm
-
-        (prelude_used, prelude_not_used) =
-          Seq.partition used prelude
-
--- | Partition prelude statements preceding a tiled loop (or something
--- containing a tiled loop) into three categories:
---
--- 1) Group-level statements that are invariant to the threads in the group.
---
--- 2) Thread-variant statements that should be computed once with a segmap_thread_scalar.
---
--- 3) Thread-variant statements that should be recomputed whenever
--- they are needed.
---
--- The third category duplicates computation, so we only want to do it
--- when absolutely necessary.  Currently, this is necessary for
--- results that are views of an array (slicing, rotate, etc), because
--- these cannot be efficiently represented by a scalar segmap (they'll
--- be manifested in memory).
-partitionPrelude :: VarianceTable -> Stms Kernels -> Names
-                 -> (Stms Kernels, Stms Kernels, Stms Kernels)
-partitionPrelude variance prestms tiled_kdims =
-  (invariant_prestms, precomputed_variant_prestms, recomputed_variant_prestms)
-  where
-    invariantTo names stm =
-      case patternNames (stmPattern stm) of
-        [] -> True -- Does not matter.
-        v:_ -> not $ any (`nameIn` names) $ namesToList $
-               M.findWithDefault mempty v variance
-    (invariant_prestms, variant_prestms) =
-      Seq.partition (invariantTo tiled_kdims) prestms
-
-    mustBeInlinedExp (BasicOp (Index _ slice)) = not $ null $ sliceDims slice
-    mustBeInlinedExp (BasicOp Rotate{}) = True
-    mustBeInlinedExp (BasicOp Rearrange{}) = True
-    mustBeInlinedExp (BasicOp Reshape{}) = True
-    mustBeInlinedExp _ = False
-    mustBeInlined = mustBeInlinedExp . stmExp
-
-    must_be_inlined = namesFromList $ concatMap (patternNames . stmPattern) $
-                      stmsToList $ Seq.filter mustBeInlined variant_prestms
-    recompute stm =
-      any (`nameIn` must_be_inlined) (patternNames (stmPattern stm)) ||
-      not (invariantTo must_be_inlined stm)
-    (recomputed_variant_prestms, precomputed_variant_prestms) =
-      Seq.partition recompute variant_prestms
-
-injectPrelude :: SegSpace -> VarianceTable
-              -> Stms Kernels -> Names
-              -> (Stms Kernels, Tiling, TiledBody)
-              -> (Stms Kernels, Tiling, TiledBody)
-injectPrelude initial_space variance prestms used (host_stms, tiling, tiledBody) =
-  (host_stms, tiling, tiledBody')
-  where tiled_kdims = namesFromList $ map fst $
-                      filter (`notElem` unSegSpace (tilingSpace tiling)) $
-                      unSegSpace initial_space
-
-        tiledBody' privstms = do
-          let (invariant_prestms,
-               precomputed_variant_prestms,
-               recomputed_variant_prestms) =
-                partitionPrelude variance prestms tiled_kdims
-
-          addStms invariant_prestms
-
-          let live_set = namesToList $ liveSet precomputed_variant_prestms $
-                         used <> freeIn recomputed_variant_prestms
-          prelude_arrs <- inScopeOf precomputed_variant_prestms $
-                          doPrelude tiling precomputed_variant_prestms live_set
-
-          let prelude_privstms =
-                PrivStms recomputed_variant_prestms $
-                mkReadPreludeValues prelude_arrs live_set
-
-          tiledBody (prelude_privstms <> privstms)
-
-tileDoLoop :: SegSpace -> VarianceTable
-           -> Stms Kernels -> Names
-           -> (Stms Kernels, Tiling, TiledBody)
-           -> [Type] -> Pattern Kernels -> StmAux (ExpAttr Kernels)
-           -> [(FParam Kernels, SubExp)] -> VName -> IntType -> SubExp
-           -> Stms Kernels -> Result
-           -> TileM (Stms Kernels, Tiling, TiledBody)
-tileDoLoop initial_space variance prestms used_in_body (host_stms, tiling, tiledBody) res_ts pat aux merge i it bound poststms poststms_res = do
-
-  let (invariant_prestms,
-       precomputed_variant_prestms,
-       recomputed_variant_prestms) =
-        partitionPrelude variance prestms tiled_kdims
-
-  let (mergeparams, mergeinits) = unzip merge
-
-      -- Expand the loop merge parameters to be arrays.
-      tileDim t = arrayOf t (tilingTileShape tiling) $ uniqueness t
-
-      tiledBody' privstms = inScopeOf host_stms $ do
-        addStms invariant_prestms
-
-        let live_set = namesToList $ liveSet precomputed_variant_prestms used_in_body
-        prelude_arrs <- inScopeOf precomputed_variant_prestms $
-                        doPrelude tiling precomputed_variant_prestms live_set
-
-        mergeparams' <- forM mergeparams $ \(Param pname pt) ->
-          Param <$> newVName (baseString pname ++ "_group") <*> pure (tileDim pt)
-
-        let merge_ts = map paramType mergeparams
-
-        let inloop_privstms =
-              PrivStms recomputed_variant_prestms $
-              mkReadPreludeValues prelude_arrs live_set
-
-        mergeinit' <-
-          fmap (map Var) $ certifying (stmAuxCerts aux) $
-          tilingSegMap tiling "tiled_loopinit" (scalarLevel tiling) ResultPrivate $
-          \in_bounds slice ->
-            fmap (map Var) $ protectOutOfBounds "loopinit" in_bounds merge_ts $ do
-            addPrivStms slice inloop_privstms
-            addPrivStms slice privstms
-            return mergeinits
-
-        let merge' = zip mergeparams' mergeinit'
-
-        let indexMergeParams slice =
-              localScope (scopeOfFParams mergeparams') $
-              forM_ (zip mergeparams mergeparams') $ \(to, from) ->
-              letBindNames_ [paramName to] $ BasicOp $ Index (paramName from) $
-              fullSlice (paramType from) slice
-
-        loopbody' <- runBodyBinder $ resultBody . map Var <$>
-                     tiledBody (privstms <> inloop_privstms <> PrivStms mempty indexMergeParams)
-        accs' <- letTupExp "tiled_inside_loop" $
-                 DoLoop [] merge' (ForLoop i it bound []) loopbody'
-
-        postludeGeneric tiling privstms pat accs' poststms poststms_res res_ts
-
-  return (host_stms, tiling, tiledBody')
-
-  where tiled_kdims = namesFromList $ map fst $
-                      filter (`notElem` unSegSpace (tilingSpace tiling)) $
-                      unSegSpace initial_space
-
-doPrelude :: Tiling -> Stms Kernels -> [VName] -> Binder Kernels [VName]
-doPrelude tiling prestms prestms_live =
-  -- Create a SegMap that takes care of the prelude for every thread.
-  tilingSegMap tiling "prelude" (scalarLevel tiling) ResultPrivate $
-  \in_bounds _slice -> do
-    ts <- mapM lookupType prestms_live
-    fmap (map Var) $ letTupExp "pre" =<<
-      eIf (toExp in_bounds)
-      (do addStms prestms
-          resultBodyM $ map Var prestms_live)
-      (eBody $ map eBlank ts)
-
-liveSet :: FreeIn a => Stms Kernels -> a -> Names
-liveSet stms after =
-  namesFromList (concatMap (patternNames . stmPattern) stms) `namesIntersection`
-  freeIn after
-
-tileable :: Stm Kernels
-         -> Maybe (SubExp, [VName],
-                   (Commutativity, Lambda Kernels, [SubExp], Lambda Kernels))
-tileable stm
-  | Op (OtherOp (Screma w form arrs)) <- stmExp stm,
-    Just (reds, map_lam) <- isRedomapSOAC form,
-    Reduce red_comm red_lam red_nes <- singleReduce reds,
-    lambdaReturnType map_lam == lambdaReturnType red_lam, -- No mapout arrays.
-    not $ null arrs,
-    all primType $ lambdaReturnType map_lam,
-    all (primType . paramType) $ lambdaParams map_lam =
-      Just (w, arrs, (red_comm, red_lam, red_nes, map_lam))
-  | otherwise =
-      Nothing
-
--- | Statements that we insert directly into every thread-private
--- SegMaps.  This is for things that cannot efficiently be computed
--- once in advance in the prelude SegMap, primarily (exclusively?)
--- array slicing operations.
-data PrivStms = PrivStms (Stms Kernels) ReadPrelude
-
-privStms :: Stms Kernels -> PrivStms
-privStms stms = PrivStms stms $ const $ return ()
-
-addPrivStms :: Slice SubExp -> PrivStms -> Binder Kernels ()
-addPrivStms local_slice (PrivStms stms readPrelude) = do
-  readPrelude local_slice
-  addStms stms
-
-instance Semigroup PrivStms where
-  PrivStms stms_x readPrelude_x <> PrivStms stms_y readPrelude_y =
-    PrivStms stms_z readPrelude_z
-    where stms_z = stms_x <> stms_y
-          readPrelude_z slice = readPrelude_x slice >> readPrelude_y slice
-
-instance Monoid PrivStms where
-  mempty = privStms mempty
-
-type ReadPrelude = Slice SubExp -> Binder Kernels ()
-
--- | Information about a loop that has been tiled inside a kernel, as
--- well as the kinds of changes that we would then like to perform on
--- the kernel.
-data Tiling =
-  Tiling
-  { tilingSegMap :: String -> SegLevel -> ResultManifest
-                 -> (PrimExp VName -> Slice SubExp -> Binder Kernels [SubExp])
-                 -> Binder Kernels [VName]
-    -- The boolean PrimExp indicates whether they are in-bounds.
-
-  , tilingReadTile :: TileKind -> PrivStms
-                   -> SubExp -> [(VName, [Int])]
-                   -> Binder Kernels [VName]
-
-  , tilingProcessTile :: PrivStms
-                      -> Commutativity -> Lambda Kernels -> Lambda Kernels
-                      -> [(VName, [Int])] -> [VName]
-                      -> Binder Kernels [VName]
-
-  , tilingProcessResidualTile :: PrivStms
-                              -> Commutativity -> Lambda Kernels -> Lambda Kernels
-                              -> SubExp -> [VName] -> SubExp
-                              -> [(VName, [Int])]
-                              -> Binder Kernels [VName]
-
-  , tilingTileReturns :: VName -> Binder Kernels KernelResult
-
-  , tilingSpace :: SegSpace
-
-  , tilingTileShape :: Shape
-
-  , tilingLevel :: SegLevel
-
-  , tilingNumWholeTiles :: SubExp
-  }
-
-type DoTiling gtids kdims =
-  SegLevel -> gtids -> kdims -> SubExp -> Binder Kernels Tiling
-
-scalarLevel :: Tiling -> SegLevel
-scalarLevel tiling =
-  SegThread (segNumGroups lvl) (segGroupSize lvl) SegNoVirt
-  where lvl = tilingLevel tiling
-
-protectOutOfBounds :: String -> PrimExp VName -> [Type] -> Binder Kernels [SubExp]
-                   -> Binder Kernels [VName]
-protectOutOfBounds desc in_bounds ts m =
-  letTupExp desc =<< eIf (toExp in_bounds) (resultBody <$> m) (eBody $ map eBlank ts)
-
-postludeGeneric :: Tiling -> PrivStms
-                -> Pattern Kernels -> [VName]
-                -> Stms Kernels -> Result -> [Type]
-                -> Binder Kernels [VName]
-postludeGeneric tiling privstms pat accs' poststms poststms_res res_ts =
-  tilingSegMap tiling "thread_res" (scalarLevel tiling) ResultPrivate $ \in_bounds slice -> do
-    -- Read our per-thread result from the tiled loop.
-    forM_ (zip (patternNames pat) accs') $ \(us, everyone) ->
-      letBindNames_ [us] $ BasicOp $ Index everyone slice
-
-    if poststms == mempty
-      then do -- The privstms may still be necessary for the result.
-      addPrivStms slice privstms
-      return poststms_res
-
-      else
-      fmap (map Var) $ protectOutOfBounds "postlude" in_bounds res_ts $ do
-      addPrivStms slice privstms
-      addStms poststms
-      return poststms_res
-
-type TiledBody = PrivStms -> Binder Kernels [VName]
-
-tileGeneric :: DoTiling gtids kdims
-            -> SegLevel
-            -> [Type]
-            -> Pattern Kernels
-            -> gtids
-            -> kdims
-            -> SubExp
-            -> (Commutativity, Lambda Kernels, [SubExp], Lambda Kernels)
-            -> [(VName, [Int])]
-            -> Stms Kernels -> Result
-            -> TileM (Stms Kernels, Tiling, TiledBody)
-tileGeneric doTiling initial_lvl res_ts pat gtids kdims w form arrs_and_perms poststms poststms_res = do
-
-  (tiling, tiling_stms) <- runBinder $ doTiling initial_lvl gtids kdims w
-
-  return (tiling_stms, tiling, tiledBody tiling)
-
-  where
-    (red_comm, red_lam, red_nes, map_lam) = form
-
-    tiledBody :: Tiling -> PrivStms -> Binder Kernels [VName]
-    tiledBody tiling privstms = do
-      let num_whole_tiles = tilingNumWholeTiles tiling
-          tile_shape = tilingTileShape tiling
-
-      -- We don't use a Replicate here, because we want to enforce a
-      -- scalar memory space.
-      mergeinits <- tilingSegMap tiling "mergeinit" (scalarLevel tiling) ResultPrivate $ \in_bounds slice ->
-        -- Constant neutral elements (a common case) do not need protection from OOB.
-        if freeIn red_nes == mempty
-          then return red_nes
-          else fmap (map Var) $ protectOutOfBounds "neutral" in_bounds (lambdaReturnType red_lam) $ do
-          addPrivStms slice privstms
-          return red_nes
-
-      merge <- forM (zip (lambdaParams red_lam) mergeinits) $ \(p, mergeinit) ->
-        (,) <$>
-        newParam (baseString (paramName p) ++ "_merge")
-        (paramType p `arrayOfShape` tile_shape `toDecl` Unique) <*>
-        pure (Var mergeinit)
-
-      tile_id <- newVName "tile_id"
-      let loopform = ForLoop tile_id Int32 num_whole_tiles []
-      loopbody <- renameBody <=< runBodyBinder $ inScopeOf loopform $
-                  localScope (scopeOfFParams $ map fst merge) $ do
-
-        -- Collectively read a tile.
-        tile <- tilingReadTile tiling TileFull privstms (Var tile_id) arrs_and_perms
-
-        -- Now each thread performs a traversal of the tile and
-        -- updates its accumulator.
-        resultBody . map Var <$>
-          tilingProcessTile tiling privstms
-          red_comm red_lam map_lam
-          (zip tile (map snd arrs_and_perms)) (map (paramName . fst) merge)
-
-      accs <- letTupExp "accs" $ DoLoop [] merge loopform loopbody
-
-      -- We possibly have to traverse a residual tile.
-      red_lam' <- renameLambda red_lam
-      map_lam' <- renameLambda map_lam
-      accs' <- tilingProcessResidualTile tiling privstms
-               red_comm red_lam' map_lam'
-               num_whole_tiles accs w arrs_and_perms
-
-      -- Create a SegMap that takes care of the postlude for every thread.
-      postludeGeneric tiling privstms pat accs' poststms poststms_res res_ts
-
-data TileKind = TilePartial | TileFull
-
-mkReadPreludeValues :: [VName] -> [VName] -> ReadPrelude
-mkReadPreludeValues prestms_live_arrs prestms_live slice =
-  fmap mconcat $ forM (zip prestms_live_arrs prestms_live) $ \(arr, v) -> do
-  arr_t <- lookupType arr
-  letBindNames_ [v] $ BasicOp $ Index arr $ fullSlice arr_t slice
-
-tileReturns :: [(VName, SubExp)] -> [(SubExp, SubExp)] -> VName -> Binder Kernels KernelResult
-tileReturns dims_on_top dims arr = do
-  let unit_dims = replicate (length dims_on_top) (intConst Int32 1)
-  arr' <- if null dims_on_top then return arr
-          else do arr_t <- lookupType arr
-                  let new_shape = unit_dims ++ arrayDims arr_t
-                  letExp (baseString arr) $ BasicOp $ Reshape (map DimNew new_shape) arr
-  let tile_dims = zip (map snd dims_on_top) unit_dims ++ dims
-  return $ TileReturns tile_dims arr'
-
-segMap1D :: String
-         -> SegLevel -> ResultManifest
-         -> (VName -> Binder Kernels [SubExp])
-         -> Binder Kernels [VName]
-segMap1D desc lvl manifest f = do
-  ltid <- newVName "ltid"
-  ltid_flat <- newVName "ltid_flat"
-  let space = SegSpace ltid_flat [(ltid, unCount $ segGroupSize lvl)]
-
-  ((ts, res), stms) <- runBinder $ do
-    res <- f ltid
-    ts <- mapM subExpType res
-    return (ts, res)
-  Body _ stms' res' <- renameBody $ mkBody stms res
-
-  letTupExp desc $ Op $ SegOp $
-    SegMap lvl space ts $ KernelBody () stms' $ map (Returns manifest) res'
-
-reconstructGtids1D :: Count GroupSize SubExp -> VName -> VName -> VName
-                   -> Binder Kernels ()
-reconstructGtids1D group_size gtid gid ltid  =
-  letBindNames_ [gtid] =<<
-    toExp (LeafExp gid int32 *
-           primExpFromSubExp int32 (unCount group_size) +
-           LeafExp ltid int32)
-
-readTile1D :: SubExp -> VName -> VName
-           -> Count NumGroups SubExp -> Count GroupSize SubExp
-           -> TileKind -> PrivStms
-           -> SubExp
-           -> [(VName, [Int])]
-           -> Binder Kernels [VName]
-readTile1D
-  tile_size gid gtid num_groups group_size
-  kind privstms tile_id arrs_and_perms =
-
-  segMap1D "full_tile" (SegThread num_groups group_size SegNoVirt) ResultNoSimplify $ \ltid -> do
-    j <- letSubExp "j" =<<
-         toExp (primExpFromSubExp int32 tile_id *
-                primExpFromSubExp int32 tile_size +
-                LeafExp ltid int32)
-
-    reconstructGtids1D group_size gtid gid ltid
-    addPrivStms [DimFix $ Var ltid] privstms
-
-    let arrs = map fst arrs_and_perms
-    arr_ts <- mapM lookupType arrs
-    let tile_ts = map rowType arr_ts
-        w = arraysSize 0 arr_ts
-
-    let readTileElem arr =
-          -- No need for fullSlice because we are tiling only prims.
-          letExp "tile_elem" $ BasicOp $ Index arr [DimFix j]
-    fmap (map Var) $
-      case kind of
-        TilePartial ->
-          letTupExp "pre" =<< eIf (toExp $ primExpFromSubExp int32 j .<.
-                                   primExpFromSubExp int32 w)
-          (resultBody <$> mapM (fmap Var . readTileElem) arrs)
-          (eBody $ map eBlank tile_ts)
-        TileFull ->
-          mapM readTileElem arrs
-
-processTile1D :: VName -> VName -> SubExp -> SubExp
-              -> Count NumGroups SubExp -> Count GroupSize SubExp
-              -> PrivStms
-              -> Commutativity -> Lambda Kernels -> Lambda Kernels
-              -> [(VName, [Int])] -> [VName]
-              -> Binder Kernels [VName]
-processTile1D
-  gid gtid kdim tile_size num_groups group_size
-  privstms
-  red_comm red_lam map_lam tiles_and_perm accs = do
-
-  let tile = map fst tiles_and_perm
-
-  segMap1D "acc" (SegThread num_groups group_size SegNoVirt) ResultPrivate $ \ltid -> do
-
-    reconstructGtids1D group_size gtid gid ltid
-    addPrivStms [DimFix $ Var ltid] privstms
-
-    -- We replace the neutral elements with the accumulators (this is
-    -- OK because the parallel semantics are not used after this
-    -- point).
-    thread_accs <- forM accs $ \acc ->
-      letSubExp "acc" $ BasicOp $ Index acc [DimFix $ Var ltid]
-    let form' = redomapSOAC [Reduce red_comm red_lam thread_accs] map_lam
-
-    fmap (map Var) $
-      letTupExp "acc" =<< eIf (toExp $ LeafExp gtid int32 .<. primExpFromSubExp int32 kdim)
-      (eBody [pure $ Op $ OtherOp $ Screma tile_size form' tile])
-      (resultBodyM thread_accs)
-
-processResidualTile1D :: VName -> VName -> SubExp -> SubExp
-                      -> Count NumGroups SubExp -> Count GroupSize SubExp -> PrivStms
-                      -> Commutativity -> Lambda Kernels -> Lambda Kernels
-                      -> SubExp -> [VName] -> SubExp -> [(VName, [Int])]
-                      -> Binder Kernels [VName]
-processResidualTile1D
-  gid gtid kdim tile_size num_groups group_size privstms red_comm red_lam map_lam
-  num_whole_tiles accs w arrs_and_perms = do
-  -- The number of residual elements that are not covered by
-  -- the whole tiles.
-  residual_input <- letSubExp "residual_input" $
-    BasicOp $ BinOp (SRem Int32) w tile_size
-
-  letTupExp "acc_after_residual" =<<
-    eIf (toExp $ primExpFromSubExp int32 residual_input .==. 0)
-    (resultBodyM $ map Var accs)
-    (nonemptyTile residual_input)
-
-  where
-    nonemptyTile residual_input = runBodyBinder $ do
-      -- Collectively construct a tile.  Threads that are out-of-bounds
-      -- provide a blank dummy value.
-      full_tile <- readTile1D tile_size gid gtid  num_groups group_size
-                   TilePartial privstms num_whole_tiles arrs_and_perms
-      tile <- forM full_tile $ \tile ->
-        letExp "partial_tile" $ BasicOp $ Index tile
-        [DimSlice (intConst Int32 0) residual_input (intConst Int32 1)]
-
-      -- Now each thread performs a traversal of the tile and
-      -- updates its accumulator.
-      resultBody . map Var <$> processTile1D
-        gid gtid kdim residual_input num_groups group_size privstms
-        red_comm red_lam map_lam (zip tile $ repeat [0]) accs
-
-tiling1d :: [(VName,SubExp)] -> DoTiling VName SubExp
-tiling1d dims_on_top initial_lvl gtid kdim w = do
-  gid <- newVName "gid"
-  gid_flat <- newVName "gid_flat"
-
-  (lvl, space) <-
-    if null dims_on_top
-    then return (SegGroup (segNumGroups initial_lvl) (segGroupSize initial_lvl) $ segVirt initial_lvl,
-                 SegSpace gid_flat [(gid, unCount $ segNumGroups initial_lvl)])
-    else do
-      group_size <- letSubExp "computed_group_size" $
-                    BasicOp $ BinOp (SMin Int32) (unCount (segGroupSize initial_lvl)) kdim
-
-      -- How many groups we need to exhaust the innermost dimension.
-      ldim <- letSubExp "ldim" =<<
-              eDivRoundingUp Int32 (eSubExp kdim) (eSubExp group_size)
-
-      num_groups <- letSubExp "computed_num_groups" =<<
-                    foldBinOp (Mul Int32) ldim (map snd dims_on_top)
-
-      return (SegGroup (Count num_groups) (Count group_size) SegNoVirt,
-              SegSpace gid_flat $ dims_on_top ++ [(gid, ldim)])
-  let tile_size = unCount $ segGroupSize lvl
-
-  -- Number of whole tiles that fit in the input.
-  num_whole_tiles <- letSubExp "num_whole_tiles" $ BasicOp $ BinOp (SQuot Int32) w tile_size
-  return Tiling
-    { tilingSegMap = \desc lvl' manifest f -> segMap1D desc lvl' manifest $ \ltid -> do
-        letBindNames_ [gtid] =<<
-          toExp (LeafExp gid int32 * primExpFromSubExp int32 tile_size +
-                 LeafExp ltid int32)
-        f (LeafExp gtid int32 .<. primExpFromSubExp int32 kdim)
-          [DimFix $ Var ltid]
-
-    , tilingReadTile =
-        readTile1D tile_size gid gtid (segNumGroups lvl) (segGroupSize lvl)
-
-    , tilingProcessTile =
-        processTile1D gid gtid kdim tile_size (segNumGroups lvl) (segGroupSize lvl)
-
-    , tilingProcessResidualTile =
-        processResidualTile1D gid gtid kdim tile_size (segNumGroups lvl) (segGroupSize lvl)
-
-    , tilingTileReturns = tileReturns dims_on_top [(kdim, tile_size)]
-
-    , tilingTileShape = Shape [tile_size]
-    , tilingNumWholeTiles = num_whole_tiles
-    , tilingLevel = lvl
-    , tilingSpace = space
-    }
-
-invariantToOneOfTwoInnerDims :: Names -> M.Map VName Names -> [VName] -> VName
-                             -> Maybe [Int]
-invariantToOneOfTwoInnerDims branch_variant variance dims arr = do
-  j : i : _ <- Just $ reverse dims
-  let variant_to = M.findWithDefault mempty arr variance
-      branch_invariant = not $ nameIn j branch_variant || nameIn i branch_variant
-  if branch_invariant && i `nameIn` variant_to && not (j `nameIn` variant_to) then
-    Just [0,1]
-  else if branch_invariant && j `nameIn` variant_to && not (i `nameIn` variant_to) then
-    Just [1,0]
-  else
-    Nothing
-
-segMap2D :: String
-         -> SegLevel -> ResultManifest -> (SubExp, SubExp)
-         -> ((VName, VName) -> Binder Kernels [SubExp])
-         -> Binder Kernels [VName]
-segMap2D desc lvl manifest (dim_x, dim_y) f = do
-  ltid_x <- newVName "ltid_x"
-  ltid_y <- newVName "ltid_y"
-  ltid_flat <- newVName "ltid_flat"
-  let space = SegSpace ltid_flat [(ltid_x, dim_x), (ltid_y, dim_y)]
-
-  ((ts, res), stms) <- runBinder $ do
-    res <- f (ltid_x, ltid_y)
-    ts <- mapM subExpType res
-    return (ts, res)
-  Body _ stms' res' <- renameBody $ mkBody stms res
-
-  letTupExp desc $ Op $ SegOp $
-    SegMap lvl space ts $ KernelBody () stms' $ map (Returns manifest) res'
-
--- Reconstruct the original gtids from group and local IDs.
-reconstructGtids2D :: SubExp -> (VName, VName) -> (VName, VName) -> (VName, VName)
-                   -> Binder Kernels ()
-reconstructGtids2D tile_size (gtid_x, gtid_y) (gid_x, gid_y) (ltid_x, ltid_y) = do
-  -- Reconstruct the original gtids from gid_x/gid_y and ltid_x/ltid_y.
-  letBindNames_ [gtid_x] =<<
-    toExp (LeafExp gid_x int32 * primExpFromSubExp int32 tile_size +
-           LeafExp ltid_x int32)
-  letBindNames_ [gtid_y] =<<
-    toExp (LeafExp gid_y int32 * primExpFromSubExp int32 tile_size +
-            LeafExp ltid_y int32)
-
-readTile2D :: (SubExp, SubExp) -> (VName, VName) -> (VName, VName) -> SubExp
-           -> Count NumGroups SubExp -> Count GroupSize SubExp
-           -> TileKind -> PrivStms -> SubExp
-           -> [(VName, [Int])]
-           -> Binder Kernels [VName]
-readTile2D (kdim_x, kdim_y) (gtid_x, gtid_y) (gid_x, gid_y) tile_size num_groups group_size kind privstms tile_id arrs_and_perms =
-  segMap2D "full_tile" (SegThread num_groups group_size SegNoVirt)
-  ResultNoSimplify (tile_size, tile_size) $ \(ltid_x, ltid_y) -> do
-    i <- letSubExp "i" =<<
-         toExp (primExpFromSubExp int32 tile_id *
-                primExpFromSubExp int32 tile_size +
-                LeafExp ltid_x int32)
-    j <- letSubExp "j" =<<
-         toExp (primExpFromSubExp int32 tile_id *
-                primExpFromSubExp int32 tile_size +
-                LeafExp ltid_y int32)
-
-    reconstructGtids2D tile_size (gtid_x, gtid_y) (gid_x, gid_y) (ltid_x, ltid_y)
-    addPrivStms [DimFix $ Var ltid_x, DimFix $ Var ltid_y] privstms
-
-    let (arrs, perms) = unzip arrs_and_perms
-    arr_ts <- mapM lookupType arrs
-    let tile_ts = map rowType arr_ts
-        w = arraysSize 0 arr_ts
-
-    let readTileElem arr perm =
-          -- No need for fullSlice because we are tiling only prims.
-          letExp "tile_elem" $ BasicOp $ Index arr
-          [DimFix $ last $ rearrangeShape perm [i,j]]
-        readTileElemIfInBounds (tile_t, arr, perm) = do
-          let idx = last $ rearrangeShape perm [i,j]
-              othercheck = last $ rearrangeShape perm
-                           [ LeafExp gtid_y int32 .<. primExpFromSubExp int32 kdim_y
-                           , LeafExp gtid_x int32 .<. primExpFromSubExp int32 kdim_x
-                           ]
-          eIf (toExp $
-               primExpFromSubExp int32 idx .<. primExpFromSubExp int32 w .&&. othercheck)
-            (eBody [return $ BasicOp $ Index arr [DimFix idx]])
-            (eBody [eBlank tile_t])
-
-    fmap (map Var) $
-      case kind of
-        TilePartial ->
-          mapM (letExp "pre" <=< readTileElemIfInBounds) (zip3 tile_ts arrs perms)
-        TileFull ->
-          zipWithM readTileElem arrs perms
-
-processTile2D :: (VName, VName) -> (VName, VName) -> (SubExp, SubExp) -> SubExp
-              -> Count NumGroups SubExp -> Count GroupSize SubExp
-              -> PrivStms
-              -> Commutativity -> Lambda Kernels -> Lambda Kernels
-              -> [(VName,[Int])] -> [VName]
-              -> Binder Kernels [VName]
-processTile2D
-  (gid_x, gid_y) (gtid_x, gtid_y) (kdim_x, kdim_y) tile_size num_groups group_size
-  privstms red_comm red_lam map_lam tiles_and_perms accs = do
-
-  -- Might be truncated in case of a partial tile.
-  actual_tile_size <- arraysSize 0 <$> mapM (lookupType . fst) tiles_and_perms
-
-  segMap2D "acc" (SegThread num_groups group_size SegNoVirt)
-    ResultPrivate (tile_size, tile_size) $ \(ltid_x, ltid_y) -> do
-    reconstructGtids2D tile_size (gtid_x, gtid_y) (gid_x, gid_y) (ltid_x, ltid_y)
-
-    addPrivStms [DimFix $ Var ltid_x, DimFix $ Var ltid_y] privstms
-
-    -- We replace the neutral elements with the accumulators (this is
-    -- OK because the parallel semantics are not used after this
-    -- point).
-    thread_accs <- forM accs $ \acc ->
-      letSubExp "acc" $ BasicOp $ Index acc [DimFix $ Var ltid_x, DimFix $ Var ltid_y]
-    let form' = redomapSOAC [Reduce red_comm red_lam thread_accs] map_lam
-
-    tiles' <- forM tiles_and_perms $ \(tile, perm) -> do
-      tile_t <- lookupType tile
-      letExp "tile" $ BasicOp $ Index tile $ sliceAt tile_t (head perm)
-        [DimFix $ Var $ head $ rearrangeShape perm [ltid_x, ltid_y]]
-
-    fmap (map Var) $
-      letTupExp "acc" =<< eIf (toExp $
-                               LeafExp gtid_x int32 .<. primExpFromSubExp int32 kdim_x .&&.
-                               LeafExp gtid_y int32 .<. primExpFromSubExp int32 kdim_y)
-      (eBody [pure $ Op $ OtherOp $ Screma actual_tile_size form' tiles'])
-      (resultBodyM thread_accs)
-
-processResidualTile2D :: (VName, VName) -> (VName, VName) -> (SubExp, SubExp) -> SubExp
-                      -> Count NumGroups SubExp -> Count GroupSize SubExp -> PrivStms
-                      -> Commutativity -> Lambda Kernels -> Lambda Kernels
-                      -> SubExp -> [VName] -> SubExp -> [(VName, [Int])]
-                      -> Binder Kernels [VName]
-processResidualTile2D
-  gids gtids kdims tile_size num_groups group_size privstms red_comm red_lam map_lam
-  num_whole_tiles accs w arrs_and_perms = do
-  -- The number of residual elements that are not covered by
-  -- the whole tiles.
-  residual_input <- letSubExp "residual_input" $
-    BasicOp $ BinOp (SRem Int32) w tile_size
-
-  letTupExp "acc_after_residual" =<<
-    eIf (toExp $ primExpFromSubExp int32 residual_input .==. 0)
-    (resultBodyM $ map Var accs)
-    (nonemptyTile residual_input)
-
-  where
-    nonemptyTile residual_input = renameBody <=< runBodyBinder $ do
-      -- Collectively construct a tile.  Threads that are out-of-bounds
-      -- provide a blank dummy value.
-      full_tile <- readTile2D kdims gtids gids tile_size num_groups group_size
-                   TilePartial privstms num_whole_tiles arrs_and_perms
-
-      tile <- forM full_tile $ \tile ->
-        letExp "partial_tile" $ BasicOp $ Index tile
-        [DimSlice (intConst Int32 0) residual_input (intConst Int32 1),
-         DimSlice (intConst Int32 0) residual_input (intConst Int32 1)]
-
-      -- Now each thread performs a traversal of the tile and
-      -- updates its accumulator.
-      resultBody . map Var <$>
-        processTile2D gids gtids kdims tile_size num_groups group_size
-        privstms red_comm red_lam map_lam
-        (zip tile (map snd arrs_and_perms)) accs
-
-tiling2d :: [(VName,SubExp)] -> DoTiling (VName, VName) (SubExp, SubExp)
-tiling2d dims_on_top _initial_lvl (gtid_x, gtid_y) (kdim_x, kdim_y) w = do
-  gid_x <- newVName "gid_x"
-  gid_y <- newVName "gid_y"
-
-  tile_size_key <- nameFromString . pretty <$> newVName "tile_size"
-  tile_size <- letSubExp "tile_size" $ Op $ SizeOp $ GetSize tile_size_key SizeTile
-  group_size <- letSubExp "group_size" $ BasicOp $ BinOp (Mul Int32) tile_size tile_size
-
-  num_groups_x <- letSubExp "num_groups_x" =<<
-                  eDivRoundingUp Int32 (eSubExp kdim_x) (eSubExp tile_size)
-  num_groups_y <- letSubExp "num_groups_y" =<<
-                  eDivRoundingUp Int32 (eSubExp kdim_y) (eSubExp tile_size)
-
-  num_groups <- letSubExp "num_groups_top" =<<
-                foldBinOp (Mul Int32) num_groups_x
-                (num_groups_y : map snd dims_on_top)
-
-  gid_flat <- newVName "gid_flat"
-  let lvl = SegGroup (Count num_groups) (Count group_size) SegNoVirt
-      space = SegSpace gid_flat $
-              dims_on_top ++ [(gid_x, num_groups_x), (gid_y, num_groups_y)]
-
-  -- Number of whole tiles that fit in the input.
-  num_whole_tiles <- letSubExp "num_whole_tiles" $
-    BasicOp $ BinOp (SQuot Int32) w tile_size
-  return Tiling
-    { tilingSegMap = \desc lvl' manifest f ->
-        segMap2D desc lvl' manifest (tile_size, tile_size) $ \(ltid_x, ltid_y) -> do
-        reconstructGtids2D tile_size (gtid_x, gtid_y) (gid_x, gid_y) (ltid_x, ltid_y)
-        f (LeafExp gtid_x int32 .<. primExpFromSubExp int32 kdim_x .&&.
-           LeafExp gtid_y int32 .<. primExpFromSubExp int32 kdim_y)
-          [DimFix $ Var ltid_x, DimFix $ Var ltid_y]
-
-    , tilingReadTile = readTile2D (kdim_x, kdim_y) (gtid_x, gtid_y) (gid_x, gid_y) tile_size (segNumGroups lvl) (segGroupSize lvl)
-    , tilingProcessTile = processTile2D (gid_x, gid_y) (gtid_x, gtid_y) (kdim_x, kdim_y) tile_size (segNumGroups lvl) (segGroupSize lvl)
-    , tilingProcessResidualTile = processResidualTile2D (gid_x, gid_y) (gtid_x, gtid_y) (kdim_x, kdim_y) tile_size (segNumGroups lvl) (segGroupSize lvl)
-
-    , tilingTileReturns = tileReturns dims_on_top [(kdim_x, tile_size), (kdim_y, tile_size)]
-
-    , tilingTileShape = Shape [tile_size, tile_size]
-    , tilingNumWholeTiles = num_whole_tiles
-    , tilingLevel = lvl
-    , tilingSpace = space
-    }
-
--- | The variance table keeps a mapping from a variable name
--- (something produced by a 'Stm') to the kernel thread indices
--- that name depends on.  If a variable is not present in this table,
--- that means it is bound outside the kernel (and so can be considered
--- invariant to all dimensions).
-type VarianceTable = M.Map VName Names
-
-varianceInStms :: VarianceTable -> Stms Kernels -> VarianceTable
-varianceInStms = foldl varianceInStm
-
-varianceInStm :: VarianceTable -> Stm Kernels -> VarianceTable
-varianceInStm variance bnd =
-  foldl' add variance $ patternNames $ stmPattern bnd
-  where add variance' v = M.insert v binding_variance variance'
-        look variance' v = oneName v <> M.findWithDefault mempty v variance'
-        binding_variance = mconcat $ map (look variance) $ namesToList (freeIn bnd)
->>>>>>> c2221244
+        binding_variance = mconcat $ map (look variance) $ namesToList (freeIn bnd)