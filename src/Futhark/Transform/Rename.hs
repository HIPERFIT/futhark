--- conflicted
+++ resolved
@@ -312,13 +312,8 @@
   rename (Array et size u) = Array <$> rename et <*> rename size <*> pure u
   rename (Prim t) = return $ Prim t
   rename (Mem space) = pure $ Mem space
-<<<<<<< HEAD
-  rename (Acc acc ispace ts) =
-    Acc <$> rename acc <*> rename ispace <*> rename ts
-=======
   rename (Acc acc ispace ts u) =
     Acc <$> rename acc <*> rename ispace <*> rename ts <*> pure u
->>>>>>> 393aa316
 
 instance Renameable lore => Rename (Lambda lore) where
   rename (Lambda params body ret) =
