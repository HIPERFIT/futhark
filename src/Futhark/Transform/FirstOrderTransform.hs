{-# LANGUAGE ConstraintKinds #-}
{-# LANGUAGE FlexibleContexts #-}
{-# LANGUAGE TypeFamilies #-}

-- | The code generator cannot handle the array combinators (@map@ and
-- friends), so this module was written to transform them into the
-- equivalent do-loops.  The transformation is currently rather naive,
-- and - it's certainly worth considering when we can express such
-- transformations in-place.
module Futhark.Transform.FirstOrderTransform
  ( transformFunDef,
    transformConsts,
    FirstOrderLore,
    Transformer,
    transformStmRecursively,
    transformLambda,
    transformSOAC,
  )
where

import Control.Monad.Except
import Control.Monad.State
<<<<<<< HEAD
import Data.Function ((&))
import Data.List (transpose, zip4)
=======
import Data.List (find, zip4)
>>>>>>> b7c3e19a
import qualified Data.Map.Strict as M
import qualified Futhark.IR as AST
import Futhark.IR.SOACS
import Futhark.MonadFreshNames
import Futhark.Tools
import Futhark.Util (chunks, splitAt3)

-- | The constraints that must hold for a lore in order to be the
-- target of first-order transformation.
type FirstOrderLore lore =
  ( Bindable lore,
    BinderOps lore,
    LetDec SOACS ~ LetDec lore,
    LParamInfo SOACS ~ LParamInfo lore
  )

-- | First-order-transform a single function, with the given scope
-- provided by top-level constants.
transformFunDef ::
  (MonadFreshNames m, FirstOrderLore tolore) =>
  Scope tolore ->
  FunDef SOACS ->
  m (AST.FunDef tolore)
transformFunDef consts_scope (FunDef entry attrs fname rettype params body) = do
  (body', _) <- modifyNameSource $ runState $ runBinderT m consts_scope
  return $ FunDef entry attrs fname rettype params body'
  where
    m = localScope (scopeOfFParams params) $ insertStmsM $ transformBody body

-- | First-order-transform these top-level constants.
transformConsts ::
  (MonadFreshNames m, FirstOrderLore tolore) =>
  Stms SOACS ->
  m (AST.Stms tolore)
transformConsts stms =
  fmap snd $ modifyNameSource $ runState $ runBinderT m mempty
  where
    m = mapM_ transformStmRecursively stms

-- | The constraints that a monad must uphold in order to be used for
-- first-order transformation.
type Transformer m =
  ( MonadBinder m,
    LocalScope (Lore m) m,
    Bindable (Lore m),
    BinderOps (Lore m),
    LParamInfo SOACS ~ LParamInfo (Lore m)
  )

transformBody ::
  (Transformer m, LetDec (Lore m) ~ LetDec SOACS) =>
  Body ->
  m (AST.Body (Lore m))
transformBody (Body () bnds res) = insertStmsM $ do
  mapM_ transformStmRecursively bnds
  return $ resultBody res

-- | First transform any nested t'Body' or t'Lambda' elements, then
-- apply 'transformSOAC' if the expression is a SOAC.
transformStmRecursively ::
  (Transformer m, LetDec (Lore m) ~ LetDec SOACS) =>
  Stm ->
  m ()
transformStmRecursively (Let pat aux (Op soac)) =
  auxing aux $ transformSOAC pat =<< mapSOACM soacTransform soac
  where
    soacTransform = identitySOACMapper {mapOnSOACLambda = transformLambda}
transformStmRecursively (Let pat aux e) =
  auxing aux $ letBind pat =<< mapExpM transform e
  where
    transform =
      identityMapper
        { mapOnBody = \scope -> localScope scope . transformBody,
          mapOnRetType = return,
          mapOnBranchType = return,
          mapOnFParam = return,
          mapOnLParam = return,
          mapOnOp = error "Unhandled Op in first order transform"
        }

-- Produce scratch "arrays" for the Map and Scan outputs of Screma.
-- "Arrays" is in quotes because some of those may be accumulators.
resultArray :: Transformer m => [VName] -> [Type] -> m [VName]
resultArray arrs ts = do
  arrs_ts <- mapM lookupType arrs
  let oneArray t@Acc {}
        | Just (v, _) <- find ((== t) . snd) (zip arrs arrs_ts) =
          pure v
      oneArray t =
        letExp "result" =<< eBlank t
  mapM oneArray ts

-- | Transform a single 'SOAC' into a do-loop.  The body of the lambda
-- is untouched, and may or may not contain further 'SOAC's depending
-- on the given lore.
transformSOAC ::
  Transformer m =>
  AST.Pattern (Lore m) ->
  SOAC (Lore m) ->
  m ()
transformSOAC pat (Screma w arrs form@(ScremaForm scans reds map_lam)) = do
  -- See Note [Translation of Screma].
  --
  -- Start by combining all the reduction and scan parts into a single
  -- operator
  let Reduce _ red_lam red_nes = singleReduce reds
      Scan scan_lam scan_nes = singleScan scans
      (scan_arr_ts, _red_ts, map_arr_ts) =
        splitAt3 (length scan_nes) (length red_nes) $ scremaType w form

  scan_arrs <- resultArray [] scan_arr_ts
  map_arrs <- resultArray arrs map_arr_ts

  scanacc_params <- mapM (newParam "scanacc" . flip toDecl Nonunique) $ lambdaReturnType scan_lam
  scanout_params <- mapM (newParam "scanout" . flip toDecl Unique) scan_arr_ts
  redout_params <- mapM (newParam "redout" . flip toDecl Nonunique) $ lambdaReturnType red_lam
  mapout_params <- mapM (newParam "mapout" . flip toDecl Unique) map_arr_ts

  arr_ts <- mapM lookupType arrs
  let paramForAcc (Acc c _ _ _) = find (f . paramType) mapout_params
        where
          f (Acc c2 _ _ _) = c == c2
          f _ = False
      paramForAcc _ = Nothing

  let merge =
        concat
          [ zip scanacc_params scan_nes,
            zip scanout_params $ map Var scan_arrs,
            zip redout_params red_nes,
            zip mapout_params $ map Var map_arrs
          ]
  i <- newVName "i"
  let loopform = ForLoop i Int64 w []

  loop_body <- runBodyBinder
    . localScope (scopeOfFParams (map fst merge) <> scopeOf loopform)
    $ do
      -- Bind the parameters to the lambda.
      forM_ (zip3 (lambdaParams map_lam) arrs arr_ts) $ \(p, arr, arr_t) ->
        letBindNames [paramName p] . BasicOp $
          case paramForAcc arr_t of
            Just acc_out_p ->
              SubExp $ Var $ paramName acc_out_p
            Nothing ->
              Index arr $ fullSlice arr_t [DimFix $ Var i]

      -- Insert the statements of the lambda.  We have taken care to
      -- ensure that the parameters are bound at this point.
      mapM_ addStm $ bodyStms $ lambdaBody map_lam
      -- Split into scan results, reduce results, and map results.
      let (scan_res, red_res, map_res) =
            splitAt3 (length scan_nes) (length red_nes) $
              bodyResult $ lambdaBody map_lam

      scan_res' <-
        eLambda scan_lam $
          map (pure . BasicOp . SubExp) $
            map (Var . paramName) scanacc_params ++ scan_res
      red_res' <-
        eLambda red_lam $
          map (pure . BasicOp . SubExp) $
            map (Var . paramName) redout_params ++ red_res

      -- Write the scan accumulator to the scan result arrays.
      scan_outarrs <-
        letwith (map paramName scanout_params) (Var i) scan_res'

      -- Write the map results to the map result arrays.
      map_outarrs <-
        letwith (map paramName mapout_params) (Var i) map_res

      return $
        resultBody $
          concat
            [ scan_res',
              map Var scan_outarrs,
              red_res',
              map Var map_outarrs
            ]

  -- We need to discard the final scan accumulators, as they are not
  -- bound in the original pattern.
  names <-
    (++ patternNames pat)
      <$> replicateM (length scanacc_params) (newVName "discard")
  letBindNames names $ DoLoop [] merge loopform loop_body
transformSOAC pat (Stream w arrs _ nes lam) = do
  -- Create a loop that repeatedly applies the lambda body to a
  -- chunksize of 1.  Hopefully this will lead to this outer loop
  -- being the only one, as all the innermost one can be simplified
  -- array (as they will have one iteration each).
  let (chunk_size_param, fold_params, chunk_params) =
        partitionChunkedFoldParameters (length nes) $ lambdaParams lam

  mapout_merge <- forM (drop (length nes) $ lambdaReturnType lam) $ \t ->
    let t' = t `setOuterSize` w
        scratch = BasicOp $ Scratch (elemType t') (arrayDims t')
     in (,)
          <$> newParam "stream_mapout" (toDecl t' Unique)
          <*> letSubExp "stream_mapout_scratch" scratch

  let onType t@Acc {} = t `toDecl` Unique
      onType t = t `toDecl` Nonunique
      merge = zip (map (fmap onType) fold_params) nes ++ mapout_merge
      merge_params = map fst merge
      mapout_params = map fst mapout_merge

  i <- newVName "i"

  let loop_form = ForLoop i Int64 w []

  letBindNames [paramName chunk_size_param] $
    BasicOp $ SubExp $ intConst Int64 1

  loop_body <- runBodyBinder $
    localScope
      ( scopeOf loop_form
          <> scopeOfFParams merge_params
      )
      $ do
        let slice =
              [DimSlice (Var i) (Var (paramName chunk_size_param)) (intConst Int64 1)]
        forM_ (zip chunk_params arrs) $ \(p, arr) ->
          letBindNames [paramName p] $
            BasicOp $
              Index arr $
                fullSlice (paramType p) slice

        (res, mapout_res) <- splitAt (length nes) <$> bodyBind (lambdaBody lam)

        mapout_res' <- forM (zip mapout_params mapout_res) $ \(p, se) ->
          letSubExp "mapout_res" $
            BasicOp $
              Update
                (paramName p)
                (fullSlice (paramType p) slice)
                se

        resultBodyM $ res ++ mapout_res'

  letBind pat $ DoLoop [] merge loop_form loop_body
transformSOAC pat (Scatter len lam ivs as) = do
  iter <- newVName "write_iter"

  let (as_ws, as_ns, as_vs) = unzip3 as
  ts <- mapM lookupType as_vs
  asOuts <- mapM (newIdent "write_out") ts

  -- Scatter is in-place, so we use the input array as the output array.
  let merge = loopMerge asOuts $ map Var as_vs
  loopBody <- runBodyBinder $
    localScope
      ( M.insert iter (IndexName Int64) $
          scopeOfFParams $ map fst merge
      )
      $ do
        ivs' <- forM ivs $ \iv -> do
          iv_t <- lookupType iv
          letSubExp "write_iv" $ BasicOp $ Index iv $ fullSlice iv_t [DimFix $ Var iter]
        ivs'' <- bindLambda lam (map (BasicOp . SubExp) ivs')

        let indexes = groupScatterResults (zip3 as_ws as_ns $ map identName asOuts) ivs''

        ress <- forM indexes $ \(_, arr, indexes') -> do
          let saveInArray arr' (indexCur, valueCur) =
                letExp "write_out" =<< eWriteArray arr' (map eSubExp indexCur) (eSubExp valueCur)

          foldM saveInArray arr indexes'
        return $ resultBody (map Var ress)
  letBind pat $ DoLoop [] merge (ForLoop iter Int64 len []) loopBody
transformSOAC pat (Hist len ops bucket_fun imgs) = do
  iter <- newVName "iter"

  -- Bind arguments to parameters for the merge-variables.
  hists_ts <- mapM lookupType $ concatMap histDest ops
  hists_out <- mapM (newIdent "dests") hists_ts
  let merge = loopMerge hists_out $ concatMap (map Var . histDest) ops

  -- Bind lambda-bodies for operators.
  loopBody <- runBodyBinder $
    localScope
      ( M.insert iter (IndexName Int64) $
          scopeOfFParams $ map fst merge
      )
      $ do
        -- Bind images to parameters of bucket function.
        imgs' <- forM imgs $ \img -> do
          img_t <- lookupType img
          letSubExp "pixel" $ BasicOp $ Index img $ fullSlice img_t [DimFix $ Var iter]
        imgs'' <- bindLambda bucket_fun $ map (BasicOp . SubExp) imgs'

        -- Split out values from bucket function.
        let lens = length ops
            inds = take lens imgs''
            vals = chunks (map (length . lambdaReturnType . histOp) ops) $ drop lens imgs''
            hists_out' =
              chunks (map (length . lambdaReturnType . histOp) ops) $
                map identName hists_out

        hists_out'' <- forM (zip4 hists_out' ops inds vals) $ \(hist, op, idx, val) -> do
          -- Check whether the indexes are in-bound.  If they are not, we
          -- return the histograms unchanged.
          let outside_bounds_branch = insertStmsM $ resultBodyM $ map Var hist
              oob = case hist of
                [] -> eSubExp $ constant True
                arr : _ -> eOutOfBounds arr [eSubExp idx]

          letTupExp "new_histo"
            <=< eIf oob outside_bounds_branch
            $ do
              -- Read values from histogram.
              h_val <- forM hist $ \arr -> do
                arr_t <- lookupType arr
                letSubExp "read_hist" $ BasicOp $ Index arr $ fullSlice arr_t [DimFix idx]

              -- Apply operator.
              h_val' <-
                bindLambda (histOp op) $
                  map (BasicOp . SubExp) $ h_val ++ val

              -- Write values back to histograms.
              hist' <- forM (zip hist h_val') $ \(arr, v) -> do
                arr_t <- lookupType arr
                letInPlace "hist_out" arr (fullSlice arr_t [DimFix idx]) $
                  BasicOp $ SubExp v

              return $ resultBody $ map Var hist'

        return $ resultBody $ map Var $ concat hists_out''

  -- Wrap up the above into a for-loop.
  letBind pat $ DoLoop [] merge (ForLoop iter Int64 len []) loopBody
transformSOAC pat (Stencil inputShape neighboursLen iss lam invariants variants) = do
  variants_tp <- mapM lookupType variants
  neighbours_tp <-
    case iss of
      StencilDynamic is -> mapM lookupType is
      StencilStatic is ->
        pure
          [ arrayOfShape
              (Prim $ IntType Int64)
              (Shape [intConst Int64 (toInteger (length $ head is))]) --shape and length of is
          ]

  let returns_elem_tp = lambdaReturnType lam
  let variant_shp = arrayShape (head variants_tp) -- non-empty and all have same shape
  let neighbours_shp = arrayShape (head neighbours_tp) -- non-empty and all have same shape
  let temp_tp = map (`setArrayShape` neighbours_shp) variants_tp
  let returns_tp = map (`arrayOfShape` variant_shp) returns_elem_tp

  map_arrs <- resultArray returns_tp
  let (invariantParams, variantParams) = splitAt (length invariants) $ map paramName (lambdaParams lam)

  let boundIx li max_index ix_off = do
        -- does not handle overflow.
        relix <- letSubExp "index" $ BasicOp $ BinOp (Add Int64 OverflowUndef) ix_off li
        lower_bounded_index <-
          letSubExp "lower_bounded_index" $ BasicOp $ BinOp (SMax Int64) relix (intConst Int64 0)
        letSubExp "upper_bounded_index" $ BasicOp $ BinOp (SMin Int64) lower_bounded_index max_index
  let load_elements ixs =
        forM (zip variants variants_tp) $ \(vname, tp) ->
          letSubExp "input_element" $ BasicOp $ Index vname $ fullSlice tp $ map DimFix ixs

  let innerBody out_pars list_of_index list_of_max_ix = do
        forM_ (zip invariantParams invariants) $ \(p, (_, arr)) -> do
          arr_t <- lookupType arr
          letBindNames [p] $ BasicOp $ Index arr $ fullSlice arr_t $ map DimFix list_of_index

        temp_array <- temporaryArray temp_tp

        exps <- case iss of
          StencilDynamic is -> do
            temp_params <- mapM (newParam "temporaryArray" . flip toDecl Unique) temp_tp
            let merge_inner = zip temp_params $ map Var temp_array
            j <- newVName "j"
            let inner_loop_form = ForLoop j Int64 neighboursLen []
            inner_loop_body <- runBodyBinder $
              localScope (scopeOf inner_loop_form <> scopeOfFParams temp_params) $ do
                relative_offset <- forM (zip is neighbours_tp) $ \(vname, tp) ->
                  letSubExp "relative_offset" $ BasicOp $ Index vname $ fullSlice tp [DimFix $ Var j]
                index <- forM (zip3 relative_offset list_of_index list_of_max_ix) $ \(rel, gix, imax) ->
                  boundIx gix imax rel
                input_element <- load_elements index
                tmp <-
                  letwith (map paramName temp_params) (pexp (Var j)) $
                    map (BasicOp . SubExp) input_element
                resultBodyM $ map Var tmp
            vars <- letTupExp' "vars" $ DoLoop [] merge_inner inner_loop_form inner_loop_body
            pure $ map (BasicOp . SubExp) vars
          StencilStatic is -> do
            let ixs_len = toInteger $ length $ head is
            let ix_unroll idx temp_arr_idx write_arr = do
                  ixs <- forM (zip3 idx list_of_index list_of_max_ix) $ \(rel, gix, imax) ->
                    boundIx gix imax . intConst Int64 $ rel
                  input_elements <- load_elements ixs
                  letwith write_arr (pexp (intConst Int64 temp_arr_idx)) $
                    map (BasicOp . SubExp) input_elements
            let funls = zipWith ix_unroll (transpose is) [0 .. ixs_len -1]
            temp <- foldM (flip ($)) temp_array funls
            pure $ map (BasicOp . SubExp . Var) temp
        mapM_ (\(vp, vl) -> letBindNames [vp] vl) $ zip variantParams exps

        mapM_ addStm $ bodyStms $ lambdaBody lam
        let lambda_res = bodyResult $ lambdaBody lam
        out_var <-
          letwithNDim
            (map paramName out_pars)
            (mapM pexp list_of_index)
            (map (BasicOp . SubExp) lambda_res)
        pure $ map Var out_var
  let loopNest _ _ _ [] _ _ = error ""
      loopNest g lname _ (alen : xs) list_of_index list_of_max_ix = do
        out_pars <- mapM (newParam "stencil_out" . flip toDecl Unique) returns_tp
        let it_vars = zip out_pars $ map Var lname
        i <- newVName "i"
        let loop_form = ForLoop i Int64 alen []
        max_index <-
          letSubExp "max_index" $
            BasicOp $
              BinOp (Sub Int64 OverflowUndef) alen (intConst Int64 1)
        loop_body <-
          runBodyBinder $
            localScope (scopeOf loop_form <> scopeOfFParams out_pars) $
              resultBody <$> loopNestBuilder g (map paramName out_pars) out_pars xs (Var i : list_of_index) (max_index : list_of_max_ix)
        pure $ DoLoop [] it_vars loop_form loop_body
      loopNestBuilder g _ out_pars [] list_of_index list_of_max_ix =
        g out_pars (reverse list_of_index) (reverse list_of_max_ix)
      loopNestBuilder g lname _ (alen : xs) list_of_index list_of_max_ix = do
        out_pars <- mapM (newParam "stencil_out" . flip toDecl Unique) returns_tp
        let it_vars = zip out_pars $ map Var lname
        i <- newVName "i"
        let loop_form = ForLoop i Int64 alen []
        max_index <-
          letSubExp "max_index" $
            BasicOp $
              BinOp (Sub Int64 OverflowUndef) alen (intConst Int64 1)
        loop_body <-
          runBodyBinder $
            localScope (scopeOf loop_form <> scopeOfFParams out_pars) $
              resultBody <$> loopNestBuilder g (map paramName out_pars) out_pars xs (Var i : list_of_index) (max_index : list_of_max_ix)
        letTupExp' "res" $ DoLoop [] it_vars loop_form loop_body
  outer_loops <- loopNest innerBody map_arrs [] inputShape [] []
  letBind pat outer_loops

-- | Recursively first-order-transform a lambda.
transformLambda ::
  ( MonadFreshNames m,
    Bindable lore,
    BinderOps lore,
    LocalScope somelore m,
    SameScope somelore lore,
    LetDec lore ~ LetDec SOACS
  ) =>
  Lambda ->
  m (AST.Lambda lore)
transformLambda (Lambda params body rettype) = do
  body' <-
    runBodyBinder $
      localScope (scopeOfLParams params) $
        transformBody body
  return $ Lambda params body' rettype

<<<<<<< HEAD
resultArray :: Transformer m => [Type] -> m [VName]
resultArray = mapM oneArray
  where
    oneArray t = letExp "result" $ BasicOp $ Scratch (elemType t) (arrayDims t)

temporaryArray :: Transformer m => [Type] -> m [VName]
temporaryArray = mapM oneArray
  where
    oneArray t = letExp "temporaryArray" $ BasicOp $ Scratch (elemType t) (arrayDims t)

letwith ::
  Transformer m =>
  [VName] ->
  m (AST.Exp (Lore m)) ->
  [AST.Exp (Lore m)] ->
  m [VName]
=======
letwith :: Transformer m => [VName] -> SubExp -> [SubExp] -> m [VName]
>>>>>>> b7c3e19a
letwith ks i vs = do
  let update k v = do
        k_t <- lookupType k
<<<<<<< HEAD
        letInPlace "lw_dest" k (fullSlice k_t [DimFix i']) $ BasicOp $ SubExp v
  zipWithM update ks vs'

letwithNDim ::
  Transformer m =>
  [VName] ->
  m [AST.Exp (Lore m)] ->
  [AST.Exp (Lore m)] ->
  m [VName]
letwithNDim ks is vs = do
  vs' <- letSubExps "values" vs
  is' <- is
  is'' <- mapM (letSubExp "i") is'
  let update k v = do
        k_t <- lookupType k
        letInPlace "lw_dest" k (fullSlice k_t $ map DimFix is'') $ BasicOp $ SubExp v
  zipWithM update ks vs'

pexp :: Applicative f => SubExp -> f (AST.Exp lore)
pexp = pure . BasicOp . SubExp
=======
        case k_t of
          Acc {} ->
            letExp "lw_acc" $ BasicOp $ SubExp v
          _ ->
            letInPlace "lw_dest" k (fullSlice k_t [DimFix i]) $ BasicOp $ SubExp v
  zipWithM update ks vs
>>>>>>> b7c3e19a

bindLambda ::
  Transformer m =>
  AST.Lambda (Lore m) ->
  [AST.Exp (Lore m)] ->
  m [SubExp]
bindLambda (Lambda params body _) args = do
  forM_ (zip params args) $ \(param, arg) ->
    if primType $ paramType param
      then letBindNames [paramName param] arg
      else letBindNames [paramName param] =<< eCopy (pure arg)
  bodyBind body

loopMerge :: [Ident] -> [SubExp] -> [(Param DeclType, SubExp)]
loopMerge vars = loopMerge' $ zip vars $ repeat Unique

loopMerge' :: [(Ident, Uniqueness)] -> [SubExp] -> [(Param DeclType, SubExp)]
loopMerge' vars vals =
  [ (Param pname $ toDecl ptype u, val)
    | ((Ident pname ptype, u), val) <- zip vars vals
  ]

-- Note [Translation of Screma]
-- ~~~~~~~~~~~~~~~~~~~~~~~~~~~~
--
-- Screma is the most general SOAC.  It is translated by constructing
-- a loop that contains several groups of parameters, in this order:
--
-- (0) Scan accumulator, initialised with neutral element.
-- (1) Scan results, initialised with Scratch.
-- (2) Reduce results (also functioning as accumulators),
--     initialised with neutral element.
-- (3) Map results, mostly initialised with Scratch.
--
-- However, category (3) is a little more tricky in the case where one
-- of the results is an Acc.  In that case, the result is not an
-- array, but another Acc.  Any Acc result of a Map must correspond to
-- an Acc that is an input to the map, and the result is initialised
-- to be that input.  This requires a 1:1 relationship between Acc
-- inputs and Acc outputs, which the type checker should enforce.
-- There is no guarantee that the map results appear in any particular
-- order (e.g. accumulator results before non-accumulator results), so
-- we need to do a little sleuthing to establish the relationship.
--
-- Inside the loop, the non-Acc parameters to map_lam become for-in
-- parameters.  Acc parameters refer to the loop parameters for the
-- corresponding Map result instead.
--
-- Intuitively, a Screma(w,
--                       (scan_op, scan_ne),
--                       (red_op, red_ne),
--                       map_fn,
--                       {acc_input, arr_input})
--
-- then becomes
--
-- loop (scan_acc, scan_arr, red_acc, map_acc, map_arr) =
--   for i < w, x in arr_input do
--     let (a,b,map_acc',d) = map_fn(map_acc, x)
--     let scan_acc' = scan_op(scan_acc, a)
--     let scan_arr[i] = scan_acc'
--     let red_acc' = red_op(red_acc, b)
--     let map_arr[i] = d
--     in (scan_acc', scan_arr', red_acc', map_acc', map_arr)<|MERGE_RESOLUTION|>--- conflicted
+++ resolved
@@ -20,12 +20,7 @@
 
 import Control.Monad.Except
 import Control.Monad.State
-<<<<<<< HEAD
-import Data.Function ((&))
-import Data.List (transpose, zip4)
-=======
-import Data.List (find, zip4)
->>>>>>> b7c3e19a
+import Data.List (find, transpose, zip4)
 import qualified Data.Map.Strict as M
 import qualified Futhark.IR as AST
 import Futhark.IR.SOACS
@@ -377,7 +372,7 @@
   let temp_tp = map (`setArrayShape` neighbours_shp) variants_tp
   let returns_tp = map (`arrayOfShape` variant_shp) returns_elem_tp
 
-  map_arrs <- resultArray returns_tp
+  map_arrs <- resultArray [] returns_tp
   let (invariantParams, variantParams) = splitAt (length invariants) $ map paramName (lambdaParams lam)
 
   let boundIx li max_index ix_off = do
@@ -411,8 +406,7 @@
                   boundIx gix imax rel
                 input_element <- load_elements index
                 tmp <-
-                  letwith (map paramName temp_params) (pexp (Var j)) $
-                    map (BasicOp . SubExp) input_element
+                  letwith (map paramName temp_params) (Var j) input_element
                 resultBodyM $ map Var tmp
             vars <- letTupExp' "vars" $ DoLoop [] merge_inner inner_loop_form inner_loop_body
             pure $ map (BasicOp . SubExp) vars
@@ -422,8 +416,7 @@
                   ixs <- forM (zip3 idx list_of_index list_of_max_ix) $ \(rel, gix, imax) ->
                     boundIx gix imax . intConst Int64 $ rel
                   input_elements <- load_elements ixs
-                  letwith write_arr (pexp (intConst Int64 temp_arr_idx)) $
-                    map (BasicOp . SubExp) input_elements
+                  letwith write_arr (intConst Int64 temp_arr_idx) input_elements
             let funls = zipWith ix_unroll (transpose is) [0 .. ixs_len -1]
             temp <- foldM (flip ($)) temp_array funls
             pure $ map (BasicOp . SubExp . Var) temp
@@ -434,8 +427,8 @@
         out_var <-
           letwithNDim
             (map paramName out_pars)
-            (mapM pexp list_of_index)
-            (map (BasicOp . SubExp) lambda_res)
+            list_of_index
+            lambda_res
         pure $ map Var out_var
   let loopNest _ _ _ [] _ _ = error ""
       loopNest g lname _ (alen : xs) list_of_index list_of_max_ix = do
@@ -489,58 +482,29 @@
         transformBody body
   return $ Lambda params body' rettype
 
-<<<<<<< HEAD
-resultArray :: Transformer m => [Type] -> m [VName]
-resultArray = mapM oneArray
-  where
-    oneArray t = letExp "result" $ BasicOp $ Scratch (elemType t) (arrayDims t)
-
 temporaryArray :: Transformer m => [Type] -> m [VName]
 temporaryArray = mapM oneArray
   where
     oneArray t = letExp "temporaryArray" $ BasicOp $ Scratch (elemType t) (arrayDims t)
 
-letwith ::
-  Transformer m =>
-  [VName] ->
-  m (AST.Exp (Lore m)) ->
-  [AST.Exp (Lore m)] ->
-  m [VName]
-=======
 letwith :: Transformer m => [VName] -> SubExp -> [SubExp] -> m [VName]
->>>>>>> b7c3e19a
 letwith ks i vs = do
   let update k v = do
         k_t <- lookupType k
-<<<<<<< HEAD
-        letInPlace "lw_dest" k (fullSlice k_t [DimFix i']) $ BasicOp $ SubExp v
-  zipWithM update ks vs'
+        letInPlace "lw_dest" k (fullSlice k_t [DimFix i]) $ BasicOp $ SubExp v
+  zipWithM update ks vs
 
 letwithNDim ::
   Transformer m =>
   [VName] ->
-  m [AST.Exp (Lore m)] ->
-  [AST.Exp (Lore m)] ->
+  [SubExp] ->
+  [SubExp] ->
   m [VName]
 letwithNDim ks is vs = do
-  vs' <- letSubExps "values" vs
-  is' <- is
-  is'' <- mapM (letSubExp "i") is'
   let update k v = do
         k_t <- lookupType k
-        letInPlace "lw_dest" k (fullSlice k_t $ map DimFix is'') $ BasicOp $ SubExp v
-  zipWithM update ks vs'
-
-pexp :: Applicative f => SubExp -> f (AST.Exp lore)
-pexp = pure . BasicOp . SubExp
-=======
-        case k_t of
-          Acc {} ->
-            letExp "lw_acc" $ BasicOp $ SubExp v
-          _ ->
-            letInPlace "lw_dest" k (fullSlice k_t [DimFix i]) $ BasicOp $ SubExp v
+        letInPlace "lw_dest" k (fullSlice k_t $ map DimFix is) $ BasicOp $ SubExp v
   zipWithM update ks vs
->>>>>>> b7c3e19a
 
 bindLambda ::
   Transformer m =>
