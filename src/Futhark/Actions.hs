{-# LANGUAGE FlexibleContexts #-}
-- | All (almost) compiler pipelines end with an 'Action', which does
-- something with the result of the pipeline.
module Futhark.Actions
  ( printAction
  , impCodeGenAction
  , kernelImpCodeGenAction
  , multicoreImpCodeGenAction
  , metricsAction
  , compileCAction
  , compileOpenCLAction
  , compileCUDAAction
<<<<<<< HEAD
  , compileMulticoreAction
=======
  , sexpAction
>>>>>>> c4ab128f
  )
where

import Language.SexpGrammar as Sexp
import Control.Monad
import Control.Monad.IO.Class
import System.Exit
import System.FilePath
import qualified System.Info
import qualified Data.ByteString.Lazy.Char8 as ByteString

import Futhark.Compiler.CLI
import Futhark.Analysis.Alias
import Futhark.IR
import Futhark.IR.Prop.Aliases
import Futhark.IR.KernelsMem (KernelsMem)
import Futhark.IR.SeqMem (SeqMem)
import Futhark.IR.MCMem (MCMem)
import qualified Futhark.CodeGen.ImpGen.Sequential as ImpGenSequential
import qualified Futhark.CodeGen.ImpGen.Kernels as ImpGenKernels
import qualified Futhark.CodeGen.ImpGen.Multicore as ImpGenMulticore
import qualified Futhark.CodeGen.Backends.SequentialC as SequentialC
import qualified Futhark.CodeGen.Backends.CCUDA as CCUDA
import qualified Futhark.CodeGen.Backends.COpenCL as COpenCL
import qualified Futhark.CodeGen.Backends.MulticoreC as MulticoreC
import Futhark.Analysis.Metrics
import Futhark.Util (runProgramWithExitCode)

-- | Print the result to stdout, with alias annotations.
printAction :: (ASTLore lore, CanBeAliased (Op lore)) => Action lore
printAction =
  Action { actionName = "Prettyprint"
         , actionDescription = "Prettyprint the resulting internal representation on standard output."
         , actionProcedure = liftIO . putStrLn . pretty . aliasAnalysis
         }

-- | Print metrics about AST node counts to stdout.
metricsAction :: OpMetrics (Op lore) => Action lore
metricsAction =
  Action { actionName = "Compute metrics"
         , actionDescription = "Print metrics on the final AST."
         , actionProcedure = liftIO . putStr . show . progMetrics
         }

-- | Convert the program to sequential ImpCode and print it to stdout.
impCodeGenAction :: Action SeqMem
impCodeGenAction =
  Action { actionName = "Compile imperative"
         , actionDescription = "Translate program into imperative IL and write it on standard output."
         , actionProcedure = liftIO . putStrLn . pretty . snd <=< ImpGenSequential.compileProg
         }

-- | Convert the program to GPU ImpCode and print it to stdout.
kernelImpCodeGenAction :: Action KernelsMem
kernelImpCodeGenAction =
  Action { actionName = "Compile imperative kernels"
         , actionDescription = "Translate program into imperative IL with kernels and write it on standard output."
         , actionProcedure = liftIO . putStrLn . pretty . snd <=< ImpGenKernels.compileProgOpenCL
         }

<<<<<<< HEAD

multicoreImpCodeGenAction :: Action MCMem
multicoreImpCodeGenAction =
  Action { actionName = "Compile to imperative multicore"
         , actionDescription = "Translate program into imperative multicore IL and write it on standard output."
         , actionProcedure = liftIO . putStrLn . pretty . snd <=< ImpGenMulticore.compileProg
         }
=======
-- | Print metrics about AST node counts to stdout.
sexpAction :: ASTLore lore => Action lore
sexpAction =
  Action { actionName = "Print sexps"
         , actionDescription = "Print sexps on the final IR."
         , actionProcedure = liftIO . helper
         }
  where
    helper :: ASTLore lore => Prog lore -> IO ()
    helper prog =
      case encodePretty prog of
        Right prog' -> do
          ByteString.putStrLn prog'
          let prog'' = decode prog'
          unless (prog'' == Right prog) $
            error $ "S-exp not isomorph!\n" ++
            either show pretty prog''
        Left s ->
          error $ "Couldn't encode program: " ++ s
>>>>>>> c4ab128f

-- | The @futhark c@ action.
compileCAction :: FutharkConfig -> CompilerMode -> FilePath -> Action SeqMem
compileCAction fcfg mode outpath =
  Action { actionName = "Compile to OpenCL"
         , actionDescription = "Compile to OpenCL"
         , actionProcedure = helper }
  where
    helper prog = do
      cprog <- handleWarnings fcfg $ SequentialC.compileProg prog
      let cpath = outpath `addExtension` "c"
          hpath = outpath `addExtension` "h"

      case mode of
        ToLibrary -> do
          let (header, impl) = SequentialC.asLibrary cprog
          liftIO $ writeFile hpath header
          liftIO $ writeFile cpath impl
        ToExecutable -> do
          liftIO $ writeFile cpath $ SequentialC.asExecutable cprog
          ret <- liftIO $ runProgramWithExitCode "gcc"
                 [cpath, "-O3", "-std=c99", "-lm", "-o", outpath] mempty
          case ret of
            Left err ->
              externalErrorS $ "Failed to run gcc: " ++ show err
            Right (ExitFailure code, _, gccerr) ->
              externalErrorS $ "gcc failed with code " ++
              show code ++ ":\n" ++ gccerr
            Right (ExitSuccess, _, _) ->
              return ()

-- | The @futhark opencl@ action.
compileOpenCLAction :: FutharkConfig -> CompilerMode -> FilePath -> Action KernelsMem
compileOpenCLAction fcfg mode outpath =
  Action { actionName = "Compile to OpenCL"
         , actionDescription = "Compile to OpenCL"
         , actionProcedure = helper }
  where
    helper prog = do
      cprog <- handleWarnings fcfg $ COpenCL.compileProg prog
      let cpath = outpath `addExtension` "c"
          hpath = outpath `addExtension` "h"
          extra_options
            | System.Info.os == "darwin" =
                ["-framework", "OpenCL"]
            | System.Info.os == "mingw32" =
                ["-lOpenCL64"]
            | otherwise =
                ["-lOpenCL"]

      case mode of
        ToLibrary -> do
          let (header, impl) = COpenCL.asLibrary cprog
          liftIO $ writeFile hpath header
          liftIO $ writeFile cpath impl
        ToExecutable -> do
          liftIO $ writeFile cpath $ COpenCL.asExecutable cprog
          ret <- liftIO $ runProgramWithExitCode "gcc"
                 ([cpath, "-O", "-std=c99", "-lm", "-o", outpath] ++ extra_options) mempty
          case ret of
            Left err ->
              externalErrorS $ "Failed to run gcc: " ++ show err
            Right (ExitFailure code, _, gccerr) ->
              externalErrorS $ "gcc failed with code " ++
              show code ++ ":\n" ++ gccerr
            Right (ExitSuccess, _, _) ->
              return ()

-- | The @futhark cuda@ action.
compileCUDAAction :: FutharkConfig -> CompilerMode -> FilePath -> Action KernelsMem
compileCUDAAction fcfg mode outpath =
  Action { actionName = "Compile to CUDA"
         , actionDescription = "Compile to CUDA"
         , actionProcedure = helper }
  where
    helper prog = do
      cprog <- handleWarnings fcfg $ CCUDA.compileProg prog
      let cpath = outpath `addExtension` "c"
          hpath = outpath `addExtension` "h"
          extra_options = [ "-lcuda"
                          , "-lcudart"
                          , "-lnvrtc"
                          ]
      case mode of
        ToLibrary -> do
          let (header, impl) = CCUDA.asLibrary cprog
          liftIO $ writeFile hpath header
          liftIO $ writeFile cpath impl
        ToExecutable -> do
          liftIO $ writeFile cpath $ CCUDA.asExecutable cprog
          let args = [cpath, "-O", "-std=c99", "-lm", "-o", outpath]
                     ++ extra_options
          ret <- liftIO $ runProgramWithExitCode "gcc" args mempty
          case ret of
            Left err ->
              externalErrorS $ "Failed to run gcc: " ++ show err
            Right (ExitFailure code, _, gccerr) ->
              externalErrorS $ "gcc failed with code " ++
              show code ++ ":\n" ++ gccerr
            Right (ExitSuccess, _, _) ->
              return ()

-- | The @futhark multicore@ action.
compileMulticoreAction :: FutharkConfig -> CompilerMode -> FilePath -> Action MCMem
compileMulticoreAction fcfg mode outpath =
  Action { actionName = "Compile to multicore"
         , actionDescription = "Compile to multicore"
         , actionProcedure = helper }
  where
    helper prog = do
      cprog <- handleWarnings fcfg $ MulticoreC.compileProg prog
      let cpath = outpath `addExtension` "c"
          hpath = outpath `addExtension` "h"

      case mode of
        ToLibrary -> do
          let (header, impl) = MulticoreC.asLibrary cprog
          liftIO $ writeFile hpath header
          liftIO $ writeFile cpath impl
        ToExecutable -> do
          liftIO $ writeFile cpath $ MulticoreC.asExecutable cprog
          -- let debug_flags = ["-g", "-fno-omit-frame-pointer", "-fsanitize=address", "-fsanitize=integer", "-fsanitize=undefined", "-fno-sanitize-recover=null"]
          ret <- liftIO $ runProgramWithExitCode "gcc"
                 [cpath, "-O3", "-pthread", "-std=c11", "-lm", "-o", outpath] mempty
          case ret of
            Left err ->
              externalErrorS $ "Failed to run gcc: " ++ show err
            Right (ExitFailure code, _, gccerr) ->
              externalErrorS $ "gcc failed with code " ++
              show code ++ ":\n" ++ gccerr
            Right (ExitSuccess, _, _) ->
              return ()<|MERGE_RESOLUTION|>--- conflicted
+++ resolved
@@ -10,11 +10,8 @@
   , compileCAction
   , compileOpenCLAction
   , compileCUDAAction
-<<<<<<< HEAD
   , compileMulticoreAction
-=======
   , sexpAction
->>>>>>> c4ab128f
   )
 where
 
@@ -75,15 +72,13 @@
          , actionProcedure = liftIO . putStrLn . pretty . snd <=< ImpGenKernels.compileProgOpenCL
          }
 
-<<<<<<< HEAD
-
 multicoreImpCodeGenAction :: Action MCMem
 multicoreImpCodeGenAction =
   Action { actionName = "Compile to imperative multicore"
          , actionDescription = "Translate program into imperative multicore IL and write it on standard output."
          , actionProcedure = liftIO . putStrLn . pretty . snd <=< ImpGenMulticore.compileProg
          }
-=======
+
 -- | Print metrics about AST node counts to stdout.
 sexpAction :: ASTLore lore => Action lore
 sexpAction =
@@ -103,7 +98,6 @@
             either show pretty prog''
         Left s ->
           error $ "Couldn't encode program: " ++ s
->>>>>>> c4ab128f
 
 -- | The @futhark c@ action.
 compileCAction :: FutharkConfig -> CompilerMode -> FilePath -> Action SeqMem
