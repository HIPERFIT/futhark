{-# LANGUAGE FlexibleContexts #-}
{-# LANGUAGE FlexibleInstances #-}
{-# LANGUAGE TypeFamilies #-}
{-# OPTIONS_GHC -fno-warn-orphans #-}

module Futhark.Pass.ExplicitAllocations.SegOp
  ( allocInKernelBody,
    allocInBinOpLambda,
    allocInStencilOpLambda,
  )
where

import Futhark.IR.KernelsMem
import qualified Futhark.IR.Mem.IxFun as IxFun
import Futhark.Pass.ExplicitAllocations

instance SizeSubst (SegOp lvl lore) where
  opSizeSubst _ _ = mempty

allocInKernelBody ::
  Allocable fromlore tolore =>
  KernelBody fromlore ->
  AllocM fromlore tolore (KernelBody tolore)
allocInKernelBody (KernelBody () stms res) =
  uncurry (flip (KernelBody ()))
    <$> collectStms (allocInStms stms (pure res))

allocInLambda ::
  Allocable fromlore tolore =>
  [LParam tolore] ->
  Body fromlore ->
  AllocM fromlore tolore (Lambda tolore)
allocInLambda params body =
  mkLambda params . allocInStms (bodyStms body) $
    pure $ bodyResult body

allocInBinOpParams ::
  Allocable fromlore tolore =>
  SubExp ->
  TPrimExp Int64 VName ->
  TPrimExp Int64 VName ->
  [LParam fromlore] ->
  [LParam fromlore] ->
  AllocM fromlore tolore ([LParam tolore], [LParam tolore])
allocInBinOpParams num_threads my_id other_id xs ys = unzip <$> zipWithM alloc xs ys
  where
    alloc x y =
      case paramType x of
        Array pt shape u -> do
          twice_num_threads <-
            letSubExp "twice_num_threads" $
              BasicOp $ BinOp (Mul Int64 OverflowUndef) num_threads $ intConst Int64 2
          let t = paramType x `arrayOfRow` twice_num_threads
          mem <- allocForArray t DefaultSpace
          -- XXX: this iota ixfun is a bit inefficient; leading to
          -- uncoalesced access.
          let base_dims = map pe64 $ arrayDims t
              ixfun_base = IxFun.iota base_dims
              ixfun_x =
                IxFun.slice ixfun_base $
                  fullSliceNum base_dims [DimFix my_id]
              ixfun_y =
                IxFun.slice ixfun_base $
                  fullSliceNum base_dims [DimFix other_id]
          return
            ( x {paramDec = MemArray pt shape u $ ArrayIn mem ixfun_x},
              y {paramDec = MemArray pt shape u $ ArrayIn mem ixfun_y}
            )
        Prim bt ->
          return
            ( x {paramDec = MemPrim bt},
              y {paramDec = MemPrim bt}
            )
        Mem space ->
          return
            ( x {paramDec = MemMem space},
              y {paramDec = MemMem space}
            )
        -- This next case will never happen.
        Acc acc ispace ts u ->
          return
            ( x {paramDec = MemAcc acc ispace ts u},
              y {paramDec = MemAcc acc ispace ts u}
            )

allocInBinOpLambda ::
  Allocable fromlore tolore =>
  SubExp ->
  SegSpace ->
  Lambda fromlore ->
  AllocM fromlore tolore (Lambda tolore)
allocInBinOpLambda num_threads (SegSpace flat _) lam = do
  let (acc_params, arr_params) =
        splitAt (length (lambdaParams lam) `div` 2) $ lambdaParams lam
      index_x = TPrimExp $ LeafExp flat int64
      index_y = index_x + pe64 num_threads
  (acc_params', arr_params') <-
    allocInBinOpParams num_threads index_x index_y acc_params arr_params

<<<<<<< HEAD
  allocInLambda
    (acc_params' ++ arr_params')
    (lambdaBody lam)
    (lambdaReturnType lam)

allocInStencilOpLambda ::
  Allocable fromlore tolore =>
  SubExp ->
  SegSpace ->
  Lambda fromlore ->
  AllocM fromlore tolore (Lambda tolore)
allocInStencilOpLambda _num_threads (SegSpace _flat _) lam =
  allocInLambda
    (map (fmap onParamType) (lambdaParams lam))
    (lambdaBody lam)
    (lambdaReturnType lam)
  where
    onParamType (Prim pt) = MemPrim pt
    onParamType t = error $ "stencil onParamType: unexpected " ++ pretty t
=======
  allocInLambda (acc_params' ++ arr_params') (lambdaBody lam)
>>>>>>> 9888ff86
<|MERGE_RESOLUTION|>--- conflicted
+++ resolved
@@ -97,11 +97,7 @@
   (acc_params', arr_params') <-
     allocInBinOpParams num_threads index_x index_y acc_params arr_params
 
-<<<<<<< HEAD
-  allocInLambda
-    (acc_params' ++ arr_params')
-    (lambdaBody lam)
-    (lambdaReturnType lam)
+  allocInLambda (acc_params' ++ arr_params') (lambdaBody lam)
 
 allocInStencilOpLambda ::
   Allocable fromlore tolore =>
@@ -110,13 +106,7 @@
   Lambda fromlore ->
   AllocM fromlore tolore (Lambda tolore)
 allocInStencilOpLambda _num_threads (SegSpace _flat _) lam =
-  allocInLambda
-    (map (fmap onParamType) (lambdaParams lam))
-    (lambdaBody lam)
-    (lambdaReturnType lam)
+  allocInLambda (map (fmap onParamType) (lambdaParams lam)) (lambdaBody lam)
   where
     onParamType (Prim pt) = MemPrim pt
-    onParamType t = error $ "stencil onParamType: unexpected " ++ pretty t
-=======
-  allocInLambda (acc_params' ++ arr_params') (lambdaBody lam)
->>>>>>> 9888ff86
+    onParamType t = error $ "stencil onParamType: unexpected " ++ pretty t