{-# LANGUAGE FlexibleContexts #-}
{-# LANGUAGE TupleSections #-}
{-# LANGUAGE TypeFamilies #-}

-- | It is well known that fully parallel loops can always be
-- interchanged inwards with a sequential loop.  This module
-- implements that transformation.
--
-- This is also where we implement loop-switching (for branches),
-- which is semantically similar to interchange.
module Futhark.Pass.ExtractKernels.Interchange
  ( SeqLoop (..),
    interchangeLoops,
    Branch (..),
    interchangeBranch,
    WithAccStm (..),
    interchangeWithAcc,
  )
where

import Control.Monad.Identity
import Data.List (find)
import Data.Maybe
import Futhark.IR.SOACS
import Futhark.MonadFreshNames
import Futhark.Pass.ExtractKernels.Distribution
  ( KernelNest,
    LoopNesting (..),
    kernelNestLoops,
  )
import Futhark.Tools
import Futhark.Transform.Rename

-- | An encoding of a sequential do-loop with no existential context,
-- alongside its result pattern.
data SeqLoop = SeqLoop [Int] Pattern [(FParam, SubExp)] (LoopForm SOACS) Body

seqLoopStm :: SeqLoop -> Stm
seqLoopStm (SeqLoop _ pat merge form body) =
  Let pat (defAux ()) $ DoLoop [] merge form body

interchangeLoop ::
  (MonadBinder m, LocalScope SOACS m) =>
  (VName -> Maybe VName) ->
  SeqLoop ->
  LoopNesting ->
  m SeqLoop
interchangeLoop
  isMapParameter
  (SeqLoop perm loop_pat merge form body)
  (MapNesting pat aux w params_and_arrs) = do
    merge_expanded <-
      localScope (scopeOfLParams $ map fst params_and_arrs) $
        mapM expand merge

    let loop_pat_expanded =
          Pattern [] $ map expandPatElem $ patternElements loop_pat
        new_params =
          [ Param pname $ fromDecl ptype
            | (Param pname ptype, _) <- merge
          ]
        new_arrs = map (paramName . fst) merge_expanded
        rettype = map rowType $ patternTypes loop_pat_expanded

    -- If the map consumes something that is bound outside the loop
    -- (i.e. is not a merge parameter), we have to copy() it.  As a
    -- small simplification, we just remove the parameter outright if
    -- it is not used anymore.  This might happen if the parameter was
    -- used just as the inital value of a merge parameter.
    ((params', arrs'), pre_copy_bnds) <-
      runBinder $
        localScope (scopeOfLParams new_params) $
          unzip . catMaybes <$> mapM copyOrRemoveParam params_and_arrs

    let lam = Lambda (params' <> new_params) body rettype
        map_bnd =
          Let loop_pat_expanded aux $
            Op $ Screma w (arrs' <> new_arrs) (mapSOAC lam)
        res = map Var $ patternNames loop_pat_expanded
        pat' = Pattern [] $ rearrangeShape perm $ patternValueElements pat

    return $
      SeqLoop perm pat' merge_expanded form $
        mkBody (pre_copy_bnds <> oneStm map_bnd) res
    where
      free_in_body = freeIn body

      copyOrRemoveParam (param, arr)
        | not (paramName param `nameIn` free_in_body) =
          return Nothing
        | otherwise =
          return $ Just (param, arr)

      expandedInit _ (Var v)
        | Just arr <- isMapParameter v =
          return $ Var arr
      expandedInit param_name se =
        letSubExp (param_name <> "_expanded_init") $
          BasicOp $ Replicate (Shape [w]) se

      expand (merge_param, merge_init) = do
        expanded_param <-
          newParam (param_name <> "_expanded") $
            arrayOf (paramDeclType merge_param) (Shape [w]) $
              uniqueness $ declTypeOf merge_param
        expanded_init <- expandedInit param_name merge_init
        return (expanded_param, expanded_init)
        where
          param_name = baseString $ paramName merge_param

      expandPatElem (PatElem name t) =
        PatElem name $ arrayOfRow t w

-- | Given a (parallel) map nesting and an inner sequential loop, move
-- the maps inside the sequential loop.  The result is several
-- statements - one of these will be the loop, which will then contain
-- statements with @map@ expressions.
interchangeLoops ::
  (MonadFreshNames m, HasScope SOACS m) =>
  KernelNest ->
  SeqLoop ->
  m (Stms SOACS)
interchangeLoops nest loop = do
  (loop', bnds) <-
    runBinder $
      foldM (interchangeLoop isMapParameter) loop $
        reverse $ kernelNestLoops nest
  return $ bnds <> oneStm (seqLoopStm loop')
  where
    isMapParameter v =
      fmap snd $
        find ((== v) . paramName . fst) $
          concatMap loopNestingParamsAndArrs $ kernelNestLoops nest

data Branch = Branch [Int] Pattern SubExp Body Body (IfDec (BranchType SOACS))

branchStm :: Branch -> Stm
branchStm (Branch _ pat cond tbranch fbranch ret) =
  Let pat (defAux ()) $ If cond tbranch fbranch ret

interchangeBranch1 ::
  (MonadBinder m) =>
  Branch ->
  LoopNesting ->
  m Branch
interchangeBranch1
  (Branch perm branch_pat cond tbranch fbranch (IfDec ret if_sort))
  (MapNesting pat aux w params_and_arrs) = do
    let ret' = map (`arrayOfRow` Free w) ret
        pat' = Pattern [] $ rearrangeShape perm $ patternValueElements pat

        (params, arrs) = unzip params_and_arrs
        lam_ret = rearrangeShape perm $ map rowType $ patternTypes pat

        branch_pat' =
          Pattern [] $ map (fmap (`arrayOfRow` w)) $ patternElements branch_pat

        mkBranch branch = (renameBody =<<) $ do
          let lam = Lambda params branch lam_ret
              res = map Var $ patternNames branch_pat'
              map_bnd = Let branch_pat' aux $ Op $ Screma w arrs $ mapSOAC lam
          return $ mkBody (oneStm map_bnd) res

    tbranch' <- mkBranch tbranch
    fbranch' <- mkBranch fbranch
    return $
      Branch [0 .. patternSize pat -1] pat' cond tbranch' fbranch' $
        IfDec ret' if_sort

interchangeBranch ::
  (MonadFreshNames m, HasScope SOACS m) =>
  KernelNest ->
  Branch ->
  m (Stms SOACS)
interchangeBranch nest loop = do
  (loop', bnds) <-
    runBinder $ foldM interchangeBranch1 loop $ reverse $ kernelNestLoops nest
  return $ bnds <> oneStm (branchStm loop')

data WithAccStm
  = WithAccStm [Int] Pattern [(Shape, [VName], Maybe (Lambda, [SubExp]))] Lambda

withAccStm :: WithAccStm -> Stm
withAccStm (WithAccStm _ pat inputs lam) =
  Let pat (defAux ()) $ WithAcc inputs lam

interchangeWithAcc1 ::
  (MonadBinder m, Lore m ~ SOACS) =>
  WithAccStm ->
  LoopNesting ->
  m WithAccStm
interchangeWithAcc1
  (WithAccStm perm _withacc_pat inputs acc_lam)
  (MapNesting map_pat map_aux w params_and_arrs) = do
    inputs' <- mapM onInput inputs
    let lam_params = lambdaParams acc_lam
    iota_p <- newParam "iota_p" $ Prim int64
    acc_lam' <- trLam (Var (paramName iota_p)) <=< mkLambda lam_params $ do
      iota_w <-
        letExp "acc_inter_iota" . BasicOp $
          Iota w (intConst Int64 0) (intConst Int64 1) Int64
      let (params, arrs) = unzip params_and_arrs
          maplam_ret = lambdaReturnType acc_lam
          maplam = Lambda (iota_p : params) (lambdaBody acc_lam) maplam_ret
      auxing map_aux . letTupExp' "withacc_inter" $
        Op $ Screma w (iota_w : arrs) (mapSOAC maplam)
    let pat = Pattern [] $ rearrangeShape perm $ patternValueElements map_pat
        perm' = [0 .. patternSize pat -1]
    pure $ WithAccStm perm' pat inputs' acc_lam'
    where
      num_accs = length inputs
      acc_certs = map paramName $ take num_accs $ lambdaParams acc_lam
      onArr v =
        pure . maybe v snd $
          find ((== v) . paramName . fst) params_and_arrs
      onInput (shape, arrs, op) =
        (Shape [w] <> shape,,) <$> mapM onArr arrs <*> traverse onOp op

      onOp (op_lam, nes) = do
        -- We need to add an additional index parameter because we are
        -- extending the index space of the accumulator.
        idx_p <- newParam "idx" $ Prim int64
        pure (op_lam {lambdaParams = idx_p : lambdaParams op_lam}, nes)

      trType :: TypeBase shape u -> TypeBase shape u
<<<<<<< HEAD
      trType (Acc acc ispace ts)
        | acc `elem` acc_certs =
          Acc acc (Shape [w] <> ispace) ts
=======
      trType (Acc acc ispace ts u)
        | acc `elem` acc_certs =
          Acc acc (Shape [w] <> ispace) ts u
>>>>>>> 393aa316
      trType t = t

      trParam :: Param (TypeBase shape u) -> Param (TypeBase shape u)
      trParam = fmap trType

      trLam i (Lambda params body ret) =
        localScope (scopeOfLParams params) $
          Lambda (map trParam params) <$> trBody i body <*> pure (map trType ret)

      trBody i (Body dec stms res) =
        inScopeOf stms $ Body dec <$> traverse (trStm i) stms <*> pure res

      trStm i (Let pat aux e) =
        Let (fmap trType pat) aux <$> trExp i e

      trSOAC i = mapSOACM mapper
        where
          mapper =
            identitySOACMapper {mapOnSOACLambda = trLam i}

      trExp i (WithAcc acc_inputs lam) =
        WithAcc acc_inputs <$> trLam i lam
      trExp i (BasicOp (UpdateAcc acc is ses)) = do
        acc_t <- lookupType acc
        pure $ case acc_t of
<<<<<<< HEAD
          Acc cert _ _
=======
          Acc cert _ _ _
>>>>>>> 393aa316
            | cert `elem` acc_certs ->
              BasicOp $ UpdateAcc acc (i : is) ses
          _ ->
            BasicOp $ UpdateAcc acc is ses
      trExp i e = mapExpM mapper e
        where
          mapper =
            identityMapper
              { mapOnBody = \scope -> localScope scope . trBody i,
                mapOnRetType = pure . trType,
                mapOnBranchType = pure . trType,
                mapOnFParam = pure . trParam,
                mapOnLParam = pure . trParam,
                mapOnOp = trSOAC i
              }

interchangeWithAcc ::
  (MonadFreshNames m, HasScope SOACS m) =>
  KernelNest ->
  WithAccStm ->
  m (Stms SOACS)
interchangeWithAcc nest withacc = do
  (withacc', stms) <-
    runBinder $ foldM interchangeWithAcc1 withacc $ reverse $ kernelNestLoops nest
  return $ stms <> oneStm (withAccStm withacc')<|MERGE_RESOLUTION|>--- conflicted
+++ resolved
@@ -223,15 +223,9 @@
         pure (op_lam {lambdaParams = idx_p : lambdaParams op_lam}, nes)
 
       trType :: TypeBase shape u -> TypeBase shape u
-<<<<<<< HEAD
-      trType (Acc acc ispace ts)
-        | acc `elem` acc_certs =
-          Acc acc (Shape [w] <> ispace) ts
-=======
       trType (Acc acc ispace ts u)
         | acc `elem` acc_certs =
           Acc acc (Shape [w] <> ispace) ts u
->>>>>>> 393aa316
       trType t = t
 
       trParam :: Param (TypeBase shape u) -> Param (TypeBase shape u)
@@ -257,11 +251,7 @@
       trExp i (BasicOp (UpdateAcc acc is ses)) = do
         acc_t <- lookupType acc
         pure $ case acc_t of
-<<<<<<< HEAD
-          Acc cert _ _
-=======
           Acc cert _ _ _
->>>>>>> 393aa316
             | cert `elem` acc_certs ->
               BasicOp $ UpdateAcc acc (i : is) ses
           _ ->
