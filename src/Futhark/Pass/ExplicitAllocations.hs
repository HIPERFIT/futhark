{-# LANGUAGE GeneralizedNewtypeDeriving, TypeFamilies, FlexibleContexts, TupleSections, FlexibleInstances, MultiParamTypeClasses #-}
{-# LANGUAGE ConstraintKinds #-}
{-# LANGUAGE UndecidableInstances #-}
{-# LANGUAGE DefaultSignatures #-}
{-# OPTIONS_GHC -fno-warn-orphans #-}
module Futhark.Pass.ExplicitAllocations
       ( explicitAllocations
       , explicitAllocationsInStms
       , simplifiable

       , arraySizeInBytesExp
       )
where

import Control.Monad.State
import Control.Monad.Writer
import Control.Monad.Reader
import Control.Monad.RWS.Strict
import qualified Data.Map.Strict as M
import qualified Data.Set as S
import qualified Control.Monad.Fail as Fail
import Data.Maybe
import Debug.Trace

import Futhark.Representation.Kernels
import Futhark.Optimise.Simplify.Lore
  (mkWiseBody,
   mkWiseLetStm,
   removeExpWisdom,

   removeScopeWisdom)
import Futhark.MonadFreshNames
import Futhark.Representation.ExplicitMemory
import qualified Futhark.Representation.ExplicitMemory.IndexFunction as IxFun
import Futhark.Tools
import qualified Futhark.Analysis.SymbolTable as ST
import Futhark.Optimise.Simplify.Engine (SimpleOps (..))
import qualified Futhark.Optimise.Simplify.Engine as Engine
import Futhark.Pass
import Futhark.Util (splitFromEnd, takeLast)

type InInKernel = Futhark.Representation.Kernels.InKernel
type OutInKernel = Futhark.Representation.ExplicitMemory.InKernel

data AllocStm = SizeComputation VName (PrimExp VName)
              | Allocation VName SubExp Space
              | ArrayCopy VName VName
                    deriving (Eq, Ord, Show)

bindAllocStm :: (MonadBinder m, Op (Lore m) ~ MemOp inner) =>
                AllocStm -> m ()
bindAllocStm (SizeComputation name pe) =
  letBindNames_ [name] =<< toExp (coerceIntPrimExp Int64 pe)
bindAllocStm (Allocation name size space) =
  letBindNames_ [name] $ Op $ Alloc size space
bindAllocStm (ArrayCopy name src) =
  letBindNames_ [name] $ BasicOp $ Copy src

class (MonadFreshNames m, HasScope lore m, ExplicitMemorish lore) =>
      Allocator lore m where
  addAllocStm :: AllocStm -> m ()

  default addAllocStm :: (Allocable fromlore lore,
                          Op lore ~ MemOp inner,
                          m ~ AllocM fromlore lore)
                      => AllocStm -> m ()
  addAllocStm (SizeComputation name se) =
    letBindNames_ [name] =<< toExp (coerceIntPrimExp Int64 se)
  addAllocStm (Allocation name size space) =
    letBindNames_ [name] $ Op $ Alloc size space
  addAllocStm (ArrayCopy name src) =
    letBindNames_ [name] $ BasicOp $ Copy src

  -- | The subexpression giving the number of elements we should
  -- allocate space for.  See 'ChunkMap' comment.
  dimAllocationSize :: SubExp -> m SubExp

  default dimAllocationSize :: m ~ AllocM fromlore lore
                               => SubExp -> m SubExp
  dimAllocationSize (Var v) =
    -- It is important to recurse here, as the substitution may itself
    -- be a chunk size.
    maybe (return $ Var v) dimAllocationSize =<< asks (M.lookup v . chunkMap)
  dimAllocationSize size =
    return size

  expHints :: Exp lore -> m [ExpHint]
  expHints e = return $ replicate (expExtTypeSize e) NoHint

allocateMemory :: Allocator lore m =>
                  String -> SubExp -> Space -> m VName
allocateMemory desc size space = do
  v <- newVName desc
  addAllocStm $ Allocation v size space
  return v

computeSize :: Allocator lore m =>
               String -> PrimExp VName -> m SubExp
computeSize desc se = do
  v <- newVName desc
  addAllocStm $ SizeComputation v se
  return $ Var v

type Allocable fromlore tolore =
  (PrettyLore fromlore, PrettyLore tolore,
   ExplicitMemorish tolore,
   SameScope fromlore Kernels,
   RetType fromlore ~ RetType Kernels,
   BranchType fromlore ~ BranchType Kernels,
   BodyAttr fromlore ~ (),
   BodyAttr tolore ~ (),
   ExpAttr tolore ~ (),
   SizeSubst (Op tolore),
   BinderOps tolore)

-- | A mapping from chunk names to their maximum size.  XXX FIXME
-- HACK: This is part of a hack to add loop-invariant allocations to
-- reduce kernels, because memory expansion does not use range
-- analysis yet (it should).
type ChunkMap = M.Map VName SubExp

data AllocEnv fromlore tolore  =
  AllocEnv { chunkMap :: ChunkMap
           , aggressiveReuse :: Bool
             -- ^ Aggressively try to reuse memory in do-loops -
             -- should be True inside kernels, False outside.
           , allocInOp :: Op fromlore -> AllocM fromlore tolore (Op tolore)
           }

boundDims :: ChunkMap -> AllocEnv fromlore tolore
          -> AllocEnv fromlore tolore
boundDims m env = env { chunkMap = m <> chunkMap env }

boundDim :: VName -> SubExp -> AllocEnv fromlore tolore
         -> AllocEnv fromlore tolore
boundDim name se = boundDims $ M.singleton name se

-- | Monad for adding allocations to an entire program.
newtype AllocM fromlore tolore a =
  AllocM (BinderT tolore (ReaderT (AllocEnv fromlore tolore) (State VNameSource)) a)
  deriving (Applicative, Functor, Monad,
             MonadFreshNames,
             HasScope tolore,
             LocalScope tolore,
             MonadReader (AllocEnv fromlore tolore))

instance Fail.MonadFail (AllocM fromlore tolore) where
  fail = error . ("AllocM.fail: "++)

instance (Allocable fromlore tolore, Allocator tolore (AllocM fromlore tolore)) =>
         MonadBinder (AllocM fromlore tolore) where
  type Lore (AllocM fromlore tolore) = tolore

  mkExpAttrM _ _ = return ()

  mkLetNamesM names e = do
    pat <- patternWithAllocations names e
    return $ Let pat (defAux ()) e

  mkBodyM bnds res = return $ Body () bnds res

  addStms binding = AllocM $ addBinderStms binding
  collectStms (AllocM m) = AllocM $ collectBinderStms m
  certifying cs (AllocM m) = AllocM $ certifyingBinder cs m

instance Allocable fromlore OutInKernel =>
         Allocator ExplicitMemory (AllocM fromlore ExplicitMemory) where
  expHints = kernelExpHints

instance Allocable fromlore OutInKernel =>
         Allocator OutInKernel (AllocM fromlore OutInKernel) where
  expHints = inKernelExpHints

runAllocM :: MonadFreshNames m =>
             (Op fromlore -> AllocM fromlore tolore (Op tolore))
          -> AllocM fromlore tolore a -> m a
runAllocM handleOp (AllocM m) =
  fmap fst $ modifyNameSource $ runState $ runReaderT (runBinderT m mempty) env
  where env = AllocEnv mempty False handleOp

subAllocM :: (SameScope tolore1 tolore2, ExplicitMemorish tolore2) =>
             (Op fromlore1 -> AllocM fromlore1 tolore1 (Op tolore1)) -> Bool
          -> AllocM fromlore1 tolore1 a
          -> AllocM fromlore2 tolore2 a
subAllocM handleOp b (AllocM m) = do
  scope <- castScope <$> askScope
  chunks <- asks chunkMap
  let env = AllocEnv chunks b handleOp
  fmap fst $ modifyNameSource $ runState $ runReaderT (runBinderT m scope) env

-- | Monad for adding allocations to a single pattern.
newtype PatAllocM lore a = PatAllocM (RWS
                                      (Scope lore)
                                      [AllocStm]
                                      VNameSource
                                      a)
                    deriving (Applicative, Functor, Monad,
                              HasScope lore,
                              MonadWriter [AllocStm],
                              MonadFreshNames)

instance Allocator ExplicitMemory (PatAllocM ExplicitMemory) where
  addAllocStm = tell . pure
  dimAllocationSize = return

instance Allocator OutInKernel (PatAllocM OutInKernel) where
  addAllocStm = tell . pure
  dimAllocationSize = return

runPatAllocM :: MonadFreshNames m =>
                PatAllocM lore a -> Scope lore
             -> m (a, [AllocStm])
runPatAllocM (PatAllocM m) mems =
  modifyNameSource $ frob . runRWS m mems
  where frob (a,s,w) = ((a,w),s)

arraySizeInBytesExp :: Type -> PrimExp VName
arraySizeInBytesExp t =
  product
    [ toInt64 $ product $ map (primExpFromSubExp int32) (arrayDims t)
    , ValueExp $ IntValue $ Int64Value $ primByteSize $ elemType t ]
  where toInt64 = ConvOpExp $ SExt Int32 Int64

arraySizeInBytesExpM :: Allocator lore m => Type -> m (PrimExp VName)
arraySizeInBytesExpM t = do
  dims <- mapM dimAllocationSize (arrayDims t)
  let dim_prod_i32 = product $ map (primExpFromSubExp int32) dims
  let elm_size_i64 = ValueExp $ IntValue $ Int64Value $ primByteSize $ elemType t
  return $ product [ toInt64 dim_prod_i32, elm_size_i64 ]
  where toInt64 = ConvOpExp $ SExt Int32 Int64

arraySizeInBytes :: Allocator lore m => Type -> m SubExp
arraySizeInBytes = computeSize "bytes" <=< arraySizeInBytesExpM

allocForArray :: Allocator lore m =>
                 Type -> Space -> m VName
allocForArray t space = do
  size <- arraySizeInBytes t
  allocateMemory "mem" size space

allocsForStm :: (Allocator lore m, ExpAttr lore ~ ()) =>
                [Ident] -> [Ident] -> Exp lore
             -> m (Stm lore, [AllocStm])
allocsForStm sizeidents validents e = do
  rts <- expReturns e
  hints <- expHints e
  (ctxElems, valElems, postbnds) <- allocsForPattern sizeidents validents rts hints
  return (Let (Pattern ctxElems valElems) (defAux ()) e,
          postbnds)

patternWithAllocations :: (Allocator lore m, ExpAttr lore ~ ()) =>
                          [VName]
                       -> Exp lore
                       -> m (Pattern lore)
patternWithAllocations names e = do
  (ts',sizes) <- instantiateShapes' =<< expExtType e
  let identForBindage name t =
        pure $ Ident name t
  vals <- sequence [ identForBindage name t | (name, t) <- zip names ts' ]
  (Let pat _ _, extrabnds) <- allocsForStm sizes vals e
  case extrabnds of
    [] -> return pat
    _  -> fail $ "Cannot make allocations for pattern of " ++ pretty e

allocsForPattern :: Allocator lore m =>
                    [Ident] -> [Ident] -> [ExpReturns] -> [ExpHint]
                 -> m ([PatElem ExplicitMemory],
                       [PatElem ExplicitMemory],
                       [AllocStm])
allocsForPattern sizeidents validents rts hints = do
  let sizes' = [ PatElem size $ MemPrim int32 | size <- map identName sizeidents ]
  (vals, (mems, postbnds)) <-
    runWriterT $ forM (zip3 validents rts hints) $ \(ident, rt, hint) -> do
      let shape = arrayShape $ identType ident
      case rt of
        MemPrim _ -> do
          summary <- lift $ summaryForBindage (identType ident) hint
          return $ PatElem (identName ident) summary

        MemMem space ->
          return $ PatElem (identName ident) $
          MemMem space

        MemArray bt _ u (Just (ReturnsInBlock mem ixfun)) ->
          PatElem (identName ident) . MemArray bt shape u .
          ArrayIn mem <$> instantiateIxFun ixfun

        MemArray _ extshape _ Nothing
          | Just _ <- knownShape extshape -> do
            summary <- lift $ summaryForBindage (identType ident) hint
            return $ PatElem (identName ident) summary

<<<<<<< HEAD
        MemArray bt _ u (Just (ReturnsNewBlock space _ extsz extixfn)) -> do
          -- treat existential index function first
          (ixfn_idptps, ixfn) <- instantiateExtIxFn ident extixfn
          let patels = map (\(nm,ptp) -> PatElem nm $ MemPrim ptp) ixfn_idptps
          tell (patels, [])
          memszse <- case extsz of
                       Free se -> return se
                       Ext  _  -> do
                         memsize <- lift $ mkSizeIdent ident
                         tell ([PatElem (identName memsize) $ MemPrim int64],[])
                         return $ Var $ identName memsize
          memid <- lift $ mkMemIdent ident memszse space
          tell ([PatElem (identName memid) $ MemMem memszse space],[])
          return $ PatElem (identName ident) $ MemArray bt shape u $
                   ArrayIn (identName memid) ixfn
        _ -> error "Impossible case reached in allocsForPattern!"
  return (sizes' <> mems_and_sizes,
=======
        MemArray bt _ u ret -> do
          let space = case ret of
                        Just (ReturnsNewBlock mem_space _ _) -> mem_space
                        _                                    -> DefaultSpace
          (mem,(ident',ixfun)) <- lift $ memForBindee ident
          tell ([PatElem (identName mem)     $ MemMem space],
                [])
          return $ PatElem (identName ident') $ MemArray bt shape u $
            ArrayIn (identName mem) ixfun

  return (sizes' <> mems,
>>>>>>> 8e99e390
          vals,
          postbnds)
  where knownShape = mapM known . shapeDims
        known (Free v) = Just v
        known Ext{} = Nothing
        mkSizeIdent :: (MonadFreshNames m) => Ident -> m Ident
        mkSizeIdent ident = do
          let memname = baseString (identName ident) <> "_mem"
          newIdent (memname <> "_size") (Prim int64)
        mkMemIdent :: (MonadFreshNames m) => Ident -> SubExp -> Space -> m Ident
        mkMemIdent ident szse space = do
          let memname = baseString (identName ident) <> "_mem"
          newIdent memname $ Mem szse space

        instantiateExtIxFn :: (MonadFreshNames m) =>
                              Ident -> ExtIxFun -> m ([(VName,PrimType)], IxFun)
        instantiateExtIxFn idd ext_ixfn = do
          let idnm = baseString (identName idd) <> "_ixfn"
              (is0, ptps) = unzip $ S.toList $ foldMap getPrimExpExtsWithPTp ext_ixfn
              is = S.toList $ S.fromList is0
          if length is /= length ptps
          then error "In allocsForPattern: broken invariant 1!"
          else do nms <- mapM (\_ -> newVName idnm) is
                  let tab = M.fromList $
                            map (\(i,nm,ptp) -> (Ext i, LeafExp (Free nm) ptp))
                                $ zip3 is nms ptps
                  ixfn <- instantiateIxFun $ IxFun.substituteInIxFun tab ext_ixfn
                  return (zip nms ptps, ixfn)

instantiateIxFun :: Monad m => ExtIxFun -> m IxFun
instantiateIxFun = traverse $ traverse inst
  where inst Ext{} = fail "instantiateIxFun: not yet"
        inst (Free x) = return x

summaryForBindage :: Allocator lore m =>
                     Type -> ExpHint
                  -> m (MemBound NoUniqueness)
summaryForBindage (Prim bt) _ =
  return $ MemPrim bt
summaryForBindage (Mem space) _ =
  return $ MemMem space
summaryForBindage t@(Array bt shape u) NoHint = do
  m <- allocForArray t DefaultSpace
  return $ directIndexFunction bt shape u m t
summaryForBindage t (Hint ixfun space) = do
  let bt = elemType t
  bytes <- computeSize "bytes" $
           product [ConvOpExp (SExt Int32 Int64) (product (IxFun.base ixfun)),
                    fromIntegral (primByteSize (elemType t)::Int64)]
  m <- allocateMemory "mem" bytes space
  return $ MemArray bt (arrayShape t) NoUniqueness $ ArrayIn m ixfun

{--
memForBindee :: (MonadFreshNames m) =>
                Ident
             -> m (Ident,
                   (Ident, IxFun))
memForBindee ident = do
  mem <- newIdent memname $ Mem DefaultSpace
  return (mem,
          (ident, IxFun.iota $ map (primExpFromSubExp int32) $ arrayDims t))
  where  memname = baseString (identName ident) <> "_mem"
         t       = identType ident
--}

directIndexFunction :: PrimType -> Shape -> u -> VName -> Type -> MemBound u
directIndexFunction bt shape u mem t =
  MemArray bt shape u $ ArrayIn mem $
  IxFun.iota $ map (primExpFromSubExp int32) $ arrayDims t

allocInFParams :: (Allocable fromlore tolore) =>
                  [(FParam fromlore, Space)] ->
                  ([FParam tolore] -> AllocM fromlore tolore a)
               -> AllocM fromlore tolore a
allocInFParams params m = do
  (valparams, memparams) <-
    runWriterT $ mapM (uncurry allocInFParam) params
  let params' = memparams <> valparams
      summary = scopeOfFParams params'
  localScope summary $ m params'

allocInFParam :: (Allocable fromlore tolore) =>
                 FParam fromlore
              -> Space
              -> WriterT [FParam tolore]
                 (AllocM fromlore tolore) (FParam tolore)
allocInFParam param pspace =
  case paramDeclType param of
    Array bt shape u -> do
      let memname = baseString (paramName param) <> "_mem"
          ixfun = IxFun.iota $ map (primExpFromSubExp int32) $ shapeDims shape
      mem <- lift $ newVName memname
      tell [Param mem $ MemMem pspace]
      return param { paramAttr =  MemArray bt shape u $ ArrayIn mem ixfun }
    Prim bt ->
      return param { paramAttr = MemPrim bt }
    Mem space ->
      return param { paramAttr = MemMem space }

allocInMergeParams :: (Allocable fromlore tolore,
                       Allocator tolore (AllocM fromlore tolore)) =>
                      [VName]
                   -> [(FParam fromlore,SubExp)]
                   -> ([FParam tolore]
                       -> [FParam tolore]
                       -> ([SubExp] -> AllocM fromlore tolore ([SubExp], [SubExp]))
                       -> AllocM fromlore tolore a)
                   -> AllocM fromlore tolore a
allocInMergeParams variant merge m = do
  ((valparams, handle_loop_subexps), mem_params) <-
    runWriterT $ unzip <$> mapM allocInMergeParam merge
  let mergeparams' = mem_params <> valparams
      summary = scopeOfFParams mergeparams'

      mk_loop_res ses = do
        (valargs, memargs) <-
          runWriterT $ zipWithM ($) handle_loop_subexps ses
        return (memargs, valargs)

  localScope summary $ m mem_params valparams mk_loop_res
  where allocInMergeParam (mergeparam, Var v)
          | Array bt shape u <- paramDeclType mergeparam = do
              (mem, ixfun) <- lift $ lookupArraySummary v
              Mem space <- lift $ lookupType mem
              reuse <- asks aggressiveReuse
              if space /= Space "local" &&
                 reuse &&
                 u == Unique &&
                 loopInvariantShape mergeparam &&
                 IxFun.isLinear ixfun
                then return (mergeparam { paramAttr = MemArray bt shape Unique $ ArrayIn mem ixfun },
                             lift . ensureArrayIn (paramType mergeparam) mem ixfun)
                else doDefault mergeparam space

        allocInMergeParam (mergeparam, _) = doDefault mergeparam DefaultSpace

        doDefault mergeparam space = do
          mergeparam' <- allocInFParam mergeparam space
          return (mergeparam', linearFuncallArg (paramType mergeparam) space)

        variant_names = variant ++ map (paramName . fst) merge
        loopInvariantShape =
          not . any (`elem` variant_names) . subExpVars . arrayDims . paramType

ensureArrayIn :: (Allocable fromlore tolore,
                  Allocator tolore (AllocM fromlore tolore)) =>
                 Type -> VName -> IxFun -> SubExp
              -> AllocM fromlore tolore SubExp
ensureArrayIn _ _ _ (Constant v) =
  fail $ "ensureArrayIn: " ++ pretty v ++ " cannot be an array."
ensureArrayIn t mem ixfun (Var v) = do
  (src_mem, src_ixfun) <- lookupArraySummary v
  if src_mem == mem && src_ixfun == ixfun
    then return $ Var v
    else do copy <- newIdent (baseString v ++ "_ensure_copy") t
            let summary = MemArray (elemType t) (arrayShape t) NoUniqueness $
                          ArrayIn mem ixfun
                pat = Pattern [] [PatElem (identName copy) summary]
            letBind_ pat $ BasicOp $ Copy v
            return $ Var $ identName copy

ensureDirectArray :: (Allocable fromlore tolore,
                      Allocator tolore (AllocM fromlore tolore)) =>
                     Maybe Space -> VName -> AllocM fromlore tolore (VName, SubExp)
ensureDirectArray space_ok v = do
  (mem, ixfun) <- lookupArraySummary v
  Mem mem_space <- lookupType mem
  if IxFun.isDirect ixfun && maybe True (==mem_space) space_ok
    then return (mem, Var v)
    else needCopy (fromMaybe DefaultSpace space_ok)
  where needCopy space =
          -- We need to do a new allocation, copy 'v', and make a new
          -- binding for the size of the memory block.
          allocLinearArray space (baseString v) v

allocLinearArray :: (Allocable fromlore tolore, Allocator tolore (AllocM fromlore tolore)) =>
                    Space -> String -> VName
                 -> AllocM fromlore tolore (VName, SubExp)
allocLinearArray space s v = do
  t <- lookupType v
  mem <- allocForArray t space
  v' <- newIdent (s ++ "_linear") t
  let pat = Pattern [] [PatElem (identName v') $
                        directIndexFunction (elemType t) (arrayShape t)
                        NoUniqueness mem t]
  addStm $ Let pat (defAux ()) $ BasicOp $ Copy v
  return (mem, Var $ identName v')

funcallArgs :: (Allocable fromlore tolore,
                Allocator tolore (AllocM fromlore tolore)) =>
               [(SubExp,Diet)] -> AllocM fromlore tolore [(SubExp,Diet)]
funcallArgs args = do
  (valargs, mem_and_size_args) <- runWriterT $ forM args $ \(arg,d) -> do
    t <- lift $ subExpType arg
    arg' <- linearFuncallArg t DefaultSpace arg
    return (arg', d)
  return $ map (,Observe) mem_and_size_args <> valargs

linearFuncallArg :: (Allocable fromlore tolore,
                     Allocator tolore (AllocM fromlore tolore)) =>
                    Type -> Space -> SubExp
                 -> WriterT [SubExp] (AllocM fromlore tolore) SubExp
linearFuncallArg Array{} space (Var v) = do
  (mem, arg') <- lift $ ensureDirectArray (Just space) v
  tell [Var mem]
  return arg'
linearFuncallArg _ _ arg =
  return arg

explicitAllocations :: Pass Kernels ExplicitMemory
explicitAllocations =
  Pass "explicit allocations" "Transform program to explicit memory representation" $
  intraproceduralTransformation allocInFun

explicitAllocationsInStms :: (MonadFreshNames m, HasScope ExplicitMemory m) =>
                             Stms Kernels -> m (Stms ExplicitMemory)
explicitAllocationsInStms stms = do
  scope <- askScope
  runAllocM handleHostOp $ localScope scope $ allocInStms stms return

memoryInRetType :: [RetType Kernels] -> [RetType ExplicitMemory]
memoryInRetType ts = evalState (mapM addAttr ts) $ startOfFreeIDRange ts
  where addAttr (Prim t) = return $ MemPrim t
        addAttr Mem{} = fail "memoryInRetType: too much memory"
        addAttr (Array bt shape u) = do
          i <- get <* modify (+1)
          return $ MemArray bt shape u $ ReturnsNewBlock DefaultSpace i $
            IxFun.iota $ map convert $ shapeDims shape

        convert (Ext i) = LeafExp (Ext i) int32
        convert (Free v) = Free <$> primExpFromSubExp int32 v

startOfFreeIDRange :: [TypeBase ExtShape u] -> Int
startOfFreeIDRange = S.size . shapeContext

allocInFun :: MonadFreshNames m => FunDef Kernels -> m (FunDef ExplicitMemory)
allocInFun (FunDef entry fname rettype params fbody) =
  runAllocM handleHostOp $
  allocInFParams (zip params $ repeat DefaultSpace) $ \params' -> do
    fbody' <- insertStmsM $ allocInFunBody
              (map (const $ Just DefaultSpace) rettype) fbody
    let fundef = FunDef entry fname (memoryInRetType rettype) params' fbody'
    trace ("DEBUG ANTIUNIF fundef result:\n"++pretty fundef++"\n") $ return fundef

handleHostOp :: HostOp Kernels (Kernel InInKernel)
             -> AllocM Kernels ExplicitMemory (MemOp (HostOp ExplicitMemory (Kernel OutInKernel)))
handleHostOp (GetSize key size_class) =
  return $ Inner $ GetSize key size_class
handleHostOp (GetSizeMax size_class) =
  return $ Inner $ GetSizeMax size_class
handleHostOp (CmpSizeLe key size_class x) =
  return $ Inner $ CmpSizeLe key size_class x
handleHostOp (HostOp (Kernel desc space kernel_ts kbody)) =
  subInKernel space $
  Inner . HostOp . Kernel desc space kernel_ts <$>
  localScope (scopeOfKernelSpace space) (allocInKernelBody kbody)

handleHostOp (HostOp (SegMap space ts body)) = do
  body' <- subInKernel space $
           localScope (scopeOfKernelSpace space) $ allocInKernelBody body
  return $ Inner $ HostOp $ SegMap space ts body'

handleHostOp (HostOp (SegRed space comm red_op nes ts body)) = do
  body' <- subInKernel space $
           localScope (scopeOfKernelSpace space) $ allocInKernelBody body
  red_op' <- allocInSegRedLambda space red_op
  return $ Inner $ HostOp $ SegRed space comm red_op' nes ts body'

handleHostOp (HostOp (SegScan space scan_op nes ts body)) = do
  body' <- subInKernel space $
           localScope (scopeOfKernelSpace space) $ allocInKernelBody body
  scan_op' <- allocInSegRedLambda space scan_op
  return $ Inner $ HostOp $ SegScan space scan_op' nes ts body'

handleHostOp (HostOp (SegGenRed space ops ts body)) = do
  body' <- subInKernel space $
           localScope (scopeOfKernelSpace space) $ allocInKernelBody body
  ops' <- forM ops $ \op -> do
    lam <- allocInSegRedLambda space $ genReduceOp op
    return op { genReduceOp = lam }
  return $ Inner $ HostOp $ SegGenRed space ops' ts body'

subInKernel :: KernelSpace -> AllocM InInKernel OutInKernel a
            -> AllocM fromlore2 ExplicitMemory a
subInKernel space = subAllocM handleKernelExp True
  where handleKernelExp (Barrier se) =
          return $ Inner $ Barrier se

        handleKernelExp (SplitSpace o w i elems_per_thread) =
          return $ Inner $ SplitSpace o w i elems_per_thread

        handleKernelExp (Combine cspace ts active body) =
          Inner . Combine cspace ts active <$> allocInBodyNoDirect body

        handleKernelExp (GroupReduce w lam input) = do
          summaries <- mapM lookupArraySummary arrs
          lam' <- allocInReduceLambda space lam summaries
          return $ Inner $ GroupReduce w lam' input
          where arrs = map snd input

        handleKernelExp (GroupScan w lam input) = do
          summaries <- mapM lookupArraySummary arrs
          lam' <- allocInReduceLambda space lam summaries
          return $ Inner $ GroupScan w lam' input
          where arrs = map snd input

        handleKernelExp (GroupGenReduce w dests op bucket vs locks) = do
          let (x_params, y_params) = splitAt (length vs) $ lambdaParams op
              sliceDest dest = do
                dest_t <- lookupType dest
                sliceInfo dest $ fullSlice dest_t $ map DimFix bucket
          x_params' <- zipWith Param (map paramName x_params) <$>
                       mapM sliceDest dests
          y_params' <- zipWith Param (map paramName y_params) <$>
                       mapM subExpMemInfo vs

          op' <- allocInLambda (x_params'<>y_params') (lambdaBody op) (lambdaReturnType op)
          return $ Inner $ GroupGenReduce w dests op' bucket vs locks

        handleKernelExp (GroupStream w maxchunk lam accs arrs) = do
          acc_summaries <- mapM accSummary accs
          arr_summaries <- mapM lookupArraySummary arrs
          lam' <- allocInGroupStreamLambda maxchunk lam acc_summaries arr_summaries
          return $ Inner $ GroupStream w maxchunk lam' accs arrs
          where accSummary (Constant v) = return $ MemPrim $ primValueType v
                accSummary (Var v) = lookupMemInfo v

allocInBodyNoDirect :: (Allocable fromlore tolore, Allocator tolore (AllocM fromlore tolore)) =>
                       Body fromlore -> AllocM fromlore tolore (Body tolore)
allocInBodyNoDirect (Body _ bnds res) =
  allocInStms bnds $ \bnds' ->
    return $ Body () bnds' res

bodyReturnMemCtx :: (Allocable fromlore tolore, Allocator tolore (AllocM fromlore tolore)) =>
                    SubExp -> AllocM fromlore tolore [SubExp]
bodyReturnMemCtx Constant{} =
  return []
bodyReturnMemCtx (Var v) = do
  info <- lookupMemInfo v
  case info of
    MemPrim{} -> return []
    MemMem{} -> return [] -- should not happen
    MemArray _ _ _ (ArrayIn mem _) -> return [Var mem]

allocInFunBody :: (Allocable fromlore tolore, Allocator tolore (AllocM fromlore tolore)) =>
                  [Maybe Space] -> Body fromlore -> AllocM fromlore tolore (Body tolore)
allocInFunBody space_oks (Body _ bnds res) =
  allocInStms bnds $ \bnds' -> do
    (res'', allocs) <- collectStms $ do
      res' <- zipWithM ensureDirect space_oks' res
      let (ctx_res, val_res) = splitFromEnd num_vals res'
      mem_ctx_res <- concat <$> mapM bodyReturnMemCtx val_res
      return $ ctx_res <> mem_ctx_res <> val_res
    return $ Body () (bnds'<>allocs) res''
  where num_vals = length space_oks
        space_oks' = replicate (length res - num_vals) Nothing ++ space_oks
<<<<<<< HEAD

ensureDirect :: (Allocable fromlore tolore, Allocator tolore (AllocM fromlore tolore)) =>
                Maybe Space -> SubExp -> AllocM fromlore tolore SubExp
ensureDirect _ se@Constant{} = return se
ensureDirect space_ok (Var v) = do
  bt <- primType <$> lookupType v
  if bt
  then return $ Var v
  else do (_, _, v') <- ensureDirectArray space_ok v
          return v'


-- | Add extra allocations and context for the result of if-then-else bodies:
--     (1) ensure direct access function for the ones that do NOT antiunify
--     (2) add antiunification context for the ones that do antiunify
addResCtxInIfBody :: (Allocable fromlore tolore, Allocator tolore (AllocM fromlore tolore)) =>
                     [ExtType] -> Body tolore -> [Maybe Space] ->
                     [Maybe (Int, ExtIxFun, M.Map Int (PrimExp VName))] ->
                     AllocM fromlore tolore (Body tolore, [BodyReturns])
addResCtxInIfBody ifrets (Body _ bnds res) spaces substs = do
  let num_vals= length ifrets
      (ctx_res, val_res) = splitFromEnd num_vals res
      ext_ini = S.size $ shapeContext ifrets
  ((res', bdyrets'), all_body_stms) <- collectStms $ do
    mapM_ addStm bnds
    (val_res', mem_ctx_res, bdyrets, _) <-
      foldM (\(res_acc, ctx_acc, br_acc, k) ((ifr, r), (mbixfsub, sp)) ->
              case mbixfsub of
                Nothing -> do
                  -- does NOT antiunify; ensure direct
                  r' <- ensureDirect sp r
                  mem_ctx_r <- bodyReturnMemCtx r'
                  let (bdy_ret, i) = inspect k ifr sp
                  return (res_acc++[r'], ctx_acc++mem_ctx_r, br_acc++[bdy_ret], k+i)
                Just (i, ixfn, tab) -> do -- antiunifies
                  ext_ses <- mapM (primExpToSubExp "ixfn_exist" (return . BasicOp . SubExp . Var)) $ M.elems tab
                  mem_ctx_r <- bodyReturnMemCtx r
                  let sp' = fromMaybe DefaultSpace sp
                      ixfn' = fmap (adjustExtPE k) ixfn
                      exttp = case ifr of
                                Array pt shp u ->
                                    MemArray pt shp u $
                                      ReturnsNewBlock sp' (k+i+1) (Ext (k+i)) ixfn'
                                _ -> error "Impossible Case Reached in addResCtxInIfBody"
                  return (res_acc++[r], ctx_acc++ext_ses++mem_ctx_r, br_acc++[exttp], k+i+2)
            ) ([], [], [], ext_ini) (zip (zip ifrets val_res) (zip substs spaces))
    return (ctx_res <> mem_ctx_res <> val_res', bdyrets)
  body' <- mkBodyM all_body_stms res'
  return (body', bdyrets')
  where inspect i (Array pt shape u) space =
          let space' = fromMaybe DefaultSpace space
              bdyret = MemArray pt shape u $ ReturnsNewBlock space' (i+1) (Ext i) $
                        IxFun.iota $ map convert $ shapeDims shape
          in  (bdyret, 2)
        inspect _ (Prim pt) _ = (MemPrim pt, 0)
        inspect _ (Mem size space) _ = (MemMem (Free size) space, 0)

        convert (Ext i) = LeafExp (Ext i) int32
        convert (Free v) = Free <$> primExpFromSubExp int32 v

        adjustExtV :: Int -> Ext VName -> Ext VName
        adjustExtV _ (Free v) = Free v
        adjustExtV k (Ext  i) = Ext (k+i)

        adjustExtPE :: Int -> PrimExp (Ext VName) -> PrimExp (Ext VName)
        adjustExtPE k = fmap (adjustExtV k)

=======
        ensureDirect _ se@Constant{} = return se
        ensureDirect space_ok (Var v) = do
          bt <- primType <$> lookupType v
          if bt
            then return $ Var v
            else do (_, v') <- ensureDirectArray space_ok v
                    return v'
>>>>>>> 8e99e390

allocInStms :: (Allocable fromlore tolore, Allocator tolore (AllocM fromlore tolore)) =>
               Stms fromlore -> (Stms tolore -> AllocM fromlore tolore a)
            -> AllocM fromlore tolore a
allocInStms origbnds m = allocInStms' (stmsToList origbnds) mempty
  where allocInStms' [] bnds' =
          m bnds'
        allocInStms' (x:xs) bnds' = do
          allocbnds <- allocInStm' x
          let summaries = scopeOf allocbnds
          localScope summaries $
            local (boundDims $ mconcat $ map sizeSubst $ stmsToList allocbnds) $
            allocInStms' xs (bnds'<>allocbnds)
        allocInStm' bnd = do
          ((),bnds') <- collectStms $ certifying (stmCerts bnd) $ allocInStm bnd
          return bnds'

allocInStm :: (Allocable fromlore tolore, Allocator tolore (AllocM fromlore tolore)) =>
              Stm fromlore -> AllocM fromlore tolore ()
allocInStm (Let (Pattern sizeElems valElems) _ e) = do
  e' <- allocInExp e
  let sizeidents = map patElemIdent sizeElems
      validents = map patElemIdent valElems
  (bnd, bnds) <- allocsForStm sizeidents validents e'
  addStm bnd
  mapM_ addAllocStm bnds

allocInExp :: (Allocable fromlore tolore, Allocator tolore (AllocM fromlore tolore)) =>
              Exp fromlore -> AllocM fromlore tolore (Exp tolore)
allocInExp (DoLoop ctx val form (Body () bodybnds bodyres)) =
  allocInMergeParams mempty ctx $ \_ ctxparams' _ ->
  allocInMergeParams (map paramName ctxparams') val $
  \new_ctx_params valparams' mk_loop_val -> do
  form' <- allocInLoopForm form
  localScope (scopeOf form') $ do
    (valinit_ctx, valinit') <- mk_loop_val valinit
    body' <- insertStmsM $ allocInStms bodybnds $ \bodybnds' -> do
      ((val_ses,valres'),val_retbnds) <- collectStms $ mk_loop_val valres
      return $ Body () (bodybnds'<>val_retbnds) (ctxres++val_ses++valres')
    return $
      DoLoop
      (zip (ctxparams'++new_ctx_params) (ctxinit++valinit_ctx))
      (zip valparams' valinit')
      form' body'
  where (_ctxparams, ctxinit) = unzip ctx
        (_valparams, valinit) = unzip val
        (ctxres, valres) = splitAt (length ctx) bodyres
allocInExp (Apply fname args rettype loc) = do
  args' <- funcallArgs args
  return $ Apply fname args' (memoryInRetType rettype) loc
allocInExp (If cond tbranch0 fbranch0 (IfAttr rets ifsort)) = do
  let num_rets = length rets
  -- switch to the explicit-mem rep, but do nothing about results
  (tbranch, tm_ixfs) <- allocInIfBody num_rets tbranch0
  (fbranch, fm_ixfs) <- allocInIfBody num_rets fbranch0
  tspaces <- mkSpaceOks num_rets tbranch
  fspaces <- mkSpaceOks num_rets fbranch
  -- try to antiunify the index functions of the then and else bodies
  let sp_substs = zipWith antiUnify (zip tspaces tm_ixfs) (zip fspaces fm_ixfs)
      (spaces, subs) = unzip sp_substs
      tsubs = map (selectSub fst) subs
      fsubs = map (selectSub snd) subs
  (tbranch', rets') <- addResCtxInIfBody rets tbranch spaces tsubs
  (fbranch', retsc) <- addResCtxInIfBody rets fbranch spaces fsubs
  if rets' /= retsc then error "In allocInExp, IF case: antiunification of then/else produce different ExtIxFn!"
  else do -- above is a sanity check; implementation continues on else branch
    let res_then = bodyResult tbranch'
        res_else = bodyResult fbranch'
        size_ext = trace ("DEBUG ixfun-anti-unif: " ++ pretty subs) $ length res_then - length rets'
        (ind_ses0, r_then_else) =
         foldl (\(acc_ise,acc_ext) (r_then, r_else, i) ->
                 if r_then == r_else then ((i,r_then):acc_ise, acc_ext)
                 else (acc_ise, (r_then, r_else):acc_ext)
               ) ([],[]) $ reverse $ zip3 res_then res_else [0..size_ext-1]
        (r_then_ext, r_else_ext) = unzip r_then_else
        ind_ses = zipWith (\(i,se) k -> (i-k,se)) ind_ses0 [0..length ind_ses0 - 1]
        rets'' = foldl (\acc (i,se) -> fixExt i se acc) rets' ind_ses
        tbranch'' = tbranch' { bodyResult = r_then_ext ++ drop size_ext res_then }
        fbranch'' = fbranch' { bodyResult = r_else_ext ++ drop size_ext res_else }
        res_if_expr = If cond tbranch'' fbranch'' $ IfAttr rets'' ifsort
    return res_if_expr-- trace ("DEBUG IF-THEN-ELSE AntiUnification: \n"++pretty res_if_expr++"\n") $ return res_if_expr
  where antiUnify :: (Maybe Space, Maybe MemBind) -> (Maybe Space, Maybe MemBind)
                  -> (Maybe Space, Maybe (Int, ExtIxFun, M.Map Int (PrimExp VName, PrimExp VName)))
        antiUnify (Just sp1, Just (ArrayIn _ ixf1)) (Just sp2, Just (ArrayIn _ ixf2)) =
            if sp1 /= sp2 then (Just sp1, Nothing)
            else case IxFun.antiUnifyIxFun 0 ixf1 ixf2 of
                    Just (k, extixf, tab) -> (Just sp1, Just (k,extixf,tab))
                    Nothing -> (Just sp1, Nothing)
        antiUnify (mbsp1,_) _ = (mbsp1, Nothing)

        selectSub f (Just (k, ixfn, tab)) = Just (k, ixfn, M.map f tab)
        selectSub _ Nothing = Nothing

        -- Just introduces the new representation (index functions); but does
        -- not unify (e.g., does not ensures direct); implementation extends
        -- `allocInBodyNoDirect`, but also return `MemBind`
        allocInIfBody :: (Allocable fromlore tolore, Allocator tolore (AllocM fromlore tolore)) =>
                         Int -> Body fromlore -> AllocM fromlore tolore (Body tolore, [Maybe MemBind])
        allocInIfBody num_vals (Body _ bnds res) =
          allocInStms bnds $ \bnds' -> do
            let (_, val_res) = splitFromEnd num_vals res
            mem_ixfs <- mapM bodyReturnMIxf val_res
            return (Body () bnds' res, mem_ixfs)
          where bodyReturnMIxf Constant{} = return Nothing
                bodyReturnMIxf (Var v) = do
                  info <- lookupMemInfo v
                  case info of
                    MemArray _ptp _shp _u mem_ixf -> return $ Just mem_ixf
                    _ -> return Nothing
{--
allocInExp (If cond tbranch fbranch (IfAttr rets ifsort)) = do
  tbranch' <- allocInFunBody (map (const Nothing) rets) tbranch
  space_oks <- mkSpaceOks (length rets) tbranch'
  fbranch' <- allocInFunBody space_oks fbranch
  let rets' = createBodyReturns rets space_oks
      res_then = bodyResult tbranch'
      res_else = bodyResult fbranch'
      size_ext = length res_then - length rets'
      (ind_ses0, r_then_else) =
        foldl (\(acc_ise,acc_ext) (r_then, r_else, i) ->
                if r_then == r_else then ((i,r_then):acc_ise, acc_ext)
                else (acc_ise, (r_then, r_else):acc_ext)
              ) ([],[]) $ reverse $ zip3 res_then res_else [0..size_ext-1]
      (r_then_ext, r_else_ext) = unzip r_then_else
      ind_ses = zipWith (\(i,se) k -> (i-k,se)) ind_ses0 [0..length ind_ses0 - 1]
      rets'' = foldl (\acc (i,se) -> fixExt i se acc) rets' ind_ses
      tbranch'' = tbranch' { bodyResult = r_then_ext ++ drop size_ext res_then }
      fbranch'' = fbranch' { bodyResult = r_else_ext ++ drop size_ext res_else }
  return $ If cond tbranch'' fbranch'' $ IfAttr rets'' ifsort
  where createBodyReturns :: [ExtType] -> [Maybe Space] -> [BodyReturns]
        createBodyReturns ts spaces =
            evalState (zipWithM inspect ts spaces) $ S.size $ shapeContext ts
            where inspect (Array pt shape u) space = do
                    i <- get <* modify (+2)
                    let space' = fromMaybe DefaultSpace space
                    return $ MemArray pt shape u $ ReturnsNewBlock space' (i+1) (Ext i) $
                             IxFun.iota $ map convert $ shapeDims shape
                  inspect (Prim pt) _ = return $ MemPrim pt
                  inspect (Mem size space) _ = return $ MemMem (Free size) space

                  convert (Ext i) = LeafExp (Ext i) int32
                  convert (Free v) = Free <$> primExpFromSubExp int32 v

--}
allocInExp e = mapExpM alloc e
  where alloc =
          identityMapper { mapOnBody = fail "Unhandled Body in ExplicitAllocations"
                         , mapOnRetType = fail "Unhandled RetType in ExplicitAllocations"
                         , mapOnBranchType = fail "Unhandled BranchType in ExplicitAllocations"
                         , mapOnFParam = fail "Unhandled FParam in ExplicitAllocations"
                         , mapOnLParam = fail "Unhandled LParam in ExplicitAllocations"
                         , mapOnOp = \op -> do handle <- asks allocInOp
                                               handle op
                         }

mkSpaceOks :: (ExplicitMemorish tolore, LocalScope tolore m) =>
              Int -> Body tolore -> m [Maybe Space]
mkSpaceOks num_vals (Body _ stms res) =
  inScopeOf stms $
  mapM mkSpaceOK $ takeLast num_vals res
  where mkSpaceOK (Var v) = do
          v_info <- lookupMemInfo v
          case v_info of MemArray _ _ _ (ArrayIn mem _) -> do
                           mem_info <- lookupMemInfo mem
                           case mem_info of MemMem space -> return $ Just space
                                            _ -> return Nothing
                         _ -> return Nothing
        mkSpaceOK _ = return Nothing

<<<<<<< HEAD
=======
createBodyReturns :: [ExtType] -> [Maybe Space] -> [BodyReturns]
createBodyReturns ts spaces =
  evalState (zipWithM inspect ts spaces) $ S.size $ shapeContext ts
  where inspect (Array pt shape u) space = do
          i <- get <* modify (+1)
          let space' = fromMaybe DefaultSpace space
          return $ MemArray pt shape u $ ReturnsNewBlock space' i $
            IxFun.iota $ map convert $ shapeDims shape
        inspect (Prim pt) _ =
          return $ MemPrim pt
        inspect (Mem space) _ =
          return $ MemMem space

        convert (Ext i) = LeafExp (Ext i) int32
        convert (Free v) = Free <$> primExpFromSubExp int32 v

>>>>>>> 8e99e390
allocInLoopForm :: (Allocable fromlore tolore,
                    Allocator tolore (AllocM fromlore tolore)) =>
                   LoopForm fromlore -> AllocM fromlore tolore (LoopForm tolore)
allocInLoopForm (WhileLoop v) = return $ WhileLoop v
allocInLoopForm (ForLoop i it n loopvars) =
  ForLoop i it n <$> mapM allocInLoopVar loopvars
  where allocInLoopVar (p,a) = do
          (mem, ixfun) <- lookupArraySummary a
          case paramType p of
            Array bt shape u ->
              let ixfun' = IxFun.slice ixfun $
                           fullSliceNum (IxFun.shape ixfun) [DimFix $ LeafExp i int32]
              in return (p { paramAttr = MemArray bt shape u $ ArrayIn mem ixfun' }, a)
            Prim bt ->
              return (p { paramAttr = MemPrim bt }, a)
            Mem space ->
              return (p { paramAttr = MemMem space }, a)

allocInReduceLambda :: KernelSpace
                    -> Lambda InInKernel
                    -> [(VName, IxFun)]
                    -> AllocM InInKernel OutInKernel (Lambda OutInKernel)
allocInReduceLambda space lam input_summaries = do
  let (acc_params, arr_params) =
        splitAt (length input_summaries) $ lambdaParams lam
      this_index = LeafExp (spaceGlobalId space) int32
      other_index = this_index + primExpFromSubExp int32 (spaceNumThreads space)

  acc_params' <-
    allocInReduceParameters this_index $
    zip acc_params input_summaries
  arr_params' <-
    allocInReduceParameters other_index $
    zip arr_params input_summaries

  allocInLambda (acc_params' ++ arr_params')
    (lambdaBody lam) (lambdaReturnType lam)

allocInReduceParameters :: PrimExp VName
                        -> [(LParam InInKernel, (VName, IxFun))]
                        -> AllocM InInKernel OutInKernel [LParam ExplicitMemory]
allocInReduceParameters my_id = mapM allocInReduceParameter
  where allocInReduceParameter (p, (mem, ixfun)) =
          case paramType p of
            (Array bt shape u) ->
              let ixfun' = IxFun.slice ixfun $
                           fullSliceNum (IxFun.shape ixfun) [DimFix my_id]
              in return p { paramAttr = MemArray bt shape u $ ArrayIn mem ixfun' }
            Prim bt ->
              return p { paramAttr = MemPrim bt }
            Mem space ->
              return p { paramAttr = MemMem space }

allocInSegRedLambda :: KernelSpace -> Lambda InInKernel
                    -> AllocM Kernels ExplicitMemory (Lambda OutInKernel)
allocInSegRedLambda space lam = do
  let (acc_params, arr_params) =
        splitAt (length (lambdaParams lam) `div` 2) $ lambdaParams lam
      this_index = LeafExp (spaceGlobalId space) int32
      other_index = this_index + primExpFromSubExp int32 (spaceNumThreads space)
  (acc_params', arr_params') <-
    allocInSegRedParameters (spaceNumThreads space) this_index other_index acc_params arr_params

  subInKernel space $ allocInLambda (acc_params' ++ arr_params')
    (lambdaBody lam) (lambdaReturnType lam)

allocInSegRedParameters :: SubExp
                        -> PrimExp VName -> PrimExp VName
                        -> [LParam InInKernel]
                        -> [LParam InInKernel]
                        -> AllocM Kernels ExplicitMemory ([LParam ExplicitMemory], [LParam ExplicitMemory])
allocInSegRedParameters num_threads my_id other_id xs ys = unzip <$> zipWithM alloc xs ys
  where alloc x y =
          case paramType x of
            Array bt shape u -> do
              twice_num_threads <- letSubExp "twice_num_threads" $
                                   BasicOp $ BinOp (Mul Int32) num_threads $ intConst Int32 2
              let t = paramType x `arrayOfRow` twice_num_threads
              mem <- allocForArray t DefaultSpace
              -- XXX: this iota ixfun is a bit inefficient; leading to uncoalesced access.
              let ixfun_base = IxFun.iota $
                               map (primExpFromSubExp int32) (arrayDims t)
                  ixfun_x = IxFun.slice ixfun_base $
                            fullSliceNum (IxFun.shape ixfun_base) [DimFix my_id]
                  ixfun_y = IxFun.slice ixfun_base $
                            fullSliceNum (IxFun.shape ixfun_base) [DimFix other_id]
              return (x { paramAttr = MemArray bt shape u $ ArrayIn mem ixfun_x },
                      y { paramAttr = MemArray bt shape u $ ArrayIn mem ixfun_y })
            Prim bt ->
              return (x { paramAttr = MemPrim bt },
                      y { paramAttr = MemPrim bt })
            Mem space ->
              return (x { paramAttr = MemMem space },
                      y { paramAttr = MemMem space })

allocInChunkedParameters :: PrimExp VName
                        -> [(LParam InInKernel, (VName, IxFun))]
                        -> AllocM InInKernel OutInKernel [LParam OutInKernel]
allocInChunkedParameters offset = mapM allocInChunkedParameter
  where allocInChunkedParameter (p, (mem, ixfun)) =
          case paramType p of
            Array bt shape u ->
              let ixfun' = IxFun.offsetIndex ixfun offset
              in return p { paramAttr = MemArray bt shape u $ ArrayIn mem ixfun' }
            Prim bt ->
              return p { paramAttr = MemPrim bt }
            Mem space ->
              return p { paramAttr = MemMem space }

allocInLambda :: [LParam OutInKernel] -> Body InInKernel -> [Type]
              -> AllocM InInKernel OutInKernel (Lambda OutInKernel)
allocInLambda params body rettype = do
  body' <- localScope (scopeOfLParams params) $
           allocInStms (bodyStms body) $ \bnds' ->
           return $ Body () bnds' $ bodyResult body
  return $ Lambda params body' rettype

allocInKernelBody :: KernelBody InInKernel
                  -> AllocM InInKernel OutInKernel (KernelBody OutInKernel)
allocInKernelBody (KernelBody () stms res) =
  allocInStms stms $ \stms' ->
    return $ KernelBody () stms' res

class SizeSubst op where
  opSizeSubst :: PatternT attr -> op -> ChunkMap

instance SizeSubst op => SizeSubst (HostOp lore op) where
  opSizeSubst pat (HostOp op) = opSizeSubst pat op
  opSizeSubst _ _ = mempty

instance SizeSubst (Kernel lore) where
  opSizeSubst _ _ = mempty

instance SizeSubst op => SizeSubst (MemOp op) where
  opSizeSubst pat (Inner op) = opSizeSubst pat op
  opSizeSubst _ _ = mempty

instance SizeSubst (KernelExp lore) where
  opSizeSubst (Pattern _ [size]) (SplitSpace _ _ _ elems_per_thread) =
    M.singleton (patElemName size) elems_per_thread
  opSizeSubst _ _ = mempty

sizeSubst :: SizeSubst (Op lore) => Stm lore -> ChunkMap
sizeSubst (Let pat _ (Op op)) = opSizeSubst pat op
sizeSubst _ = mempty

allocInGroupStreamLambda :: SubExp
                         -> GroupStreamLambda InInKernel
                         -> [MemBound NoUniqueness]
                         -> [(VName, IxFun)]
                         -> AllocM InInKernel OutInKernel (GroupStreamLambda OutInKernel)
allocInGroupStreamLambda maxchunk lam acc_summaries arr_summaries = do
  let GroupStreamLambda block_size block_offset acc_params arr_params body = lam

  acc_params' <-
    allocInAccParameters acc_params acc_summaries
  arr_params' <-
    allocInChunkedParameters (LeafExp block_offset int32) $
    zip arr_params arr_summaries

  body' <- localScope (M.insert block_size (IndexInfo Int32) $
                       M.insert block_offset (IndexInfo Int32) $
                       scopeOfLParams $ acc_params' ++ arr_params')  $
           local (boundDim block_size maxchunk) $ do
           body' <- allocInBodyNoDirect body
           insertStmsM $ do
             -- We copy the result of the body to whereever the accumulators are stored.
             addStms (bodyStms body')
             let maybeCopyResult r p =
                   case paramAttr p of
                     MemArray _ _ _ (ArrayIn mem ixfun) ->
                       ensureArrayIn (paramType p) mem ixfun r
                     _ ->
                       return r
             resultBodyM =<<
               zipWithM maybeCopyResult (bodyResult body') acc_params'
  return $
    GroupStreamLambda block_size block_offset acc_params' arr_params' body'

allocInAccParameters :: [LParam InInKernel]
                     -> [MemBound NoUniqueness]
                     -> AllocM InInKernel OutInKernel [LParam OutInKernel]
allocInAccParameters = zipWithM allocInAccParameter
  where allocInAccParameter p attr = return p { paramAttr = attr }


mkLetNamesB' :: (Op (Lore m) ~ MemOp inner,
                 MonadBinder m, ExpAttr (Lore m) ~ (),
                 Allocator (Lore m) (PatAllocM (Lore m))) =>
                ExpAttr (Lore m) -> [VName] -> Exp (Lore m) -> m (Stm (Lore m))
mkLetNamesB' attr names e = do
  scope <- askScope
  pat <- bindPatternWithAllocations scope names e
  return $ Let pat (defAux attr) e

mkLetNamesB'' :: (Op (Lore m) ~ MemOp inner, ExpAttr lore ~ (),
                   HasScope (Engine.Wise lore) m, Allocator lore (PatAllocM lore),
                   MonadBinder m, Engine.CanBeWise (Op lore)) =>
                 [VName] -> Exp (Engine.Wise lore)
              -> m (Stm (Engine.Wise lore))
mkLetNamesB'' names e = do
  scope <- Engine.removeScopeWisdom <$> askScope
  (pat, prestms) <- runPatAllocM (patternWithAllocations names $ Engine.removeExpWisdom e) scope
  mapM_ bindAllocStm prestms
  let pat' = Engine.addWisdomToPattern pat e
      attr = Engine.mkWiseExpAttr pat' () e
  return $ Let pat' (defAux attr) e

instance BinderOps ExplicitMemory where
  mkExpAttrB _ _ = return ()
  mkBodyB stms res = return $ Body () stms res
  mkLetNamesB = mkLetNamesB' ()

instance BinderOps OutInKernel where
  mkExpAttrB _ _ = return ()
  mkBodyB stms res = return $ Body () stms res
  mkLetNamesB = mkLetNamesB' ()

instance BinderOps (Engine.Wise ExplicitMemory) where
  mkExpAttrB pat e = return $ Engine.mkWiseExpAttr pat () e
  mkBodyB stms res = return $ Engine.mkWiseBody () stms res
  mkLetNamesB = mkLetNamesB''

instance BinderOps (Engine.Wise OutInKernel) where
  mkExpAttrB pat e = return $ Engine.mkWiseExpAttr pat () e
  mkBodyB stms res = return $ Engine.mkWiseBody () stms res
  mkLetNamesB = mkLetNamesB''

simplifiable :: (Engine.SimplifiableLore lore,
                 ExpAttr lore ~ (),
                 BodyAttr lore ~ (),
                 Op lore ~ MemOp inner,
                 Allocator lore (PatAllocM lore)) =>
                (inner -> Engine.SimpleM lore (Engine.OpWithWisdom inner, Stms (Engine.Wise lore)))
             -> SimpleOps lore
simplifiable simplifyInnerOp =
  SimpleOps mkExpAttrS' mkBodyS' mkLetNamesS' simplifyOp
  where mkExpAttrS' _ pat e =
          return $ Engine.mkWiseExpAttr pat () e

        mkBodyS' _ bnds res = return $ mkWiseBody () bnds res

        mkLetNamesS' vtable names e = do
          (pat', stms) <- runBinder $ bindPatternWithAllocations env names $
                          removeExpWisdom e
          return (mkWiseLetStm pat' (defAux ()) e, stms)
          where env = removeScopeWisdom $ ST.toScope vtable

        simplifyOp (Alloc size space) =
          (,) <$> (Alloc <$> Engine.simplify size <*> pure space) <*> pure mempty
        simplifyOp (Inner k) = do (k', hoisted) <- simplifyInnerOp k
                                  return (Inner k', hoisted)

bindPatternWithAllocations :: (MonadBinder m,
                               ExpAttr lore ~ (),
                               Op (Lore m) ~ MemOp inner,
                               Allocator lore (PatAllocM lore)) =>
                              Scope lore -> [VName] -> Exp lore
                           -> m (Pattern lore)
bindPatternWithAllocations types names e = do
  (pat,prebnds) <- runPatAllocM (patternWithAllocations names e) types
  mapM_ bindAllocStm prebnds
  return pat

data ExpHint = NoHint
             | Hint IxFun Space

kernelExpHints :: (Allocator lore m, Op lore ~ MemOp (HostOp lore (Kernel somelore))) =>
                  Exp lore -> m [ExpHint]
kernelExpHints (BasicOp (Manifest perm v)) = do
  dims <- arrayDims <$> lookupType v
  let perm_inv = rearrangeInverse perm
      dims' = rearrangeShape perm dims
      ixfun = IxFun.permute (IxFun.iota $ map (primExpFromSubExp int32) dims')
              perm_inv
  return [Hint ixfun DefaultSpace]

kernelExpHints (Op (Inner (HostOp (Kernel _ space ts kbody)))) =
  zipWithM (mapResultHint space) ts $ kernelBodyResult kbody

kernelExpHints (Op (Inner (HostOp (SegMap space ts body)))) =
  zipWithM (mapResultHint space) ts $ kernelBodyResult body

kernelExpHints (Op (Inner (HostOp (SegRed space _ _ nes ts body)))) =
  (map (const NoHint) red_res <>) <$> zipWithM (mapResultHint space) (drop (length nes) ts) map_res
  where (red_res, map_res) = splitAt (length nes) $ kernelBodyResult body

kernelExpHints e =
  return $ replicate (expExtTypeSize e) NoHint

mapResultHint :: Allocator lore m =>
                 KernelSpace -> Type -> KernelResult -> m ExpHint
mapResultHint space = hint
  where num_threads = spaceNumThreads space

        -- Heuristic: do not rearrange for returned arrays that are
        -- sufficiently small.
        coalesceReturnOfShape _ [] = False
        coalesceReturnOfShape bs [Constant (IntValue (Int32Value d))] = bs * d > 4
        coalesceReturnOfShape _ _ = True

        hint t (ThreadsReturn _)
          | coalesceReturnOfShape (primByteSize (elemType t)) $ arrayDims t = do
              let space_dims = map snd $ spaceDimensions space
              t_dims <- mapM dimAllocationSize $ arrayDims t
              return $ Hint (innermost space_dims t_dims) DefaultSpace

        hint t (ConcatReturns SplitStrided{} w _ _ _) = do
          t_dims <- mapM dimAllocationSize $ arrayDims t
          return $ Hint (innermost [w] t_dims) DefaultSpace

        -- TODO: Can we make hint for ConcatRetuns when it has an offset?
        hint Prim{} (ConcatReturns SplitContiguous w elems_per_thread Nothing _) = do
          let ixfun_base = IxFun.iota $ map (primExpFromSubExp int32) [num_threads,elems_per_thread]
              ixfun_tr = IxFun.permute ixfun_base [1,0]
              ixfun = IxFun.reshape ixfun_tr $ map (DimNew . primExpFromSubExp int32) [w]
          return $ Hint ixfun DefaultSpace

        hint _ _ = return NoHint

innermost :: [SubExp] -> [SubExp] -> IxFun
innermost space_dims t_dims =
  let r = length t_dims
      dims = space_dims ++ t_dims
      perm = [length space_dims..length space_dims+r-1] ++
             [0..length space_dims-1]
      perm_inv = rearrangeInverse perm
      dims_perm = rearrangeShape perm dims
      ixfun_base = IxFun.iota $ map (primExpFromSubExp int32) dims_perm
      ixfun_rearranged = IxFun.permute ixfun_base perm_inv
  in ixfun_rearranged

inKernelExpHints :: (Allocator lore m, Op lore ~ MemOp (KernelExp somelore)) =>
                    Exp lore -> m [ExpHint]
inKernelExpHints (Op (Inner (Combine (CombineSpace scatter cspace) ts _ _))) =
  fmap (replicate (sum ns) NoHint ++) $ forM (drop (sum ns*2) ts) $ \t -> do
    alloc_dims <- mapM dimAllocationSize $ dims ++ arrayDims t
    let ixfun = IxFun.iota $ map (primExpFromSubExp int32) alloc_dims
    return $ Hint ixfun $ Space "local"
  where dims = map snd cspace
        (_, ns, _) = unzip3 scatter
inKernelExpHints e =
  mapM maybePrivate =<< expExtType e
  where maybePrivate t
          | arrayRank t > 0,
            Just t' <- hasStaticShape t,
            all semiStatic $ arrayDims t' = do
              alloc_dims <- mapM dimAllocationSize $ arrayDims t'
              let ixfun = IxFun.iota $ map (primExpFromSubExp int32) alloc_dims
              return $ Hint ixfun $ Space "private"
          | otherwise =
              return NoHint

        semiStatic Constant{} = True
        semiStatic _ = False<|MERGE_RESOLUTION|>--- conflicted
+++ resolved
@@ -290,12 +290,12 @@
             summary <- lift $ summaryForBindage (identType ident) hint
             return $ PatElem (identName ident) summary
 
-<<<<<<< HEAD
         MemArray bt _ u (Just (ReturnsNewBlock space _ extsz extixfn)) -> do
           -- treat existential index function first
           (ixfn_idptps, ixfn) <- instantiateExtIxFn ident extixfn
           let patels = map (\(nm,ptp) -> PatElem nm $ MemPrim ptp) ixfn_idptps
           tell (patels, [])
+
           memszse <- case extsz of
                        Free se -> return se
                        Ext  _  -> do
@@ -308,19 +308,6 @@
                    ArrayIn (identName memid) ixfn
         _ -> error "Impossible case reached in allocsForPattern!"
   return (sizes' <> mems_and_sizes,
-=======
-        MemArray bt _ u ret -> do
-          let space = case ret of
-                        Just (ReturnsNewBlock mem_space _ _) -> mem_space
-                        _                                    -> DefaultSpace
-          (mem,(ident',ixfun)) <- lift $ memForBindee ident
-          tell ([PatElem (identName mem)     $ MemMem space],
-                [])
-          return $ PatElem (identName ident') $ MemArray bt shape u $
-            ArrayIn (identName mem) ixfun
-
-  return (sizes' <> mems,
->>>>>>> 8e99e390
           vals,
           postbnds)
   where knownShape = mapM known . shapeDims
@@ -677,7 +664,6 @@
     return $ Body () (bnds'<>allocs) res''
   where num_vals = length space_oks
         space_oks' = replicate (length res - num_vals) Nothing ++ space_oks
-<<<<<<< HEAD
 
 ensureDirect :: (Allocable fromlore tolore, Allocator tolore (AllocM fromlore tolore)) =>
                 Maybe Space -> SubExp -> AllocM fromlore tolore SubExp
@@ -686,7 +672,7 @@
   bt <- primType <$> lookupType v
   if bt
   then return $ Var v
-  else do (_, _, v') <- ensureDirectArray space_ok v
+  else do (_, v') <- ensureDirectArray space_ok v
           return v'
 
 
@@ -744,16 +730,6 @@
 
         adjustExtPE :: Int -> PrimExp (Ext VName) -> PrimExp (Ext VName)
         adjustExtPE k = fmap (adjustExtV k)
-
-=======
-        ensureDirect _ se@Constant{} = return se
-        ensureDirect space_ok (Var v) = do
-          bt <- primType <$> lookupType v
-          if bt
-            then return $ Var v
-            else do (_, v') <- ensureDirectArray space_ok v
-                    return v'
->>>>>>> 8e99e390
 
 allocInStms :: (Allocable fromlore tolore, Allocator tolore (AllocM fromlore tolore)) =>
                Stms fromlore -> (Stms tolore -> AllocM fromlore tolore a)
@@ -897,6 +873,22 @@
                   convert (Ext i) = LeafExp (Ext i) int32
                   convert (Free v) = Free <$> primExpFromSubExp int32 v
 
+createBodyReturns :: [ExtType] -> [Maybe Space] -> [BodyReturns]
+createBodyReturns ts spaces =
+  evalState (zipWithM inspect ts spaces) $ S.size $ shapeContext ts
+  where inspect (Array pt shape u) space = do
+          i <- get <* modify (+1)
+          let space' = fromMaybe DefaultSpace space
+          return $ MemArray pt shape u $ ReturnsNewBlock space' i $
+            IxFun.iota $ map convert $ shapeDims shape
+        inspect (Prim pt) _ =
+          return $ MemPrim pt
+        inspect (Mem space) _ =
+          return $ MemMem space
+
+        convert (Ext i) = LeafExp (Ext i) int32
+        convert (Free v) = Free <$> primExpFromSubExp int32 v
+
 --}
 allocInExp e = mapExpM alloc e
   where alloc =
@@ -923,25 +915,6 @@
                          _ -> return Nothing
         mkSpaceOK _ = return Nothing
 
-<<<<<<< HEAD
-=======
-createBodyReturns :: [ExtType] -> [Maybe Space] -> [BodyReturns]
-createBodyReturns ts spaces =
-  evalState (zipWithM inspect ts spaces) $ S.size $ shapeContext ts
-  where inspect (Array pt shape u) space = do
-          i <- get <* modify (+1)
-          let space' = fromMaybe DefaultSpace space
-          return $ MemArray pt shape u $ ReturnsNewBlock space' i $
-            IxFun.iota $ map convert $ shapeDims shape
-        inspect (Prim pt) _ =
-          return $ MemPrim pt
-        inspect (Mem space) _ =
-          return $ MemMem space
-
-        convert (Ext i) = LeafExp (Ext i) int32
-        convert (Free v) = Free <$> primExpFromSubExp int32 v
-
->>>>>>> 8e99e390
 allocInLoopForm :: (Allocable fromlore tolore,
                     Allocator tolore (AllocM fromlore tolore)) =>
                    LoopForm fromlore -> AllocM fromlore tolore (LoopForm tolore)
