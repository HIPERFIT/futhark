{-# LANGUAGE FlexibleContexts #-}
{-# LANGUAGE GeneralizedNewtypeDeriving #-}
{-# LANGUAGE Trustworthy #-}

module Futhark.Internalise.TypesValues
  ( -- * Internalising types
    internaliseReturnType,
    internaliseLambdaReturnType,
    internaliseEntryReturnType,
    internaliseType,
    internaliseParamTypes,
    internaliseLoopParamType,
    internalisePrimType,
    internalisedTypeSize,
    internaliseSumType,

    -- * Internalising values
    internalisePrimValue,
  )
where

import Control.Monad.Reader
import Control.Monad.State
import Data.List (delete, find, foldl')
import qualified Data.Map.Strict as M
import Data.Maybe
import Futhark.IR.SOACS as I
import Futhark.Internalise.Monad
import qualified Language.Futhark as E

internaliseUniqueness :: E.Uniqueness -> I.Uniqueness
internaliseUniqueness E.Nonunique = I.Nonunique
internaliseUniqueness E.Unique = I.Unique

newtype TypeState = TypeState {typeCounter :: Int}

newtype InternaliseTypeM a
  = InternaliseTypeM (StateT TypeState InternaliseM a)
  deriving (Functor, Applicative, Monad, MonadState TypeState)

liftInternaliseM :: InternaliseM a -> InternaliseTypeM a
liftInternaliseM = InternaliseTypeM . lift

runInternaliseTypeM ::
  InternaliseTypeM a ->
  InternaliseM a
runInternaliseTypeM (InternaliseTypeM m) =
  evalStateT m $ TypeState 0

internaliseParamTypes ::
  [E.TypeBase (E.DimDecl VName) ()] ->
  InternaliseM [[I.TypeBase Shape Uniqueness]]
internaliseParamTypes ts =
  runInternaliseTypeM $ mapM (fmap (map onType) . internaliseTypeM) ts
  where
    onType = fromMaybe bad . hasStaticShape
    bad = error $ "internaliseParamTypes: " ++ pretty ts

-- We need to fix up the arrays for any Acc return values or loop
-- parameters.  We look at the concrete types for this, since the Acc
<<<<<<< HEAD
-- parameter name in et_ts will just be something we made up.
fixupTypes :: [TypeBase shape1 u1] -> [TypeBase shape2 u2] -> [TypeBase shape2 u2]
fixupTypes = zipWith fixup
  where
    fixup (Acc acc ispace ts) _ = Acc acc ispace ts
=======
-- parameter name in the second list will just be something we made up.
fixupTypes :: [TypeBase shape1 u1] -> [TypeBase shape2 u2] -> [TypeBase shape2 u2]
fixupTypes = zipWith fixup
  where
    fixup (Acc acc ispace ts _) (Acc _ _ _ u2) = Acc acc ispace ts u2
>>>>>>> 393aa316
    fixup _ t = t

internaliseLoopParamType ::
  E.TypeBase (E.DimDecl VName) () ->
  [TypeBase shape u] ->
  InternaliseM [I.TypeBase Shape Uniqueness]
internaliseLoopParamType et ts =
  fixupTypes ts . concat <$> internaliseParamTypes [et]

internaliseReturnType ::
  E.TypeBase (E.DimDecl VName) () ->
  [TypeBase shape u] ->
  InternaliseM [I.TypeBase ExtShape Uniqueness]
internaliseReturnType et ts =
  fixupTypes ts <$> runInternaliseTypeM (internaliseTypeM et)

internaliseLambdaReturnType ::
  E.TypeBase (E.DimDecl VName) () ->
  [TypeBase shape u] ->
  InternaliseM [I.TypeBase Shape NoUniqueness]
internaliseLambdaReturnType et ts =
  map fromDecl <$> internaliseLoopParamType et ts

-- | As 'internaliseReturnType', but returns components of a top-level
-- tuple type piecemeal.
internaliseEntryReturnType ::
  E.TypeBase (E.DimDecl VName) () ->
  InternaliseM [[I.TypeBase ExtShape Uniqueness]]
<<<<<<< HEAD
internaliseEntryReturnType et = do
  runInternaliseTypeM $
    mapM internaliseTypeM $
      case E.isTupleRecord et of
        Just ets | not $ null ets -> ets
        _ -> [et]
=======
internaliseEntryReturnType et =
  runInternaliseTypeM . mapM internaliseTypeM $
    case E.isTupleRecord et of
      Just ets | not $ null ets -> ets
      _ -> [et]
>>>>>>> 393aa316

internaliseType ::
  E.TypeBase (E.DimDecl VName) () ->
  InternaliseM [I.TypeBase I.ExtShape Uniqueness]
internaliseType = runInternaliseTypeM . internaliseTypeM

newId :: InternaliseTypeM Int
newId = do
  i <- gets typeCounter
  modify $ \s -> s {typeCounter = i + 1}
  return i

internaliseDim ::
  E.DimDecl VName ->
  InternaliseTypeM ExtSize
internaliseDim d =
  case d of
    E.AnyDim -> Ext <$> newId
    E.ConstDim n -> return $ Free $ intConst I.Int64 $ toInteger n
    E.NamedDim name -> namedDim name
  where
    namedDim (E.QualName _ name) = do
      subst <- liftInternaliseM $ lookupSubst name
      case subst of
        Just [v] -> return $ I.Free v
        _ -> return $ I.Free $ I.Var name

internaliseTypeM ::
  E.StructType ->
  InternaliseTypeM [I.TypeBase ExtShape Uniqueness]
internaliseTypeM orig_t =
  case orig_t of
    E.Array _ u et shape -> do
      dims <- internaliseShape shape
      ets <- internaliseTypeM $ E.Scalar et
      return [I.arrayOf et' (Shape dims) $ internaliseUniqueness u | et' <- ets]
    E.Scalar (E.Prim bt) ->
      return [I.Prim $ internalisePrimType bt]
    E.Scalar (E.Record ets)
      -- XXX: we map empty records to bools, because otherwise
      -- arrays of unit will lose their sizes.
      | null ets -> return [I.Prim I.Bool]
      | otherwise ->
        concat <$> mapM (internaliseTypeM . snd) (E.sortFields ets)
<<<<<<< HEAD
    E.Scalar (E.TypeVar _ _ tn [E.TypeArgType arr_t _])
=======
    E.Scalar (E.TypeVar _ u tn [E.TypeArgType arr_t _])
>>>>>>> 393aa316
      | baseTag (E.typeLeaf tn) <= E.maxIntrinsicTag,
        baseString (E.typeLeaf tn) == "acc" -> do
        ts <- map (fromDecl . onAccType) <$> internaliseTypeM arr_t
        acc_param <- liftInternaliseM $ newVName "acc_cert"
<<<<<<< HEAD
        let acc_t = Acc acc_param (Shape [arraysSize 0 ts]) $ map rowType ts
=======
        let acc_t = Acc acc_param (Shape [arraysSize 0 ts]) (map rowType ts) $ internaliseUniqueness u
>>>>>>> 393aa316
        return [acc_t]
    E.Scalar E.TypeVar {} ->
      error "internaliseTypeM: cannot handle type variable."
    E.Scalar E.Arrow {} ->
      error $ "internaliseTypeM: cannot handle function type: " ++ pretty orig_t
    E.Scalar (E.Sum cs) -> do
      (ts, _) <-
        internaliseConstructors
          <$> traverse (fmap concat . mapM internaliseTypeM) cs
      return $ I.Prim (I.IntType I.Int8) : ts
  where
    internaliseShape = mapM internaliseDim . E.shapeDims

    onAccType = fromMaybe bad . hasStaticShape
    bad = error $ "internaliseTypeM Acc: " ++ pretty orig_t

internaliseConstructors ::
  M.Map Name [I.TypeBase ExtShape Uniqueness] ->
  ( [I.TypeBase ExtShape Uniqueness],
    M.Map Name (Int, [Int])
  )
internaliseConstructors cs =
  foldl' onConstructor mempty $ zip (E.sortConstrs cs) [0 ..]
  where
    onConstructor (ts, mapping) ((c, c_ts), i) =
      let (_, js, new_ts) =
            foldl' f (zip (map fromDecl ts) [0 ..], mempty, mempty) c_ts
       in (ts ++ new_ts, M.insert c (i, js) mapping)
      where
        f (ts', js, new_ts) t
          | Just (_, j) <- find ((== fromDecl t) . fst) ts' =
            ( delete (fromDecl t, j) ts',
              js ++ [j],
              new_ts
            )
          | otherwise =
            ( ts',
              js ++ [length ts + length new_ts],
              new_ts ++ [t]
            )

internaliseSumType ::
  M.Map Name [E.StructType] ->
  InternaliseM
    ( [I.TypeBase ExtShape Uniqueness],
      M.Map Name (Int, [Int])
    )
internaliseSumType cs =
  runInternaliseTypeM $
    internaliseConstructors
      <$> traverse (fmap concat . mapM internaliseTypeM) cs

-- | How many core language values are needed to represent one source
-- language value of the given type?
internalisedTypeSize :: E.TypeBase (E.DimDecl VName) () -> InternaliseM Int
internalisedTypeSize = fmap length . internaliseType

-- | Convert an external primitive to an internal primitive.
internalisePrimType :: E.PrimType -> I.PrimType
internalisePrimType (E.Signed t) = I.IntType t
internalisePrimType (E.Unsigned t) = I.IntType t
internalisePrimType (E.FloatType t) = I.FloatType t
internalisePrimType E.Bool = I.Bool

-- | Convert an external primitive value to an internal primitive value.
internalisePrimValue :: E.PrimValue -> I.PrimValue
internalisePrimValue (E.SignedValue v) = I.IntValue v
internalisePrimValue (E.UnsignedValue v) = I.IntValue v
internalisePrimValue (E.FloatValue v) = I.FloatValue v
internalisePrimValue (E.BoolValue b) = I.BoolValue b<|MERGE_RESOLUTION|>--- conflicted
+++ resolved
@@ -58,19 +58,11 @@
 
 -- We need to fix up the arrays for any Acc return values or loop
 -- parameters.  We look at the concrete types for this, since the Acc
-<<<<<<< HEAD
--- parameter name in et_ts will just be something we made up.
-fixupTypes :: [TypeBase shape1 u1] -> [TypeBase shape2 u2] -> [TypeBase shape2 u2]
-fixupTypes = zipWith fixup
-  where
-    fixup (Acc acc ispace ts) _ = Acc acc ispace ts
-=======
 -- parameter name in the second list will just be something we made up.
 fixupTypes :: [TypeBase shape1 u1] -> [TypeBase shape2 u2] -> [TypeBase shape2 u2]
 fixupTypes = zipWith fixup
   where
     fixup (Acc acc ispace ts _) (Acc _ _ _ u2) = Acc acc ispace ts u2
->>>>>>> 393aa316
     fixup _ t = t
 
 internaliseLoopParamType ::
@@ -99,20 +91,11 @@
 internaliseEntryReturnType ::
   E.TypeBase (E.DimDecl VName) () ->
   InternaliseM [[I.TypeBase ExtShape Uniqueness]]
-<<<<<<< HEAD
-internaliseEntryReturnType et = do
-  runInternaliseTypeM $
-    mapM internaliseTypeM $
-      case E.isTupleRecord et of
-        Just ets | not $ null ets -> ets
-        _ -> [et]
-=======
 internaliseEntryReturnType et =
   runInternaliseTypeM . mapM internaliseTypeM $
     case E.isTupleRecord et of
       Just ets | not $ null ets -> ets
       _ -> [et]
->>>>>>> 393aa316
 
 internaliseType ::
   E.TypeBase (E.DimDecl VName) () ->
@@ -157,20 +140,12 @@
       | null ets -> return [I.Prim I.Bool]
       | otherwise ->
         concat <$> mapM (internaliseTypeM . snd) (E.sortFields ets)
-<<<<<<< HEAD
-    E.Scalar (E.TypeVar _ _ tn [E.TypeArgType arr_t _])
-=======
     E.Scalar (E.TypeVar _ u tn [E.TypeArgType arr_t _])
->>>>>>> 393aa316
       | baseTag (E.typeLeaf tn) <= E.maxIntrinsicTag,
         baseString (E.typeLeaf tn) == "acc" -> do
         ts <- map (fromDecl . onAccType) <$> internaliseTypeM arr_t
         acc_param <- liftInternaliseM $ newVName "acc_cert"
-<<<<<<< HEAD
-        let acc_t = Acc acc_param (Shape [arraysSize 0 ts]) $ map rowType ts
-=======
         let acc_t = Acc acc_param (Shape [arraysSize 0 ts]) (map rowType ts) $ internaliseUniqueness u
->>>>>>> 393aa316
         return [acc_t]
     E.Scalar E.TypeVar {} ->
       error "internaliseTypeM: cannot handle type variable."
