--- conflicted
+++ resolved
@@ -38,11 +38,8 @@
   , errorMsgArgTypes
   , ArrayContents(..)
 
-<<<<<<< HEAD
   , declaredIn
-=======
   , lexicalMemoryUsage
->>>>>>> 1ff5f4fc
 
     -- * Typed enumerations
   , Bytes
