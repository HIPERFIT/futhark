--- conflicted
+++ resolved
@@ -9,69 +9,6 @@
 
 -- | C code generator framework.
 module Futhark.CodeGen.Backends.GenericC
-<<<<<<< HEAD
-  ( compileProg
-  , CParts(..)
-  , asLibrary
-  , asExecutable
-
-  -- * Pluggable compiler
-  , Operations (..)
-  , defaultOperations
-  , OpCompiler
-
-  , PointerQuals
-  , MemoryType
-  , WriteScalar
-  , writeScalarPointerWithQuals
-  , ReadScalar
-  , readScalarPointerWithQuals
-  , Allocate
-  , Deallocate
-  , Copy
-  , StaticArray
-
-  -- * Monadic compiler interface
-  , CompilerM
-  , CompilerState (compUserState)
-  , getUserState
-  , putUserState
-  , modifyUserState
-  , contextContents
-  , contextFinalInits
-  , contextCleanup
-  , runCompilerM
-  , blockScope
-  , compileFun
-  , compileCode
-  , compileExp
-  , compilePrimExp
-  , compilePrimValue
-  , compileExpToName
-  , dimSizeToExp
-  , rawMem
-  , item
-  , stm
-  , stms
-  , decl
-  , atInit
-  , atCleanup
-  , headerDecl
-  , publicDef
-  , publicDef_
-  , debugReport
-  , HeaderSection(..)
-  , libDecl
-  , earlyDecls
-  , publicName
-  , contextType
-  , contextField
-
-  -- * Building Blocks
-  , primTypeToCType
-  , copyMemoryDefaultSpace
-  ) where
-=======
   ( compileProg,
     CParts (..),
     asLibrary,
@@ -141,7 +78,6 @@
     copyMemoryDefaultSpace,
   )
 where
->>>>>>> 542caa60
 
 import Control.Monad.Identity
 import Control.Monad.RWS
@@ -160,42 +96,6 @@
 import Futhark.IR.Prop (isBuiltInFunction)
 import Futhark.MonadFreshNames
 import Futhark.Util (zEncodeString)
-<<<<<<< HEAD
-import Futhark.Representation.AST.Attributes (isBuiltInFunction, builtInFunctions)
-
-
-data CompilerState s = CompilerState {
-    compTypeStructs :: [([Type], (C.Type, C.Definition))]
-  , compArrayStructs :: [((C.Type, Int), (C.Type, [C.Definition]))]
-  , compOpaqueStructs :: [(String, (C.Type, [C.Definition]))]
-  , compEarlyDecls :: DL.DList C.Definition
-  , compInit :: [C.Stm]
-  , compCleanup :: [C.Stm]
-  , compNameSrc :: VNameSource
-  , compUserState :: s
-  , compHeaderDecls :: M.Map HeaderSection (DL.DList C.Definition)
-  , compLibDecls :: DL.DList C.Definition
-  , compCtxFields :: DL.DList (String, C.Type, Maybe C.Exp)
-  , compDebugItems :: DL.DList C.BlockItem
-  , compDeclaredMem :: [(VName,Space)]
-  }
-
-newCompilerState :: VNameSource -> s -> CompilerState s
-newCompilerState src s = CompilerState { compTypeStructs = []
-                                       , compArrayStructs = []
-                                       , compOpaqueStructs = []
-                                       , compEarlyDecls = mempty
-                                       , compInit = []
-                                       , compCleanup = []
-                                       , compNameSrc = src
-                                       , compUserState = s
-                                       , compHeaderDecls = mempty
-                                       , compLibDecls = mempty
-                                       , compCtxFields = mempty
-                                       , compDebugItems = mempty
-                                       , compDeclaredMem = mempty
-                                       }
-=======
 import qualified Language.C.Quote.OpenCL as C
 import qualified Language.C.Syntax as C
 import Text.Printf
@@ -229,7 +129,6 @@
       compProfileItems = mempty,
       compDeclaredMem = mempty
     }
->>>>>>> 542caa60
 
 -- | In which part of the header file we put the declaration.  This is
 -- to ensure that the header file remains structured and readable.
@@ -460,19 +359,6 @@
 contextFinalInits :: CompilerM op s [C.Stm]
 contextFinalInits = gets compInit
 
-<<<<<<< HEAD
-contextCleanup :: CompilerM op s [C.Stm]
-contextCleanup = gets compCleanup
-
-newtype CompilerM op s a = CompilerM (RWS
-                                      (CompilerEnv op s)
-                                      (CompilerAcc op s)
-                                      (CompilerState s) a)
-  deriving (Functor, Applicative, Monad,
-            MonadState (CompilerState s),
-            MonadReader (CompilerEnv op s),
-            MonadWriter (CompilerAcc op s))
-=======
 newtype CompilerM op s a
   = CompilerM
       ( RWS
@@ -489,7 +375,6 @@
       MonadReader (CompilerEnv op s),
       MonadWriter (CompilerAcc op s)
     )
->>>>>>> 542caa60
 
 instance MonadFreshNames (CompilerM op s) where
   getNameSource = gets compNameSrc
@@ -515,10 +400,6 @@
 atInit :: C.Stm -> CompilerM op s ()
 atInit x = modify $ \s ->
   s {compInit = compInit s ++ [x]}
-
-atCleanup :: C.Stm -> CompilerM op s ()
-atCleanup x = modify $ \s ->
-  s { compCleanup = compCleanup s ++ [x] }
 
 collect :: CompilerM op s () -> CompilerM op s [C.BlockItem]
 collect m = snd <$> collect' m
