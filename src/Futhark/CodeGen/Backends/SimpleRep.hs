{-# LANGUAGE QuasiQuotes #-}
{-# LANGUAGE Trustworthy #-}

-- | Simple C runtime representation.
module Futhark.CodeGen.Backends.SimpleRep
<<<<<<< HEAD
  ( tupleField
  , funName
  , defaultMemBlockType
  , intTypeToCType
  , primTypeToCType
  , signedPrimTypeToCType
=======
  ( tupleField,
    funName,
    defaultMemBlockType,
    primTypeToCType,
    signedPrimTypeToCType,
>>>>>>> 3cfc932a

    -- * Primitive value operations
    cIntOps,
    cFloat32Ops,
    cFloat32Funs,
    cFloat64Ops,
    cFloat64Funs,
    cFloatConvOps,
  )
where

import Futhark.CodeGen.ImpCode
import Futhark.Util (zEncodeString)
import Futhark.Util.Pretty (prettyOneLine)
import qualified Language.C.Quote.C as C
import qualified Language.C.Syntax as C

-- | The C type corresponding to a signed integer type.
intTypeToCType :: IntType -> C.Type
intTypeToCType Int8 = [C.cty|typename int8_t|]
intTypeToCType Int16 = [C.cty|typename int16_t|]
intTypeToCType Int32 = [C.cty|typename int32_t|]
intTypeToCType Int64 = [C.cty|typename int64_t|]

-- | The C type corresponding to an unsigned integer type.
uintTypeToCType :: IntType -> C.Type
uintTypeToCType Int8 = [C.cty|typename uint8_t|]
uintTypeToCType Int16 = [C.cty|typename uint16_t|]
uintTypeToCType Int32 = [C.cty|typename uint32_t|]
uintTypeToCType Int64 = [C.cty|typename uint64_t|]

-- | The C type corresponding to a float type.
floatTypeToCType :: FloatType -> C.Type
floatTypeToCType Float32 = [C.cty|float|]
floatTypeToCType Float64 = [C.cty|double|]

-- | The C type corresponding to a primitive type.  Integers are
-- assumed to be unsigned.
primTypeToCType :: PrimType -> C.Type
primTypeToCType (IntType t) = intTypeToCType t
primTypeToCType (FloatType t) = floatTypeToCType t
primTypeToCType Bool = [C.cty|typename bool|]
primTypeToCType Cert = [C.cty|typename bool|]

-- | The C type corresponding to a primitive type.  Integers are
-- assumed to have the specified sign.
signedPrimTypeToCType :: Signedness -> PrimType -> C.Type
signedPrimTypeToCType TypeUnsigned (IntType t) = uintTypeToCType t
signedPrimTypeToCType TypeDirect (IntType t) = intTypeToCType t
signedPrimTypeToCType _ t = primTypeToCType t

-- | @tupleField i@ is the name of field number @i@ in a tuple.
tupleField :: Int -> String
tupleField i = "v" ++ show i

-- | @funName f@ is the name of the C function corresponding to
-- the Futhark function @f@.
funName :: Name -> String
funName = ("futrts_" ++) . zEncodeString . nameToString

funName' :: String -> String
funName' = funName . nameFromString

-- | The type of memory blocks in the default memory space.
defaultMemBlockType :: C.Type
defaultMemBlockType = [C.cty|char*|]

cIntOps :: [C.Definition]
cIntOps =
  concatMap (`map` [minBound .. maxBound]) ops
    ++ cIntPrimFuns
  where
    ops =
      [ mkAdd,
        mkSub,
        mkMul,
        mkUDiv,
        mkUDivUp,
        mkUMod,
        mkUDivSafe,
        mkUDivUpSafe,
        mkUModSafe,
        mkSDiv,
        mkSDivUp,
        mkSMod,
        mkSDivSafe,
        mkSDivUpSafe,
        mkSModSafe,
        mkSQuot,
        mkSRem,
        mkSQuotSafe,
        mkSRemSafe,
        mkSMin,
        mkUMin,
        mkSMax,
        mkUMax,
        mkShl,
        mkLShr,
        mkAShr,
        mkAnd,
        mkOr,
        mkXor,
        mkUlt,
        mkUle,
        mkSlt,
        mkSle,
        mkPow,
        mkIToB,
        mkBToI
      ]
        ++ map mkSExt [minBound .. maxBound]
        ++ map mkZExt [minBound .. maxBound]

    taggedI s Int8 = s ++ "8"
    taggedI s Int16 = s ++ "16"
    taggedI s Int32 = s ++ "32"
    taggedI s Int64 = s ++ "64"

    -- Use unsigned types for add/sub/mul so we can do
    -- well-defined overflow.
    mkAdd = simpleUintOp "add" [C.cexp|x + y|]
    mkSub = simpleUintOp "sub" [C.cexp|x - y|]
    mkMul = simpleUintOp "mul" [C.cexp|x * y|]
    mkUDiv = simpleUintOp "udiv" [C.cexp|x / y|]
    mkUDivUp = simpleUintOp "udiv_up" [C.cexp|(x+y-1) / y|]
    mkUMod = simpleUintOp "umod" [C.cexp|x % y|]
    mkUDivSafe = simpleUintOp "udiv_safe" [C.cexp|y == 0 ? 0 : x / y|]
    mkUDivUpSafe = simpleUintOp "udiv_up_safe" [C.cexp|y == 0 ? 0 : (x+y-1) / y|]
    mkUModSafe = simpleUintOp "umod_safe" [C.cexp|y == 0 ? 0 : x % y|]
    mkUMax = simpleUintOp "umax" [C.cexp|x < y ? y : x|]
    mkUMin = simpleUintOp "umin" [C.cexp|x < y ? x : y|]

    mkSDiv t =
      let ct = intTypeToCType t
       in [C.cedecl|static inline $ty:ct $id:(taggedI "sdiv" t)($ty:ct x, $ty:ct y) {
                         $ty:ct q = x / y;
                         $ty:ct r = x % y;
                         return q -
                           (((r != 0) && ((r < 0) != (y < 0))) ? 1 : 0);
             }|]
    mkSDivUp t =
      simpleIntOp "sdiv_up" [C.cexp|$id:(taggedI "sdiv" t)(x+y-1,y)|] t
    mkSMod t =
      let ct = intTypeToCType t
       in [C.cedecl|static inline $ty:ct $id:(taggedI "smod" t)($ty:ct x, $ty:ct y) {
                         $ty:ct r = x % y;
                         return r +
                           ((r == 0 || (x > 0 && y > 0) || (x < 0 && y < 0)) ? 0 : y);
              }|]
    mkSDivSafe t =
      simpleIntOp "sdiv_safe" [C.cexp|y == 0 ? 0 : $id:(taggedI "sdiv" t)(x,y)|] t
    mkSDivUpSafe t =
      simpleIntOp "sdiv_up_safe" [C.cexp|$id:(taggedI "sdiv_safe" t)(x+y-1,y)|] t
    mkSModSafe t =
      simpleIntOp "smod_safe" [C.cexp|y == 0 ? 0 : $id:(taggedI "smod" t)(x,y)|] t

    mkSQuot = simpleIntOp "squot" [C.cexp|x / y|]
    mkSRem = simpleIntOp "srem" [C.cexp|x % y|]
    mkSQuotSafe = simpleIntOp "squot_safe" [C.cexp|y == 0 ? 0 : x / y|]
    mkSRemSafe = simpleIntOp "srem_safe" [C.cexp|y == 0 ? 0 : x % y|]
    mkSMax = simpleIntOp "smax" [C.cexp|x < y ? y : x|]
    mkSMin = simpleIntOp "smin" [C.cexp|x < y ? x : y|]
    mkShl = simpleUintOp "shl" [C.cexp|x << y|]
    mkLShr = simpleUintOp "lshr" [C.cexp|x >> y|]
    mkAShr = simpleIntOp "ashr" [C.cexp|x >> y|]
    mkAnd = simpleUintOp "and" [C.cexp|x & y|]
    mkOr = simpleUintOp "or" [C.cexp|x | y|]
    mkXor = simpleUintOp "xor" [C.cexp|x ^ y|]
    mkUlt = uintCmpOp "ult" [C.cexp|x < y|]
    mkUle = uintCmpOp "ule" [C.cexp|x <= y|]
    mkSlt = intCmpOp "slt" [C.cexp|x < y|]
    mkSle = intCmpOp "sle" [C.cexp|x <= y|]

    -- We define some operations as macros rather than functions,
    -- because this allows us to use them as constant expressions
    -- in things like array sizes and static initialisers.
    macro name rhs =
      [C.cedecl|$esc:("#define " ++ name ++ "(x) (" ++ prettyOneLine rhs ++ ")")|]

    mkPow t =
      let ct = intTypeToCType t
       in [C.cedecl|static inline $ty:ct $id:(taggedI "pow" t)($ty:ct x, $ty:ct y) {
                         $ty:ct res = 1, rem = y;
                         while (rem != 0) {
                           if (rem & 1) {
                             res *= x;
                           }
                           rem >>= 1;
                           x *= x;
                         }
                         return res;
              }|]

    mkSExt from_t to_t = macro name [C.cexp|($ty:to_ct)(($ty:from_ct)x)|]
      where
        name = "sext_" ++ pretty from_t ++ "_" ++ pretty to_t
        from_ct = intTypeToCType from_t
        to_ct = intTypeToCType to_t

    mkZExt from_t to_t = macro name [C.cexp|($ty:to_ct)(($ty:from_ct)x)|]
      where
        name = "zext_" ++ pretty from_t ++ "_" ++ pretty to_t
        from_ct = uintTypeToCType from_t
        to_ct = intTypeToCType to_t

    mkBToI to_t =
      [C.cedecl|static inline $ty:to_ct
                    $id:name($ty:from_ct x) { return x; } |]
      where
        name = "btoi_bool_" ++ pretty to_t
        from_ct = primTypeToCType Bool
        to_ct = intTypeToCType to_t

    mkIToB from_t =
      [C.cedecl|static inline $ty:to_ct
                    $id:name($ty:from_ct x) { return x; } |]
      where
        name = "itob_" ++ pretty from_t ++ "_bool"
        to_ct = primTypeToCType Bool
        from_ct = intTypeToCType from_t

    simpleUintOp s e t =
      [C.cedecl|static inline $ty:ct $id:(taggedI s t)($ty:ct x, $ty:ct y) { return $exp:e; }|]
      where
        ct = uintTypeToCType t
    simpleIntOp s e t =
      [C.cedecl|static inline $ty:ct $id:(taggedI s t)($ty:ct x, $ty:ct y) { return $exp:e; }|]
      where
        ct = intTypeToCType t
    intCmpOp s e t =
      [C.cedecl|static inline typename bool $id:(taggedI s t)($ty:ct x, $ty:ct y) { return $exp:e; }|]
      where
        ct = intTypeToCType t
    uintCmpOp s e t =
      [C.cedecl|static inline typename bool $id:(taggedI s t)($ty:ct x, $ty:ct y) { return $exp:e; }|]
      where
        ct = uintTypeToCType t

cIntPrimFuns :: [C.Definition]
cIntPrimFuns =
  [C.cunit|
$esc:("#if defined(__OPENCL_VERSION__)")
   static typename int32_t $id:(funName' "popc8") (typename int8_t x) {
      return popcount(x);
   }
   static typename int32_t $id:(funName' "popc16") (typename int16_t x) {
      return popcount(x);
   }
   static typename int32_t $id:(funName' "popc32") (typename int32_t x) {
      return popcount(x);
   }
   static typename int32_t $id:(funName' "popc64") (typename int64_t x) {
      return popcount(x);
   }
$esc:("#elif defined(__CUDA_ARCH__)")
   static typename int32_t $id:(funName' "popc8") (typename int8_t x) {
      return __popc(zext_i8_i32(x));
   }
   static typename int32_t $id:(funName' "popc16") (typename int16_t x) {
      return __popc(zext_i16_i32(x));
   }
   static typename int32_t $id:(funName' "popc32") (typename int32_t x) {
      return __popc(x);
   }
   static typename int32_t $id:(funName' "popc64") (typename int64_t x) {
      return __popcll(x);
   }
$esc:("#else")
   static typename int32_t $id:(funName' "popc8") (typename int8_t x) {
     int c = 0;
     for (; x; ++c) {
       x &= x - 1;
     }
     return c;
    }
   static typename int32_t $id:(funName' "popc16") (typename int16_t x) {
     int c = 0;
     for (; x; ++c) {
       x &= x - 1;
     }
     return c;
   }
   static typename int32_t $id:(funName' "popc32") (typename int32_t x) {
     int c = 0;
     for (; x; ++c) {
       x &= x - 1;
     }
     return c;
   }
   static typename int32_t $id:(funName' "popc64") (typename int64_t x) {
     int c = 0;
     for (; x; ++c) {
       x &= x - 1;
     }
     return c;
   }
$esc:("#endif")

$esc:("#if defined(__OPENCL_VERSION__)")
   static typename uint8_t $id:(funName' "mul_hi8") (typename uint8_t a, typename uint8_t b) {
      return mul_hi(a, b);
   }
   static typename uint16_t $id:(funName' "mul_hi16") (typename uint16_t a, typename uint16_t b) {
      return mul_hi(a, b);
   }
   static typename uint32_t $id:(funName' "mul_hi32") (typename uint32_t a, typename uint32_t b) {
      return mul_hi(a, b);
   }
   static typename uint64_t $id:(funName' "mul_hi64") (typename uint64_t a, typename uint64_t b) {
      return mul_hi(a, b);
   }
$esc:("#elif defined(__CUDA_ARCH__)")
   static typename uint8_t $id:(funName' "mul_hi8") (typename uint8_t a, typename uint8_t b) {
     typename uint16_t aa = a;
     typename uint16_t bb = b;
     return (aa * bb) >> 8;
   }
   static typename uint16_t $id:(funName' "mul_hi16") (typename uint16_t a, typename uint16_t b) {
     typename uint32_t aa = a;
     typename uint32_t bb = b;
     return (aa * bb) >> 16;
   }
   static typename uint32_t $id:(funName' "mul_hi32") (typename uint32_t a, typename uint32_t b) {
      return mulhi(a, b);
   }
   static typename uint64_t $id:(funName' "mul_hi64") (typename uint64_t a, typename uint64_t b) {
      return mul64hi(a, b);
   }
$esc:("#else")
   static typename uint8_t $id:(funName' "mul_hi8") (typename uint8_t a, typename uint8_t b) {
     typename uint16_t aa = a;
     typename uint16_t bb = b;
     return (aa * bb) >> 8;
    }
   static typename uint16_t $id:(funName' "mul_hi16") (typename uint16_t a, typename uint16_t b) {
     typename uint32_t aa = a;
     typename uint32_t bb = b;
     return (aa * bb) >> 16;
    }
   static typename uint32_t $id:(funName' "mul_hi32") (typename uint32_t a, typename uint32_t b) {
     typename uint64_t aa = a;
     typename uint64_t bb = b;
     return (aa * bb) >> 32;
    }
   static typename uint64_t $id:(funName' "mul_hi64") (typename uint64_t a, typename uint64_t b) {
     typename __uint128_t aa = a;
     typename __uint128_t bb = b;
     return (aa * bb) >> 64;
    }
$esc:("#endif")

$esc:("#if defined(__OPENCL_VERSION__)")
   static typename uint8_t $id:(funName' "mad_hi8") (typename uint8_t a, typename uint8_t b, typename uint8_t c) {
      return mad_hi(a, b, c);
   }
   static typename uint16_t $id:(funName' "mad_hi16") (typename uint16_t a, typename uint16_t b, typename uint16_t c) {
      return mad_hi(a, b, c);
   }
   static typename uint32_t $id:(funName' "mad_hi32") (typename uint32_t a, typename uint32_t b, typename uint32_t c) {
      return mad_hi(a, b, c);
   }
   static typename uint64_t $id:(funName' "mad_hi64") (typename uint64_t a, typename uint64_t b, typename uint64_t c) {
      return mad_hi(a, b, c);
   }
$esc:("#else")
   static typename uint8_t $id:(funName' "mad_hi8") (typename uint8_t a, typename uint8_t b, typename uint8_t c) {
     return futrts_mul_hi8(a, b) + c;
    }
   static typename uint16_t $id:(funName' "mad_hi16") (typename uint16_t a, typename uint16_t b, typename uint16_t c) {
     return futrts_mul_hi16(a, b) + c;
    }
   static typename uint32_t $id:(funName' "mad_hi32") (typename uint32_t a, typename uint32_t b, typename uint32_t c) {
     return futrts_mul_hi32(a, b) + c;
    }
   static typename uint64_t $id:(funName' "mad_hi64") (typename uint64_t a, typename uint64_t b, typename uint64_t c) {
     return futrts_mul_hi64(a, b) + c;
    }
$esc:("#endif")


$esc:("#if defined(__OPENCL_VERSION__)")
   static typename int32_t $id:(funName' "clz8") (typename int8_t x) {
      return clz(x);
   }
   static typename int32_t $id:(funName' "clz16") (typename int16_t x) {
      return clz(x);
   }
   static typename int32_t $id:(funName' "clz32") (typename int32_t x) {
      return clz(x);
   }
   static typename int32_t $id:(funName' "clz64") (typename int64_t x) {
      return clz(x);
   }
$esc:("#elif defined(__CUDA_ARCH__)")
   static typename int32_t $id:(funName' "clz8") (typename int8_t x) {
      return __clz(zext_i8_i32(x))-24;
   }
   static typename int32_t $id:(funName' "clz16") (typename int16_t x) {
      return __clz(zext_i16_i32(x))-16;
   }
   static typename int32_t $id:(funName' "clz32") (typename int32_t x) {
      return __clz(x);
   }
   static typename int32_t $id:(funName' "clz64") (typename int64_t x) {
      return __clzll(x);
   }
$esc:("#else")
   static typename int32_t $id:(funName' "clz8") (typename int8_t x) {
    int n = 0;
    int bits = sizeof(x) * 8;
    for (int i = 0; i < bits; i++) {
        if (x < 0) break;
        n++;
        x <<= 1;
    }
    return n;
   }
   static typename int32_t $id:(funName' "clz16") (typename int16_t x) {
    int n = 0;
    int bits = sizeof(x) * 8;
    for (int i = 0; i < bits; i++) {
        if (x < 0) break;
        n++;
        x <<= 1;
    }
    return n;
   }
   static typename int32_t $id:(funName' "clz32") (typename int32_t x) {
    int n = 0;
    int bits = sizeof(x) * 8;
    for (int i = 0; i < bits; i++) {
        if (x < 0) break;
        n++;
        x <<= 1;
    }
    return n;
   }
   static typename int32_t $id:(funName' "clz64") (typename int64_t x) {
    int n = 0;
    int bits = sizeof(x) * 8;
    for (int i = 0; i < bits; i++) {
        if (x < 0) break;
        n++;
        x <<= 1;
    }
    return n;
   }
$esc:("#endif")

$esc:("#if defined(__OPENCL_VERSION__)")
   // OpenCL has ctz, but only from version 2.0, which we cannot assume we are using.
   static typename int32_t $id:(funName' "ctz8") (typename int8_t x) {
      int i = 0;
      for (; i < 8 && (x&1)==0; i++, x>>=1);
      return i;
   }
   static typename int32_t $id:(funName' "ctz16") (typename int16_t x) {
      int i = 0;
      for (; i < 16 && (x&1)==0; i++, x>>=1);
      return i;
   }
   static typename int32_t $id:(funName' "ctz32") (typename int32_t x) {
      int i = 0;
      for (; i < 32 && (x&1)==0; i++, x>>=1);
      return i;
   }
   static typename int32_t $id:(funName' "ctz64") (typename int64_t x) {
      int i = 0;
      for (; i < 64 && (x&1)==0; i++, x>>=1);
      return i;
   }
$esc:("#elif defined(__CUDA_ARCH__)")
   static typename int32_t $id:(funName' "ctz8") (typename int8_t x) {
     int y = __ffs(x);
     return y == 0 ? 8 : y-1;
   }
   static typename int32_t $id:(funName' "ctz16") (typename int16_t x) {
     int y = __ffs(x);
     return y == 0 ? 16 : y-1;
   }
   static typename int32_t $id:(funName' "ctz32") (typename int32_t x) {
     int y = __ffs(x);
     return y == 0 ? 32 : y-1;
   }
   static typename int32_t $id:(funName' "ctz64") (typename int64_t x) {
     int y = __ffsll(x);
     return y == 0 ? 64 : y-1;
   }
$esc:("#else")
// FIXME: assumes GCC or clang.
   static typename int32_t $id:(funName' "ctz8") (typename int8_t x) {
     return x == 0 ? 8 : __builtin_ctz((typename uint32_t)x);
   }
   static typename int32_t $id:(funName' "ctz16") (typename int16_t x) {
     return x == 0 ? 16 : __builtin_ctz((typename uint32_t)x);
   }
   static typename int32_t $id:(funName' "ctz32") (typename int32_t x) {
     return x == 0 ? 32 :  __builtin_ctz(x);
   }
   static typename int32_t $id:(funName' "ctz64") (typename int64_t x) {
     return x == 0 ? 64 : __builtin_ctzl(x);
   }
$esc:("#endif")
                |]

cFloat32Ops :: [C.Definition]
cFloat64Ops :: [C.Definition]
cFloatConvOps :: [C.Definition]
(cFloat32Ops, cFloat64Ops, cFloatConvOps) =
  ( map ($ Float32) mkOps,
    map ($ Float64) mkOps,
    [ mkFPConvFF "fpconv" from to
      | from <- [minBound .. maxBound],
        to <- [minBound .. maxBound]
    ]
  )
  where
    taggedF s Float32 = s ++ "32"
    taggedF s Float64 = s ++ "64"
    convOp s from to = s ++ "_" ++ pretty from ++ "_" ++ pretty to

    mkOps =
      [mkFDiv, mkFAdd, mkFSub, mkFMul, mkFMin, mkFMax, mkPow, mkCmpLt, mkCmpLe]
        ++ map (mkFPConvIF "sitofp") [minBound .. maxBound]
        ++ map (mkFPConvUF "uitofp") [minBound .. maxBound]
        ++ map (flip $ mkFPConvFI "fptosi") [minBound .. maxBound]
        ++ map (flip $ mkFPConvFU "fptoui") [minBound .. maxBound]

    mkFDiv = simpleFloatOp "fdiv" [C.cexp|x / y|]
    mkFAdd = simpleFloatOp "fadd" [C.cexp|x + y|]
    mkFSub = simpleFloatOp "fsub" [C.cexp|x - y|]
    mkFMul = simpleFloatOp "fmul" [C.cexp|x * y|]
    mkFMin = simpleFloatOp "fmin" [C.cexp|fmin(x, y)|]
    mkFMax = simpleFloatOp "fmax" [C.cexp|fmax(x, y)|]
    mkCmpLt = floatCmpOp "cmplt" [C.cexp|x < y|]
    mkCmpLe = floatCmpOp "cmple" [C.cexp|x <= y|]

    mkPow Float32 =
      [C.cedecl|static inline float fpow32(float x, float y) { return pow(x, y); }|]
    mkPow Float64 =
      [C.cedecl|static inline double fpow64(double x, double y) { return pow(x, y); }|]

    mkFPConv from_f to_f s from_t to_t =
      [C.cedecl|static inline $ty:to_ct
                    $id:(convOp s from_t to_t)($ty:from_ct x) { return ($ty:to_ct)x;} |]
      where
        from_ct = from_f from_t
        to_ct = to_f to_t

    mkFPConvFF = mkFPConv floatTypeToCType floatTypeToCType
    mkFPConvFI = mkFPConv floatTypeToCType intTypeToCType
    mkFPConvIF = mkFPConv intTypeToCType floatTypeToCType
    mkFPConvFU = mkFPConv floatTypeToCType uintTypeToCType
    mkFPConvUF = mkFPConv uintTypeToCType floatTypeToCType

    simpleFloatOp s e t =
      [C.cedecl|static inline $ty:ct $id:(taggedF s t)($ty:ct x, $ty:ct y) { return $exp:e; }|]
      where
        ct = floatTypeToCType t
    floatCmpOp s e t =
      [C.cedecl|static inline typename bool $id:(taggedF s t)($ty:ct x, $ty:ct y) { return $exp:e; }|]
      where
        ct = floatTypeToCType t

cFloat32Funs :: [C.Definition]
cFloat32Funs =
  [C.cunit|
    static inline float $id:(funName' "log32")(float x) {
      return log(x);
    }

    static inline float $id:(funName' "log2_32")(float x) {
      return log2(x);
    }

    static inline float $id:(funName' "log10_32")(float x) {
      return log10(x);
    }

    static inline float $id:(funName' "sqrt32")(float x) {
      return sqrt(x);
    }

    static inline float $id:(funName' "exp32")(float x) {
      return exp(x);
    }

    static inline float $id:(funName' "cos32")(float x) {
      return cos(x);
    }

    static inline float $id:(funName' "sin32")(float x) {
      return sin(x);
    }

    static inline float $id:(funName' "tan32")(float x) {
      return tan(x);
    }

    static inline float $id:(funName' "acos32")(float x) {
      return acos(x);
    }

    static inline float $id:(funName' "asin32")(float x) {
      return asin(x);
    }

    static inline float $id:(funName' "atan32")(float x) {
      return atan(x);
    }

    static inline float $id:(funName' "cosh32")(float x) {
      return cosh(x);
    }

    static inline float $id:(funName' "sinh32")(float x) {
      return sinh(x);
    }

    static inline float $id:(funName' "tanh32")(float x) {
      return tanh(x);
    }

    static inline float $id:(funName' "acosh32")(float x) {
      return acosh(x);
    }

    static inline float $id:(funName' "asinh32")(float x) {
      return asinh(x);
    }

    static inline float $id:(funName' "atanh32")(float x) {
      return atanh(x);
    }

    static inline float $id:(funName' "atan2_32")(float x, float y) {
      return atan2(x,y);
    }

    static inline float $id:(funName' "gamma32")(float x) {
      return tgamma(x);
    }

    static inline float $id:(funName' "lgamma32")(float x) {
      return lgamma(x);
    }

    static inline typename bool $id:(funName' "isnan32")(float x) {
      return isnan(x);
    }

    static inline typename bool $id:(funName' "isinf32")(float x) {
      return isinf(x);
    }

    static inline typename int32_t $id:(funName' "to_bits32")(float x) {
      union {
        float f;
        typename int32_t t;
      } p;
      p.f = x;
      return p.t;
    }

    static inline float $id:(funName' "from_bits32")(typename int32_t x) {
      union {
        typename int32_t f;
        float t;
      } p;
      p.f = x;
      return p.t;
    }

$esc:("#ifdef __OPENCL_VERSION__")
    static inline float fmod32(float x, float y) {
      return fmod(x, y);
    }
    static inline float $id:(funName' "round32")(float x) {
      return rint(x);
    }
    static inline float $id:(funName' "floor32")(float x) {
      return floor(x);
    }
    static inline float $id:(funName' "ceil32")(float x) {
      return ceil(x);
    }
    static inline float $id:(funName' "lerp32")(float v0, float v1, float t) {
      return mix(v0, v1, t);
    }
    static inline float $id:(funName' "mad32")(float a, float b, float c) {
      return mad(a,b,c);
    }
    static inline float $id:(funName' "fma32")(float a, float b, float c) {
      return fma(a,b,c);
    }
$esc:("#else")
    static inline float fmod32(float x, float y) {
      return fmodf(x, y);
    }
    static inline float $id:(funName' "round32")(float x) {
      return rintf(x);
    }
    static inline float $id:(funName' "floor32")(float x) {
      return floorf(x);
    }
    static inline float $id:(funName' "ceil32")(float x) {
      return ceilf(x);
    }
    static inline float $id:(funName' "lerp32")(float v0, float v1, float t) {
      return v0 + (v1-v0)*t;
    }
    static inline float $id:(funName' "mad32")(float a, float b, float c) {
      return a*b+c;
    }
    static inline float $id:(funName' "fma32")(float a, float b, float c) {
      return fmaf(a,b,c);
    }
$esc:("#endif")
|]

cFloat64Funs :: [C.Definition]
cFloat64Funs =
  [C.cunit|
    static inline double $id:(funName' "log64")(double x) {
      return log(x);
    }

    static inline double $id:(funName' "log2_64")(double x) {
      return log2(x);
    }

    static inline double $id:(funName' "log10_64")(double x) {
      return log10(x);
    }

    static inline double $id:(funName' "sqrt64")(double x) {
      return sqrt(x);
    }

    static inline double $id:(funName' "exp64")(double x) {
      return exp(x);
    }

    static inline double $id:(funName' "cos64")(double x) {
      return cos(x);
    }

    static inline double $id:(funName' "sin64")(double x) {
      return sin(x);
    }

    static inline double $id:(funName' "tan64")(double x) {
      return tan(x);
    }

    static inline double $id:(funName' "acos64")(double x) {
      return acos(x);
    }

    static inline double $id:(funName' "asin64")(double x) {
      return asin(x);
    }

    static inline double $id:(funName' "atan64")(double x) {
      return atan(x);
    }

    static inline double $id:(funName' "cosh64")(double x) {
      return cosh(x);
    }

    static inline double $id:(funName' "sinh64")(double x) {
      return sinh(x);
    }

    static inline double $id:(funName' "tanh64")(double x) {
      return tanh(x);
    }

    static inline double $id:(funName' "acosh64")(double x) {
      return acosh(x);
    }

    static inline double $id:(funName' "asinh64")(double x) {
      return asinh(x);
    }

    static inline double $id:(funName' "atanh64")(double x) {
      return atanh(x);
    }

    static inline double $id:(funName' "atan2_64")(double x, double y) {
      return atan2(x,y);
    }

    static inline double $id:(funName' "gamma64")(double x) {
      return tgamma(x);
    }

    static inline double $id:(funName' "lgamma64")(double x) {
      return lgamma(x);
    }

    static inline double $id:(funName' "fma64")(double a, double b, double c) {
      return fma(a,b,c);
    }

    static inline double $id:(funName' "round64")(double x) {
      return rint(x);
    }

    static inline double $id:(funName' "ceil64")(double x) {
      return ceil(x);
    }

    static inline double $id:(funName' "floor64")(double x) {
      return floor(x);
    }

    static inline typename bool $id:(funName' "isnan64")(double x) {
      return isnan(x);
    }

    static inline typename bool $id:(funName' "isinf64")(double x) {
      return isinf(x);
    }

    static inline typename int64_t $id:(funName' "to_bits64")(double x) {
      union {
        double f;
        typename int64_t t;
      } p;
      p.f = x;
      return p.t;
    }

    static inline double $id:(funName' "from_bits64")(typename int64_t x) {
      union {
        typename int64_t f;
        double t;
      } p;
      p.f = x;
      return p.t;
    }

    static inline double fmod64(double x, double y) {
      return fmod(x, y);
    }

$esc:("#ifdef __OPENCL_VERSION__")
    static inline double $id:(funName' "lerp64")(double v0, double v1, double t) {
      return mix(v0, v1, t);
    }
    static inline double $id:(funName' "mad64")(double a, double b, double c) {
      return mad(a,b,c);
    }
$esc:("#else")
    static inline double $id:(funName' "lerp64")(double v0, double v1, double t) {
      return v0 + (v1-v0)*t;
    }
    static inline double $id:(funName' "mad64")(double a, double b, double c) {
      return a*b+c;
    }
$esc:("#endif")
|]<|MERGE_RESOLUTION|>--- conflicted
+++ resolved
@@ -3,20 +3,12 @@
 
 -- | Simple C runtime representation.
 module Futhark.CodeGen.Backends.SimpleRep
-<<<<<<< HEAD
-  ( tupleField
-  , funName
-  , defaultMemBlockType
-  , intTypeToCType
-  , primTypeToCType
-  , signedPrimTypeToCType
-=======
   ( tupleField,
     funName,
     defaultMemBlockType,
+    intTypeToCType,
     primTypeToCType,
     signedPrimTypeToCType,
->>>>>>> 3cfc932a
 
     -- * Primitive value operations
     cIntOps,
