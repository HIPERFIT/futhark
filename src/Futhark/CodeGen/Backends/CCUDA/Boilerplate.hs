{-# LANGUAGE QuasiQuotes #-}
{-# LANGUAGE TemplateHaskell #-}

-- | Various boilerplate definitions for the CUDA backend.
module Futhark.CodeGen.Backends.CCUDA.Boilerplate
  ( generateBoilerplate,
    profilingEnclosure,
    module Futhark.CodeGen.Backends.COpenCL.Boilerplate,
  )
where

import Data.FileEmbed (embedStringFile)
import qualified Data.Map as M
import Data.Maybe
import Futhark.CodeGen.Backends.COpenCL.Boilerplate
  ( copyDevToDev,
    copyDevToHost,
    copyHostToDev,
    copyScalarFromDev,
    copyScalarToDev,
    costCentreReport,
    failureSwitch,
    kernelRuns,
    kernelRuntime,
  )
import qualified Futhark.CodeGen.Backends.GenericC as GC
import Futhark.CodeGen.ImpCode.OpenCL
import Futhark.Util (chunk, zEncodeString)
import qualified Language.C.Quote.OpenCL as C
import qualified Language.C.Syntax as C

errorMsgNumArgs :: ErrorMsg a -> Int
errorMsgNumArgs = length . errorMsgArgTypes

-- | Block items to put before and after a thing to be profiled.
profilingEnclosure :: Name -> ([C.BlockItem], [C.BlockItem])
profilingEnclosure name =
  ( [C.citems|
      typename cudaEvent_t *pevents = NULL;
      if (ctx->profiling && !ctx->profiling_paused) {
        pevents = cuda_get_events(&ctx->cuda,
                                  &ctx->$id:(kernelRuns name),
                                  &ctx->$id:(kernelRuntime name));
        CUDA_SUCCEED(cudaEventRecord(pevents[0], 0));
      }
      |],
    [C.citems|
      if (pevents != NULL) {
        CUDA_SUCCEED(cudaEventRecord(pevents[1], 0));
      }
      |]
  )

-- | Called after most code has been generated to generate the bulk of
-- the boilerplate.
generateBoilerplate ::
  String ->
  String ->
  [Name] ->
  M.Map KernelName KernelSafety ->
  M.Map Name SizeClass ->
  [FailureMsg] ->
  GC.CompilerM OpenCL () ()
generateBoilerplate cuda_program cuda_prelude cost_centres kernels sizes failures = do
  mapM_
    GC.earlyDecl
    [C.cunit|
      $esc:("#include <cuda.h>")
      $esc:("#include <nvrtc.h>")
      $esc:("typedef CUdeviceptr fl_mem_t;")
      $esc:free_list_h
      $esc:cuda_h
      const char *cuda_program[] = {$inits:fragments, NULL};
      |]

  generateSizeFuns sizes
  cfg <- generateConfigFuns sizes
  generateContextFuns cfg cost_centres kernels sizes failures

  GC.profileReport [C.citem|CUDA_SUCCEED(cuda_tally_profiling_records(&ctx->cuda));|]
  mapM_ GC.profileReport $ costCentreReport $ cost_centres ++ M.keys kernels
  where
    cuda_h = $(embedStringFile "rts/c/cuda.h")
    free_list_h = $(embedStringFile "rts/c/free_list.h")
    fragments =
      map (\s -> [C.cinit|$string:s|]) $
        chunk 2000 (cuda_prelude ++ cuda_program)

generateSizeFuns :: M.Map Name SizeClass -> GC.CompilerM OpenCL () ()
generateSizeFuns sizes = do
  let size_name_inits = map (\k -> [C.cinit|$string:(pretty k)|]) $ M.keys sizes
      size_var_inits = map (\k -> [C.cinit|$string:(zEncodeString (pretty k))|]) $ M.keys sizes
      size_class_inits = map (\c -> [C.cinit|$string:(pretty c)|]) $ M.elems sizes
      num_sizes = M.size sizes

  GC.earlyDecl [C.cedecl|static const char *size_names[] = { $inits:size_name_inits };|]
  GC.earlyDecl [C.cedecl|static const char *size_vars[] = { $inits:size_var_inits };|]
  GC.earlyDecl [C.cedecl|static const char *size_classes[] = { $inits:size_class_inits };|]

  GC.publicDef_ "get_num_sizes" GC.InitDecl $ \s ->
    ( [C.cedecl|int $id:s(void);|],
      [C.cedecl|int $id:s(void) {
                return $int:num_sizes;
              }|]
    )

  GC.publicDef_ "get_size_name" GC.InitDecl $ \s ->
    ( [C.cedecl|const char* $id:s(int);|],
      [C.cedecl|const char* $id:s(int i) {
                return size_names[i];
              }|]
    )

  GC.publicDef_ "get_size_class" GC.InitDecl $ \s ->
    ( [C.cedecl|const char* $id:s(int);|],
      [C.cedecl|const char* $id:s(int i) {
                return size_classes[i];
              }|]
    )

generateConfigFuns :: M.Map Name SizeClass -> GC.CompilerM OpenCL () String
generateConfigFuns sizes = do
  let size_decls = map (\k -> [C.csdecl|size_t $id:k;|]) $ M.keys sizes
      num_sizes = M.size sizes
  GC.earlyDecl [C.cedecl|struct sizes { $sdecls:size_decls };|]
  cfg <- GC.publicDef "context_config" GC.InitDecl $ \s ->
    ( [C.cedecl|struct $id:s;|],
      [C.cedecl|struct $id:s { struct cuda_config cu_cfg;
                              int profiling;
                              size_t sizes[$int:num_sizes];
                              int num_nvrtc_opts;
                              const char **nvrtc_opts;
                            };|]
    )

  let size_value_inits = zipWith sizeInit [0 .. M.size sizes -1] (M.elems sizes)
      sizeInit i size = [C.cstm|cfg->sizes[$int:i] = $int:val;|]
        where
          val = fromMaybe 0 $ sizeDefault size
  GC.publicDef_ "context_config_new" GC.InitDecl $ \s ->
    ( [C.cedecl|struct $id:cfg* $id:s(void);|],
      [C.cedecl|struct $id:cfg* $id:s(void) {
                         struct $id:cfg *cfg = (struct $id:cfg*) malloc(sizeof(struct $id:cfg));
                         if (cfg == NULL) {
                           return NULL;
                         }

                         cfg->profiling = 0;
                         cfg->num_nvrtc_opts = 0;
                         cfg->nvrtc_opts = (const char**) malloc(sizeof(const char*));
                         cfg->nvrtc_opts[0] = NULL;
                         $stms:size_value_inits
                         cuda_config_init(&cfg->cu_cfg, $int:num_sizes,
                                          size_names, size_vars,
                                          cfg->sizes, size_classes);
                         return cfg;
                       }|]
    )

  GC.publicDef_ "context_config_free" GC.InitDecl $ \s ->
    ( [C.cedecl|void $id:s(struct $id:cfg* cfg);|],
      [C.cedecl|void $id:s(struct $id:cfg* cfg) {
                         free(cfg->nvrtc_opts);
                         free(cfg);
                       }|]
    )

  GC.publicDef_ "context_config_add_nvrtc_option" GC.InitDecl $ \s ->
    ( [C.cedecl|void $id:s(struct $id:cfg* cfg, const char *opt);|],
      [C.cedecl|void $id:s(struct $id:cfg* cfg, const char *opt) {
                         cfg->nvrtc_opts[cfg->num_nvrtc_opts] = opt;
                         cfg->num_nvrtc_opts++;
                         cfg->nvrtc_opts = (const char**) realloc(cfg->nvrtc_opts, (cfg->num_nvrtc_opts+1) * sizeof(const char*));
                         cfg->nvrtc_opts[cfg->num_nvrtc_opts] = NULL;
                       }|]
    )

  GC.publicDef_ "context_config_set_debugging" GC.InitDecl $ \s ->
    ( [C.cedecl|void $id:s(struct $id:cfg* cfg, int flag);|],
      [C.cedecl|void $id:s(struct $id:cfg* cfg, int flag) {
                         cfg->cu_cfg.logging = cfg->cu_cfg.debugging = flag;
                       }|]
    )

  GC.publicDef_ "context_config_set_profiling" GC.InitDecl $ \s ->
    ( [C.cedecl|void $id:s(struct $id:cfg* cfg, int flag);|],
      [C.cedecl|void $id:s(struct $id:cfg* cfg, int flag) {
                         cfg->profiling = flag;
                       }|]
    )

  GC.publicDef_ "context_config_set_logging" GC.InitDecl $ \s ->
    ( [C.cedecl|void $id:s(struct $id:cfg* cfg, int flag);|],
      [C.cedecl|void $id:s(struct $id:cfg* cfg, int flag) {
                         cfg->cu_cfg.logging = flag;
                       }|]
    )

  GC.publicDef_ "context_config_set_device" GC.InitDecl $ \s ->
    ( [C.cedecl|void $id:s(struct $id:cfg* cfg, const char *s);|],
      [C.cedecl|void $id:s(struct $id:cfg* cfg, const char *s) {
                         set_preferred_device(&cfg->cu_cfg, s);
                       }|]
    )

  GC.publicDef_ "context_config_dump_program_to" GC.InitDecl $ \s ->
    ( [C.cedecl|void $id:s(struct $id:cfg* cfg, const char *path);|],
      [C.cedecl|void $id:s(struct $id:cfg* cfg, const char *path) {
                         cfg->cu_cfg.dump_program_to = path;
                       }|]
    )

  GC.publicDef_ "context_config_load_program_from" GC.InitDecl $ \s ->
    ( [C.cedecl|void $id:s(struct $id:cfg* cfg, const char *path);|],
      [C.cedecl|void $id:s(struct $id:cfg* cfg, const char *path) {
                         cfg->cu_cfg.load_program_from = path;
                       }|]
    )

  GC.publicDef_ "context_config_dump_ptx_to" GC.InitDecl $ \s ->
    ( [C.cedecl|void $id:s(struct $id:cfg* cfg, const char *path);|],
      [C.cedecl|void $id:s(struct $id:cfg* cfg, const char *path) {
                          cfg->cu_cfg.dump_ptx_to = path;
                      }|]
    )

  GC.publicDef_ "context_config_load_ptx_from" GC.InitDecl $ \s ->
    ( [C.cedecl|void $id:s(struct $id:cfg* cfg, const char *path);|],
      [C.cedecl|void $id:s(struct $id:cfg* cfg, const char *path) {
                          cfg->cu_cfg.load_ptx_from = path;
                      }|]
    )

  GC.publicDef_ "context_config_set_default_group_size" GC.InitDecl $ \s ->
    ( [C.cedecl|void $id:s(struct $id:cfg* cfg, int size);|],
      [C.cedecl|void $id:s(struct $id:cfg* cfg, int size) {
                         cfg->cu_cfg.default_block_size = size;
                         cfg->cu_cfg.default_block_size_changed = 1;
                       }|]
    )

  GC.publicDef_ "context_config_set_default_num_groups" GC.InitDecl $ \s ->
    ( [C.cedecl|void $id:s(struct $id:cfg* cfg, int num);|],
      [C.cedecl|void $id:s(struct $id:cfg* cfg, int num) {
                         cfg->cu_cfg.default_grid_size = num;
                         cfg->cu_cfg.default_grid_size_changed = 1;
                       }|]
    )

  GC.publicDef_ "context_config_set_default_tile_size" GC.InitDecl $ \s ->
    ( [C.cedecl|void $id:s(struct $id:cfg* cfg, int num);|],
      [C.cedecl|void $id:s(struct $id:cfg* cfg, int size) {
                         cfg->cu_cfg.default_tile_size = size;
                         cfg->cu_cfg.default_tile_size_changed = 1;
                       }|]
    )

  GC.publicDef_ "context_config_set_default_threshold" GC.InitDecl $ \s ->
    ( [C.cedecl|void $id:s(struct $id:cfg* cfg, int num);|],
      [C.cedecl|void $id:s(struct $id:cfg* cfg, int size) {
                         cfg->cu_cfg.default_threshold = size;
                       }|]
    )

  GC.publicDef_ "context_config_set_size" GC.InitDecl $ \s ->
    ( [C.cedecl|int $id:s(struct $id:cfg* cfg, const char *size_name, size_t size_value);|],
      [C.cedecl|int $id:s(struct $id:cfg* cfg, const char *size_name, size_t size_value) {

                         for (int i = 0; i < $int:num_sizes; i++) {
                           if (strcmp(size_name, size_names[i]) == 0) {
                             cfg->sizes[i] = size_value;
                             return 0;
                           }
                         }

                         if (strcmp(size_name, "default_group_size") == 0) {
                           cfg->cu_cfg.default_block_size = size_value;
                           return 0;
                         }

                         if (strcmp(size_name, "default_num_groups") == 0) {
                           cfg->cu_cfg.default_grid_size = size_value;
                           return 0;
                         }

                         if (strcmp(size_name, "default_threshold") == 0) {
                           cfg->cu_cfg.default_threshold = size_value;
                           return 0;
                         }

                         if (strcmp(size_name, "default_tile_size") == 0) {
                           cfg->cu_cfg.default_tile_size = size_value;
                           return 0;
                         }
                         return 1;
                       }|]
    )
  return cfg

generateContextFuns ::
  String ->
  [Name] ->
  M.Map KernelName KernelSafety ->
  M.Map Name SizeClass ->
  [FailureMsg] ->
  GC.CompilerM OpenCL () ()
generateContextFuns cfg cost_centres kernels sizes failures = do
  final_inits <- GC.contextFinalInits
  (fields, init_fields) <- GC.contextContents
  let forCostCentre name =
        [ ( [C.csdecl|typename int64_t $id:(kernelRuntime name);|],
            [C.cstm|ctx->$id:(kernelRuntime name) = 0;|]
          ),
          ( [C.csdecl|int $id:(kernelRuns name);|],
            [C.cstm|ctx->$id:(kernelRuns name) = 0;|]
          )
        ]

      forKernel name =
        ( [C.csdecl|typename CUfunction $id:name;|],
          [C.cstm|CUDA_SUCCEED(cuModuleGetFunction(
                                &ctx->$id:name,
                                ctx->cuda.module,
                                $string:(pretty (C.toIdent name mempty))));|]
        ) :
        forCostCentre name

      (kernel_fields, init_kernel_fields) =
        unzip $
          concatMap forKernel (M.keys kernels)
            ++ concatMap forCostCentre cost_centres

  ctx <- GC.publicDef "context" GC.InitDecl $ \s ->
    ( [C.cedecl|struct $id:s;|],
      [C.cedecl|struct $id:s {
                         int detail_memory;
                         int debugging;
                         int profiling;
                         int profiling_paused;
                         typename lock_t lock;
                         char *error;
                         $sdecls:fields
                         $sdecls:kernel_fields
                         typename CUdeviceptr global_failure;
                         typename CUdeviceptr global_failure_args;
                         struct cuda_context cuda;
                         struct sizes sizes;
                         // True if a potentially failing kernel has been enqueued.
                         typename int32_t failure_is_an_option;

                         int total_runs;
                         long int total_runtime;
                       };|]
    )

  let set_sizes =
        zipWith
          (\i k -> [C.cstm|ctx->sizes.$id:k = cfg->sizes[$int:i];|])
          [(0 :: Int) ..]
          $ M.keys sizes
      max_failure_args =
        foldl max 0 $ map (errorMsgNumArgs . failureError) failures

  GC.publicDef_ "context_new" GC.InitDecl $ \s ->
    ( [C.cedecl|struct $id:ctx* $id:s(struct $id:cfg* cfg);|],
      [C.cedecl|struct $id:ctx* $id:s(struct $id:cfg* cfg) {
                 struct $id:ctx* ctx = (struct $id:ctx*) malloc(sizeof(struct $id:ctx));
                 if (ctx == NULL) {
                   return NULL;
                 }
                 ctx->debugging = ctx->detail_memory = cfg->cu_cfg.debugging;
                 ctx->profiling = cfg->profiling;
                 ctx->profiling_paused = 0;
                 ctx->error = NULL;
                 ctx->cuda.profiling_records_capacity = 200;
                 ctx->cuda.profiling_records_used = 0;
                 ctx->cuda.profiling_records =
                   malloc(ctx->cuda.profiling_records_capacity *
                          sizeof(struct profiling_record));

                 ctx->cuda.cfg = cfg->cu_cfg;
                 create_lock(&ctx->lock);

                 ctx->failure_is_an_option = 0;
                 ctx->total_runs = 0;
                 ctx->total_runtime = 0;
                 $stms:init_fields

                 cuda_setup(&ctx->cuda, cuda_program, cfg->nvrtc_opts);

                 typename int32_t no_error = -1;
                 CUDA_SUCCEED(cuMemAlloc(&ctx->global_failure, sizeof(no_error)));
                 CUDA_SUCCEED(cuMemcpyHtoD(ctx->global_failure, &no_error, sizeof(no_error)));
                 // The +1 is to avoid zero-byte allocations.
                 CUDA_SUCCEED(cuMemAlloc(&ctx->global_failure_args, sizeof(int32_t)*($int:max_failure_args+1)));

                 $stms:init_kernel_fields

                 $stms:final_inits
                 $stms:set_sizes

                 init_constants(ctx);
                 // Clear the free list of any deallocations that occurred while initialising constants.
                 CUDA_SUCCEED(cuda_free_all(&ctx->cuda));

                 futhark_context_sync(ctx);

                 return ctx;
               }|]
    )

  GC.publicDef_ "context_free" GC.InitDecl $ \s ->
    ( [C.cedecl|void $id:s(struct $id:ctx* ctx);|],
      [C.cedecl|void $id:s(struct $id:ctx* ctx) {
                                 free_constants(ctx);
                                 cuda_cleanup(&ctx->cuda);
                                 free_lock(&ctx->lock);
                                 free(ctx);
                               }|]
    )

  GC.publicDef_ "context_sync" GC.MiscDecl $ \s ->
    ( [C.cedecl|int $id:s(struct $id:ctx* ctx);|],
      [C.cedecl|int $id:s(struct $id:ctx* ctx) {
<<<<<<< HEAD
=======
                 CUDA_SUCCEED(cuCtxPushCurrent(ctx->cuda.cu_ctx));
>>>>>>> 41e0aef4
                 CUDA_SUCCEED(cuCtxSynchronize());
                 if (ctx->failure_is_an_option) {
                   // Check for any delayed error.
                   typename int32_t failure_idx;
                   CUDA_SUCCEED(
                     cuMemcpyDtoH(&failure_idx,
                                  ctx->global_failure,
                                  sizeof(int32_t)));
                   ctx->failure_is_an_option = 0;

                   if (failure_idx >= 0) {
                     // We have to clear global_failure so that the next entry point
                     // is not considered a failure from the start.
                     typename int32_t no_failure = -1;
                     CUDA_SUCCEED(
                       cuMemcpyHtoD(ctx->global_failure,
                                    &no_failure,
                                    sizeof(int32_t)));

                     typename int32_t args[$int:max_failure_args+1];
                     CUDA_SUCCEED(
                       cuMemcpyDtoH(&args,
                                    ctx->global_failure_args,
                                    sizeof(args)));

                     $stm:(failureSwitch failures)

                     return 1;
                   }
                 }
                 CUDA_SUCCEED(cuCtxPopCurrent(&ctx->cuda.cu_ctx));
                 return 0;
               }|]
    )

  GC.publicDef_ "context_clear_caches" GC.MiscDecl $ \s ->
    ( [C.cedecl|int $id:s(struct $id:ctx* ctx);|],
      [C.cedecl|int $id:s(struct $id:ctx* ctx) {
                         CUDA_SUCCEED(cuda_free_all(&ctx->cuda));
                         return 0;
                       }|]
    )<|MERGE_RESOLUTION|>--- conflicted
+++ resolved
@@ -422,10 +422,7 @@
   GC.publicDef_ "context_sync" GC.MiscDecl $ \s ->
     ( [C.cedecl|int $id:s(struct $id:ctx* ctx);|],
       [C.cedecl|int $id:s(struct $id:ctx* ctx) {
-<<<<<<< HEAD
-=======
                  CUDA_SUCCEED(cuCtxPushCurrent(ctx->cuda.cu_ctx));
->>>>>>> 41e0aef4
                  CUDA_SUCCEED(cuCtxSynchronize());
                  if (ctx->failure_is_an_option) {
                    // Check for any delayed error.
