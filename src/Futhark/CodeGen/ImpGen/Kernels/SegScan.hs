--- conflicted
+++ resolved
@@ -6,8 +6,7 @@
 module Futhark.CodeGen.ImpGen.Kernels.SegScan (compileSegScan) where
 
 import Control.Monad.Except
-import Control.Monad.State
-import Data.List (delete, find, foldl', zip4)
+import Data.List (zip4)
 import Data.Maybe
 import qualified Futhark.CodeGen.ImpCode.Kernels as Imp
 import Futhark.CodeGen.ImpGen
@@ -16,79 +15,8 @@
 import qualified Futhark.IR.Mem.IxFun as IxFun
 import Futhark.Transform.Rename
 import Futhark.Util (takeLast)
-import Futhark.Util.IntegralExp (divUp, quot, rem, div)
+import Futhark.Util.IntegralExp (div, divUp)
 import Prelude hiding (quot, rem)
-<<<<<<< HEAD
-import System.IO.Unsafe (unsafePerformIO)
-import Futhark.IR.Prop.Constants (constant)
-=======
-
--- Aggressively try to reuse memory for different SegBinOps, because
--- we will run them sequentially after another.
-makeLocalArrays ::
-  Count GroupSize SubExp ->
-  SubExp ->
-  [SegBinOp KernelsMem] ->
-  InKernelGen [[VName]]
-makeLocalArrays (Count group_size) num_threads scans = do
-  (arrs, mems_and_sizes) <- runStateT (mapM onScan scans) mempty
-  let maxSize sizes = Imp.bytes $ foldl' sMax64 1 $ map Imp.unCount sizes
-  forM_ mems_and_sizes $ \(sizes, mem) ->
-    sAlloc_ mem (maxSize sizes) (Space "local")
-  return arrs
-  where
-    onScan (SegBinOp _ scan_op nes _) = do
-      let (scan_x_params, _scan_y_params) =
-            splitAt (length nes) $ lambdaParams scan_op
-      (arrs, used_mems) <- fmap unzip $
-        forM scan_x_params $ \p ->
-          case paramDec p of
-            MemArray pt shape _ (ArrayIn mem _) -> do
-              let shape' = Shape [num_threads] <> shape
-              arr <-
-                lift $
-                  sArray "scan_arr" pt shape' $
-                    ArrayIn mem $ IxFun.iota $ map pe64 $ shapeDims shape'
-              return (arr, [])
-            _ -> do
-              let pt = elemType $ paramType p
-                  shape = Shape [group_size]
-              (sizes, mem') <- getMem pt shape
-              arr <- lift $ sArrayInMem "scan_arr" pt shape mem'
-              return (arr, [(sizes, mem')])
-      modify (<> concat used_mems)
-      return arrs
-
-    getMem pt shape = do
-      let size = typeSize $ Array pt shape NoUniqueness
-      mems <- get
-      case (find ((size `elem`) . fst) mems, mems) of
-        (Just mem, _) -> do
-          modify $ delete mem
-          return mem
-        (Nothing, (size', mem) : mems') -> do
-          put mems'
-          return (size : size', mem)
-        (Nothing, []) -> do
-          mem <- lift $ sDeclareMem "scan_arr_mem" $ Space "local"
-          return ([size], mem)
-
-type CrossesSegment = Maybe (Imp.TExp Int64 -> Imp.TExp Int64 -> Imp.TExp Bool)
-
-localArrayIndex :: KernelConstants -> Type -> Imp.TExp Int64
-localArrayIndex constants t =
-  if primType t
-    then sExt64 (kernelLocalThreadId constants)
-    else sExt64 (kernelGlobalThreadId constants)
-
-barrierFor :: Lambda KernelsMem -> (Bool, Imp.Fence, InKernelGen ())
-barrierFor scan_op = (array_scan, fence, sOp $ Imp.Barrier fence)
-  where
-    array_scan = not $ all primType $ lambdaReturnType scan_op
-    fence
-      | array_scan = Imp.FenceGlobal
-      | otherwise = Imp.FenceLocal
->>>>>>> 5eb0c1d5
 
 xParams, yParams :: SegBinOp KernelsMem -> [LParam KernelsMem]
 xParams scan =
@@ -96,7 +24,6 @@
 yParams scan =
   drop (length (segBinOpNeutral scan)) (lambdaParams (segBinOpLambda scan))
 
-<<<<<<< HEAD
 createLocalArrays ::
   Count GroupSize SubExp ->
   SubExp ->
@@ -106,7 +33,7 @@
   let groupSizeE = (toInt64Exp groupSize)
   let workSize = (toInt64Exp m) * groupSizeE
   let prefixArraysSize = foldl (\acc tySize -> (alignTo acc tySize) + tySize * groupSizeE) 0 $ map primByteSize types
-  let byteOffsets = scanl (\off tySize -> (alignTo off tySize) + (pe32 groupSize) * tySize) 0 $ map primByteSize types
+  let byteOffsets = scanl (\off tySize -> (alignTo off tySize) + (pe64 groupSize) * tySize) 0 $ map primByteSize types
   let maxTransposedArraySize = foldl1 sMax64 $ map (\ty -> workSize * primByteSize ty) types
   let warpSize = (32 :: Int32)
   let warpSizeE = 32
@@ -125,420 +52,41 @@
   sharedReadOffset <- sArrayInMem "shared_read_offset" int32 (Shape [constant (1 :: Int32)]) localMem
 
   transposedArrays <-
-    mapM (\ty -> do
-             sArrayInMem "local_transpose_arr"
-                         ty
-                         (Shape [tvSize transposeArrayLength])
-                         localMem)
-         types
+    mapM
+      ( \ty -> do
+          sArrayInMem
+            "local_transpose_arr"
+            ty
+            (Shape [tvSize transposeArrayLength])
+            localMem
+      )
+      types
 
   prefixArrays <-
-    mapM (\(off, ty) -> do
-          let off' = off `Futhark.Util.IntegralExp.div` primByteSize ty
-          sArray "local_prefix_arr"
-                 ty
-                 (Shape [groupSize])
-                 $ ArrayIn localMem $ IxFun.iotaOffset off' [pe32 $ groupSize])
-    $ zip byteOffsets types
+    forM (zip byteOffsets types) $ \(off, ty) -> do
+      let off' = off `Futhark.Util.IntegralExp.div` primByteSize ty
+      sArray
+        "local_prefix_arr"
+        ty
+        (Shape [groupSize])
+        $ ArrayIn localMem $ IxFun.iotaOffset off' [pe64 $ groupSize]
 
   warpscan <- sArrayInMem "warpscan" int8 (Shape [constant warpSize]) localMem
   warpExchanges <-
-    mapM (\(off, ty) -> do
-            let off' = off `Futhark.Util.IntegralExp.div` primByteSize ty
-            sArray "warp_exchange"
-                   ty
-                   (Shape [constant warpSize])
-                   $ ArrayIn localMem $ IxFun.iotaOffset off' [warpSize64])
+    mapM
+      ( \(off, ty) -> do
+          let off' = off `Futhark.Util.IntegralExp.div` primByteSize ty
+          sArray
+            "warp_exchange"
+            ty
+            (Shape [constant warpSize])
+            $ ArrayIn localMem $ IxFun.iotaOffset off' [warpSize64]
+      )
       (zip warpByteOffsets types)
 
   return (sharedId, transposedArrays, prefixArrays, sharedReadOffset, warpscan, warpExchanges)
   where
     alignTo x a = (x `divUp` a) * a
-=======
-writeToScanValues ::
-  [VName] ->
-  ([PatElem KernelsMem], SegBinOp KernelsMem, [KernelResult]) ->
-  InKernelGen ()
-writeToScanValues gtids (pes, scan, scan_res)
-  | shapeRank (segBinOpShape scan) > 0 =
-    forM_ (zip pes scan_res) $ \(pe, res) ->
-      copyDWIMFix
-        (patElemName pe)
-        (map Imp.vi64 gtids)
-        (kernelResultSubExp res)
-        []
-  | otherwise =
-    forM_ (zip (yParams scan) scan_res) $ \(p, res) ->
-      copyDWIMFix (paramName p) [] (kernelResultSubExp res) []
-
-readToScanValues ::
-  [Imp.TExp Int64] ->
-  [PatElem KernelsMem] ->
-  SegBinOp KernelsMem ->
-  InKernelGen ()
-readToScanValues is pes scan
-  | shapeRank (segBinOpShape scan) > 0 =
-    forM_ (zip (yParams scan) pes) $ \(p, pe) ->
-      copyDWIMFix (paramName p) [] (Var (patElemName pe)) is
-  | otherwise =
-    return ()
-
-readCarries ::
-  Imp.TExp Int64 ->
-  [Imp.TExp Int64] ->
-  [Imp.TExp Int64] ->
-  [PatElem KernelsMem] ->
-  SegBinOp KernelsMem ->
-  InKernelGen ()
-readCarries chunk_offset dims' vec_is pes scan
-  | shapeRank (segBinOpShape scan) > 0 = do
-    ltid <- kernelLocalThreadId . kernelConstants <$> askEnv
-    -- We may have to reload the carries from the output of the
-    -- previous chunk.
-    sIf
-      (chunk_offset .>. 0 .&&. ltid .==. 0)
-      ( do
-          let is = unflattenIndex dims' $ chunk_offset - 1
-          forM_ (zip (xParams scan) pes) $ \(p, pe) ->
-            copyDWIMFix (paramName p) [] (Var (patElemName pe)) (is ++ vec_is)
-      )
-      ( forM_ (zip (xParams scan) (segBinOpNeutral scan)) $ \(p, ne) ->
-          copyDWIMFix (paramName p) [] ne []
-      )
-  | otherwise =
-    return ()
-
--- | Produce partially scanned intervals; one per workgroup.
-scanStage1 ::
-  Pattern KernelsMem ->
-  Count NumGroups SubExp ->
-  Count GroupSize SubExp ->
-  SegSpace ->
-  [SegBinOp KernelsMem] ->
-  KernelBody KernelsMem ->
-  CallKernelGen (TV Int32, Imp.TExp Int64, CrossesSegment)
-scanStage1 (Pattern _ all_pes) num_groups group_size space scans kbody = do
-  let num_groups' = fmap toInt64Exp num_groups
-      group_size' = fmap toInt64Exp group_size
-  num_threads <- dPrimV "num_threads" $ sExt32 $ unCount num_groups' * unCount group_size'
-
-  let (gtids, dims) = unzip $ unSegSpace space
-      dims' = map toInt64Exp dims
-  let num_elements = product dims'
-      elems_per_thread = num_elements `divUp` sExt64 (tvExp num_threads)
-      elems_per_group = unCount group_size' * elems_per_thread
-
-  let crossesSegment =
-        case reverse dims' of
-          segment_size : _ : _ -> Just $ \from to ->
-            (to - from) .>. (to `rem` segment_size)
-          _ -> Nothing
-
-  sKernelThread "scan_stage1" num_groups' group_size' (segFlat space) $ do
-    constants <- kernelConstants <$> askEnv
-    all_local_arrs <- makeLocalArrays group_size (tvSize num_threads) scans
-
-    -- The variables from scan_op will be used for the carry and such
-    -- in the big chunking loop.
-    forM_ scans $ \scan -> do
-      dScope Nothing $ scopeOfLParams $ lambdaParams $ segBinOpLambda scan
-      forM_ (zip (xParams scan) (segBinOpNeutral scan)) $ \(p, ne) ->
-        copyDWIMFix (paramName p) [] ne []
-
-    sFor "j" elems_per_thread $ \j -> do
-      chunk_offset <-
-        dPrimV "chunk_offset" $
-          sExt64 (kernelGroupSize constants) * j
-            + sExt64 (kernelGroupId constants) * elems_per_group
-      flat_idx <-
-        dPrimV "flat_idx" $
-          tvExp chunk_offset + sExt64 (kernelLocalThreadId constants)
-      -- Construct segment indices.
-      zipWithM_ dPrimV_ gtids $ unflattenIndex dims' $ tvExp flat_idx
-
-      let per_scan_pes = segBinOpChunks scans all_pes
-
-          in_bounds =
-            foldl1 (.&&.) $ zipWith (.<.) (map Imp.vi64 gtids) dims'
-
-          when_in_bounds = compileStms mempty (kernelBodyStms kbody) $ do
-            let (all_scan_res, map_res) =
-                  splitAt (segBinOpResults scans) $ kernelBodyResult kbody
-                per_scan_res =
-                  segBinOpChunks scans all_scan_res
-
-            sComment "write to-scan values to parameters" $
-              mapM_ (writeToScanValues gtids) $
-                zip3 per_scan_pes scans per_scan_res
-
-            sComment "write mapped values results to global memory" $
-              forM_ (zip (takeLast (length map_res) all_pes) map_res) $ \(pe, se) ->
-                copyDWIMFix
-                  (patElemName pe)
-                  (map Imp.vi64 gtids)
-                  (kernelResultSubExp se)
-                  []
-
-      sComment "threads in bounds read input" $
-        sWhen in_bounds when_in_bounds
-
-      forM_ (zip3 per_scan_pes scans all_local_arrs) $
-        \(pes, scan@(SegBinOp _ scan_op nes vec_shape), local_arrs) ->
-          sComment "do one intra-group scan operation" $ do
-            let rets = lambdaReturnType scan_op
-                scan_x_params = xParams scan
-                (array_scan, fence, barrier) = barrierFor scan_op
-
-            when array_scan barrier
-
-            sLoopNest vec_shape $ \vec_is -> do
-              sComment "maybe restore some to-scan values to parameters, or read neutral" $
-                sIf
-                  in_bounds
-                  ( do
-                      readToScanValues (map Imp.vi64 gtids ++ vec_is) pes scan
-                      readCarries (tvExp chunk_offset) dims' vec_is pes scan
-                  )
-                  ( forM_ (zip (yParams scan) (segBinOpNeutral scan)) $ \(p, ne) ->
-                      copyDWIMFix (paramName p) [] ne []
-                  )
-
-              sComment "combine with carry and write to local memory" $
-                compileStms mempty (bodyStms $ lambdaBody scan_op) $
-                  forM_ (zip3 rets local_arrs (bodyResult $ lambdaBody scan_op)) $
-                    \(t, arr, se) ->
-                      copyDWIMFix arr [localArrayIndex constants t] se []
-
-              let crossesSegment' = do
-                    f <- crossesSegment
-                    Just $ \from to ->
-                      let from' = sExt64 from + tvExp chunk_offset
-                          to' = sExt64 to + tvExp chunk_offset
-                       in f from' to'
-
-              sOp $ Imp.ErrorSync fence
-
-              -- We need to avoid parameter name clashes.
-              scan_op_renamed <- renameLambda scan_op
-              groupScan
-                crossesSegment'
-                (sExt64 $ tvExp num_threads)
-                (sExt64 $ kernelGroupSize constants)
-                scan_op_renamed
-                local_arrs
-
-              sComment "threads in bounds write partial scan result" $
-                sWhen in_bounds $
-                  forM_ (zip3 rets pes local_arrs) $ \(t, pe, arr) ->
-                    copyDWIMFix
-                      (patElemName pe)
-                      (map Imp.vi64 gtids ++ vec_is)
-                      (Var arr)
-                      [localArrayIndex constants t]
-
-              barrier
-
-              let load_carry =
-                    forM_ (zip local_arrs scan_x_params) $ \(arr, p) ->
-                      copyDWIMFix
-                        (paramName p)
-                        []
-                        (Var arr)
-                        [ if primType $ paramType p
-                            then sExt64 (kernelGroupSize constants) - 1
-                            else
-                              (sExt64 (kernelGroupId constants) + 1)
-                                * sExt64 (kernelGroupSize constants) - 1
-                        ]
-                  load_neutral =
-                    forM_ (zip nes scan_x_params) $ \(ne, p) ->
-                      copyDWIMFix (paramName p) [] ne []
-
-              sComment "first thread reads last element as carry-in for next iteration" $ do
-                crosses_segment <- dPrimVE "crosses_segment" $
-                  case crossesSegment of
-                    Nothing -> false
-                    Just f ->
-                      f
-                        ( tvExp chunk_offset
-                            + sExt64 (kernelGroupSize constants) -1
-                        )
-                        ( tvExp chunk_offset
-                            + sExt64 (kernelGroupSize constants)
-                        )
-                should_load_carry <-
-                  dPrimVE "should_load_carry" $
-                    kernelLocalThreadId constants .==. 0 .&&. bNot crosses_segment
-                sWhen should_load_carry load_carry
-                when array_scan barrier
-                sUnless should_load_carry load_neutral
-
-              barrier
-
-  return (num_threads, elems_per_group, crossesSegment)
-
-scanStage2 ::
-  Pattern KernelsMem ->
-  TV Int32 ->
-  Imp.TExp Int64 ->
-  Count NumGroups SubExp ->
-  CrossesSegment ->
-  SegSpace ->
-  [SegBinOp KernelsMem] ->
-  CallKernelGen ()
-scanStage2 (Pattern _ all_pes) stage1_num_threads elems_per_group num_groups crossesSegment space scans = do
-  let (gtids, dims) = unzip $ unSegSpace space
-      dims' = map toInt64Exp dims
-
-  -- Our group size is the number of groups for the stage 1 kernel.
-  let group_size = Count $ unCount num_groups
-      group_size' = fmap toInt64Exp group_size
-
-  let crossesSegment' = do
-        f <- crossesSegment
-        Just $ \from to ->
-          f
-            ((sExt64 from + 1) * elems_per_group - 1)
-            ((sExt64 to + 1) * elems_per_group - 1)
-
-  sKernelThread "scan_stage2" 1 group_size' (segFlat space) $ do
-    constants <- kernelConstants <$> askEnv
-    per_scan_local_arrs <- makeLocalArrays group_size (tvSize stage1_num_threads) scans
-    let per_scan_rets = map (lambdaReturnType . segBinOpLambda) scans
-        per_scan_pes = segBinOpChunks scans all_pes
-
-    flat_idx <-
-      dPrimV "flat_idx" $
-        (sExt64 (kernelLocalThreadId constants) + 1) * elems_per_group - 1
-    -- Construct segment indices.
-    zipWithM_ dPrimV_ gtids $ unflattenIndex dims' $ tvExp flat_idx
-
-    forM_ (zip4 scans per_scan_local_arrs per_scan_rets per_scan_pes) $
-      \(SegBinOp _ scan_op nes vec_shape, local_arrs, rets, pes) ->
-        sLoopNest vec_shape $ \vec_is -> do
-          let glob_is = map Imp.vi64 gtids ++ vec_is
-
-              in_bounds =
-                foldl1 (.&&.) $ zipWith (.<.) (map Imp.vi64 gtids) dims'
-
-              when_in_bounds = forM_ (zip3 rets local_arrs pes) $ \(t, arr, pe) ->
-                copyDWIMFix
-                  arr
-                  [localArrayIndex constants t]
-                  (Var $ patElemName pe)
-                  glob_is
-
-              when_out_of_bounds = forM_ (zip3 rets local_arrs nes) $ \(t, arr, ne) ->
-                copyDWIMFix arr [localArrayIndex constants t] ne []
-              (_, _, barrier) =
-                barrierFor scan_op
-
-          sComment "threads in bound read carries; others get neutral element" $
-            sIf in_bounds when_in_bounds when_out_of_bounds
-
-          barrier
-
-          groupScan
-            crossesSegment'
-            (sExt64 $ tvExp stage1_num_threads)
-            (sExt64 $ kernelGroupSize constants)
-            scan_op
-            local_arrs
-
-          sComment "threads in bounds write scanned carries" $
-            sWhen in_bounds $
-              forM_ (zip3 rets pes local_arrs) $ \(t, pe, arr) ->
-                copyDWIMFix
-                  (patElemName pe)
-                  glob_is
-                  (Var arr)
-                  [localArrayIndex constants t]
-
-scanStage3 ::
-  Pattern KernelsMem ->
-  Count NumGroups SubExp ->
-  Count GroupSize SubExp ->
-  Imp.TExp Int64 ->
-  CrossesSegment ->
-  SegSpace ->
-  [SegBinOp KernelsMem] ->
-  CallKernelGen ()
-scanStage3 (Pattern _ all_pes) num_groups group_size elems_per_group crossesSegment space scans = do
-  let num_groups' = fmap toInt64Exp num_groups
-      group_size' = fmap toInt64Exp group_size
-      (gtids, dims) = unzip $ unSegSpace space
-      dims' = map toInt64Exp dims
-  required_groups <-
-    dPrimVE "required_groups" $
-      sExt32 $ product dims' `divUp` sExt64 (unCount group_size')
-
-  sKernelThread "scan_stage3" num_groups' group_size' (segFlat space) $
-    virtualiseGroups SegVirt required_groups $ \virt_group_id -> do
-      constants <- kernelConstants <$> askEnv
-
-      -- Compute our logical index.
-      flat_idx <-
-        dPrimVE "flat_idx" $
-          sExt64 virt_group_id * sExt64 (unCount group_size')
-            + sExt64 (kernelLocalThreadId constants)
-      zipWithM_ dPrimV_ gtids $ unflattenIndex dims' flat_idx
-
-      -- Figure out which group this element was originally in.
-      orig_group <- dPrimV "orig_group" $ flat_idx `quot` elems_per_group
-      -- Then the index of the carry-in of the preceding group.
-      carry_in_flat_idx <-
-        dPrimV "carry_in_flat_idx" $
-          tvExp orig_group * elems_per_group - 1
-      -- Figure out the logical index of the carry-in.
-      let carry_in_idx = unflattenIndex dims' $ tvExp carry_in_flat_idx
-
-      -- Apply the carry if we are not in the scan results for the first
-      -- group, and are not the last element in such a group (because
-      -- then the carry was updated in stage 2), and we are not crossing
-      -- a segment boundary.
-      let in_bounds =
-            foldl1 (.&&.) $ zipWith (.<.) (map Imp.vi64 gtids) dims'
-          crosses_segment =
-            fromMaybe false $
-              crossesSegment
-                <*> pure (tvExp carry_in_flat_idx)
-                <*> pure flat_idx
-          is_a_carry = flat_idx .==. (tvExp orig_group + 1) * elems_per_group - 1
-          no_carry_in = tvExp orig_group .==. 0 .||. is_a_carry .||. crosses_segment
-
-      let per_scan_pes = segBinOpChunks scans all_pes
-      sWhen in_bounds $
-        sUnless no_carry_in $
-          forM_ (zip per_scan_pes scans) $
-            \(pes, SegBinOp _ scan_op nes vec_shape) -> do
-              dScope Nothing $ scopeOfLParams $ lambdaParams scan_op
-              let (scan_x_params, scan_y_params) =
-                    splitAt (length nes) $ lambdaParams scan_op
-
-              sLoopNest vec_shape $ \vec_is -> do
-                forM_ (zip scan_x_params pes) $ \(p, pe) ->
-                  copyDWIMFix
-                    (paramName p)
-                    []
-                    (Var $ patElemName pe)
-                    (carry_in_idx ++ vec_is)
-
-                forM_ (zip scan_y_params pes) $ \(p, pe) ->
-                  copyDWIMFix
-                    (paramName p)
-                    []
-                    (Var $ patElemName pe)
-                    (map Imp.vi64 gtids ++ vec_is)
-
-                compileBody' scan_x_params $ lambdaBody scan_op
-
-                forM_ (zip scan_x_params pes) $ \(p, pe) ->
-                  copyDWIMFix
-                    (patElemName pe)
-                    (map Imp.vi64 gtids ++ vec_is)
-                    (Var $ paramName p)
-                    []
->>>>>>> 5eb0c1d5
 
 -- | Compile 'SegScan' instance to host-level code with calls to
 -- various kernels.
@@ -552,42 +100,34 @@
 compileSegScan pat lvl space scans kbody = sWhen (0 .<. n) $ do
   emit $ Imp.DebugPrint "\n# SegScan" Nothing
 
-<<<<<<< HEAD
-  let (Pattern _ all_pes) =
-        unsafePerformIO (do putStrLn ("pat: " ++ show pat
-                                       ++ "\nlvl: " ++ show lvl
-                                       ++ "\nspace: " ++ show space
-                                       ++ "\nscans: " ++ show scans
-                                       ++ "\nkbody: " ++ show kbody)
-                            return pat)
-
-  let group_size    = toInt32Exp <$> segGroupSize lvl
-      num_groups    = Count (n `divUp` ((unCount group_size) * tM))
-      num_memset_groups
-                    = Count ((unCount num_groups) `divUp` ((unCount group_size) * tM))
-      num_threads   = (unCount num_groups) * (unCount group_size)
-      res           = patElemName $ last all_pes
+  let Pattern _ all_pes = pat
+      group_size = toInt64Exp <$> segGroupSize lvl
+      num_groups = Count (n `divUp` (unCount group_size * sExt64 tM))
+      num_memset_groups =
+        Count (unCount num_groups `divUp` (unCount group_size * sExt64 tM))
+      num_threads = (unCount num_groups) * (unCount group_size)
+      res = patElemName $ last all_pes
       (mapIdx, dim) = head $ unSegSpace space
       m :: Int32
-      m             = 9
+      m = 9
       tM :: Imp.TExp Int32
-      tM            = 9
-      scanOp        = head scans
-      scanOpNe      = segBinOpNeutral scanOp
-      tys           = map (\(Prim pt) -> pt) $ lambdaReturnType $ segBinOpLambda scanOp
-      statusX       = 0 :: Imp.TExp Int8
-      statusA       = 1 :: Imp.TExp Int8
-      statusP       = 2 :: Imp.TExp Int8
-      sStatusX      = constant (0 :: Int8)
-      sStatusA      = constant (1 :: Int8)
-      sStatusP      = constant (2 :: Int8)
+      tM = 9
+      scanOp = head scans
+      scanOpNe = segBinOpNeutral scanOp
+      tys = map (\(Prim pt) -> pt) $ lambdaReturnType $ segBinOpLambda scanOp
+      statusX = 0 :: Imp.TExp Int8
+      statusA = 1 :: Imp.TExp Int8
+      statusP = 2 :: Imp.TExp Int8
+      sStatusX = constant (0 :: Int8)
+      sStatusA = constant (1 :: Int8)
+      sStatusP = constant (2 :: Int8)
       makeStatusUsed flag used = (tvExp flag) .|. (TPrimExp $ BinOpExp (Shl Int8) (untyped $ tvExp used) (ValueExp $ value (2 :: Int8)))
       unmakeStatusUsed :: TV Int8 -> TV Int8 -> TV Int8 -> InKernelGen ()
       unmakeStatusUsed flagUsed flag used = do
         used <-- (TPrimExp $ BinOpExp (LShr Int8) (untyped $ tvExp flagUsed) (ValueExp $ value (2 :: Int8)))
         flag <-- (tvExp flagUsed) .&. (3 :: Imp.TExp Int8)
-      waveSizeE     = 32
-      waveSize      = constant (32 :: Int32)
+      waveSizeE = 32
+      waveSize = constant (32 :: Int32)
 
   -- Allocate the shared memory for output component
   numThreads <- dPrimV "numThreads" num_threads
@@ -597,12 +137,16 @@
   -- TODO: Should be zeroed.
   statusFlags <- sAllocArray "status_flags" int8 (Shape [tvSize numGroups]) (Space "device")
   (aggregateArrays, incprefixArrays) <-
-    unzip <$> forM tys
-                (\ty -> (,) <$> (sAllocArray "aggregates" ty (Shape [tvSize numGroups]) (Space "device"))
-                            <*> (sAllocArray "incprefixes" ty (Shape [tvSize numGroups]) (Space "device")))
+    unzip
+      <$> forM
+        tys
+        ( \ty ->
+            (,) <$> (sAllocArray "aggregates" ty (Shape [tvSize numGroups]) (Space "device"))
+              <*> (sAllocArray "incprefixes" ty (Shape [tvSize numGroups]) (Space "device"))
+        )
 
   sKernelThread "segscan" num_groups group_size (segFlat space) $ do
-    constants  <- kernelConstants <$> askEnv
+    constants <- kernelConstants <$> askEnv
 
     (sharedId, transposedArrays, prefixArrays, sharedReadOffset, warpscan, exchanges) <-
       createLocalArrays (segGroupSize lvl) (constant m) tys
@@ -610,12 +154,14 @@
     dynamicId <- dPrim "dynamic_id" int32
     sWhen (kernelLocalThreadId constants .==. 0) $ do
       (globalIdMem, _, globalIdOff) <- fullyIndexArray globalId [0]
-      sOp $ Imp.Atomic DefaultSpace $
-        Imp.AtomicAdd Int32
-                      (tvVar dynamicId)
-                      globalIdMem
-                      (Count $ sExt32 $ unCount globalIdOff)
-                      (toExp' int32 $ constant (1 :: Int32))
+      sOp $
+        Imp.Atomic DefaultSpace $
+          Imp.AtomicAdd
+            Int32
+            (tvVar dynamicId)
+            globalIdMem
+            (Count $ unCount globalIdOff)
+            (toExp' int32 $ constant (1 :: Int32))
       copyDWIMFix sharedId [0] (tvSize dynamicId) []
       everythingVolatile $ copyDWIMFix statusFlags [tvExp dynamicId] sStatusX []
 
@@ -628,70 +174,87 @@
     copyDWIMFix (tvVar dynamicId) [] (Var sharedId) [0]
     sOp localBarrier
 
-    blockOff   <- dPrimV "blockOff" $ (tvExp dynamicId) * tM * (kernelGroupSize constants)
+    blockOff <-
+      dPrimV "blockOff" $
+        sExt64 (tvExp dynamicId) * sExt64 tM * (kernelGroupSize constants)
 
     privateArrays <-
-      mapM (\ty -> sAllocArray "private"
-                               ty
-                               (Shape [constant m])
-                               (ScalarSpace [constant m] ty))
-           tys
-
+      mapM
+        ( \ty ->
+            sAllocArray
+              "private"
+              ty
+              (Shape [constant m])
+              (ScalarSpace [constant m] ty)
+        )
+        tys
 
     sComment "Load and map" $
-      sFor "i" tM $ \i -> do
+      sFor "i" (sExt64 tM) $ \i -> do
         -- The map's input index
-        dPrimV_ mapIdx $ (tvExp blockOff) + (kernelLocalThreadId constants) + i * (kernelGroupSize constants)
+        dPrimV_ mapIdx $
+          tvExp blockOff + sExt64 (kernelLocalThreadId constants)
+            + i * (kernelGroupSize constants)
         -- Perform the map
         -- TODO: Write neutral elements to private arrays
-        sWhen ((Imp.vi32 mapIdx) .<. n) $ do
+        sWhen (Imp.vi64 mapIdx .<. n) $ do
           compileStms mempty (kernelBodyStms kbody) $
-            do let (all_scan_res, map_res) = splitAt (segBinOpResults scans) $ kernelBodyResult kbody
-               forM_ (zip (takeLast (length map_res) all_pes) map_res) $ \(dest, src) -> do
-                 -- Write map results to their global memory destinations
-                 copyDWIMFix (patElemName dest) [Imp.vi32 mapIdx] (kernelResultSubExp src) []
-
-               forM_ (zip privateArrays $ map kernelResultSubExp all_scan_res) $ \(dest, (Var src)) -> do
-                 copyDWIMFix dest [i] (Var src) []
+            do
+              let (all_scan_res, map_res) = splitAt (segBinOpResults scans) $ kernelBodyResult kbody
+              forM_ (zip (takeLast (length map_res) all_pes) map_res) $ \(dest, src) -> do
+                -- Write map results to their global memory destinations
+                copyDWIMFix (patElemName dest) [Imp.vi64 mapIdx] (kernelResultSubExp src) []
+
+              forM_ (zip privateArrays $ map kernelResultSubExp all_scan_res) $ \(dest, (Var src)) -> do
+                copyDWIMFix dest [sExt64 i] (Var src) []
 
     sComment "Transpose scan inputs" $ do
       forM_ (zip transposedArrays privateArrays) $ \(trans, priv) -> do
         sOp localBarrier
-        sFor "i" tM $ \i -> do
-          sharedIdx <- dPrimV "sharedIdx" $ (kernelLocalThreadId constants) + i * (kernelGroupSize constants)
-          copyDWIMFix trans [tvExp sharedIdx] (Var priv) [i]
+        sFor "i" (sExt64 tM) $ \i -> do
+          sharedIdx <-
+            dPrimVE "sharedIdx" $
+              sExt64 (kernelLocalThreadId constants)
+                + i * kernelGroupSize constants
+          copyDWIMFix trans [sharedIdx] (Var priv) [i]
         sOp localBarrier
         sFor "i" tM $ \i -> do
           sharedIdx <- dPrimV "sharedIdx" $ (kernelLocalThreadId constants) * tM + i
-          copyDWIMFix priv [i] (Var trans) [tvExp sharedIdx]
+          copyDWIMFix priv [sExt64 i] (Var trans) [sExt64 $ tvExp sharedIdx]
       sOp localBarrier
 
     sComment "Per thread scan" $ do
       sFor "i" tM $ \i -> do
-        let xs  = map paramName $ xParams scanOp
-            ys  = map paramName $ yParams scanOp
+        let xs = map paramName $ xParams scanOp
+            ys = map paramName $ yParams scanOp
             nes = segBinOpNeutral scanOp
 
         mapM_
-          (\(src, (x, y, ne, ty)) ->
-             do dPrim_ x ty
+          ( \(src, (x, y, ne, ty)) ->
+              do
+                dPrim_ x ty
                 dPrim_ y ty
-                sIf (i .==. 0)
+                sIf
+                  (i .==. 0)
                   (copyDWIMFix x [] ne [])
-                  (copyDWIMFix x [] (Var src) [i - 1])
-                copyDWIMFix y [] (Var src) [i])
+                  (copyDWIMFix x [] (Var src) [sExt64 i - 1])
+                copyDWIMFix y [] (Var src) [sExt64 i]
+          )
           $ zip privateArrays $ zip4 xs ys nes tys
 
         compileStms mempty (bodyStms $ lambdaBody $ segBinOpLambda scanOp) $
           mapM_
-            (\(dest, res) ->
-               copyDWIMFix dest [i] res [])
+            ( \(dest, res) ->
+                copyDWIMFix dest [sExt64 i] res []
+            )
             $ zip privateArrays $ bodyResult $ lambdaBody $ segBinOpLambda scanOp
 
     sComment "Publish results in shared memory" $ do
-      mapM_ (\(dest, src) ->
-               copyDWIMFix dest [kernelLocalThreadId constants] (Var src) [tM - 1])
-            $ zip prefixArrays privateArrays
+      mapM_
+        ( \(dest, src) ->
+            copyDWIMFix dest [sExt64 $ kernelLocalThreadId constants] (Var src) [sExt64 tM - 1]
+        )
+        $ zip prefixArrays privateArrays
       sOp localBarrier
 
     scanOp' <- renameLambda $ segBinOpLambda scanOp
@@ -707,11 +270,14 @@
 
       sOp localBarrier
 
-      forM_ (zip accs prefixArrays)
-        (\(acc, prefixes) ->
-           sIf ((kernelLocalThreadId constants) .==. 0)
-               (copyDWIMFix (tvVar acc) [] (Var prefixes) [(kernelGroupSize constants) - 1])
-               (copyDWIMFix (tvVar acc) [] (Var prefixes) [(kernelLocalThreadId constants) - 1]))
+      forM_
+        (zip accs prefixArrays)
+        ( \(acc, prefixes) ->
+            sIf
+              ((kernelLocalThreadId constants) .==. 0)
+              (copyDWIMFix (tvVar acc) [] (Var prefixes) [sExt64 (kernelGroupSize constants) - 1])
+              (copyDWIMFix (tvVar acc) [] (Var prefixes) [sExt64 (kernelLocalThreadId constants) - 1])
+        )
 
       sOp localBarrier
 
@@ -719,25 +285,31 @@
     sComment "Perform lookback" $ do
       sWhen ((tvExp dynamicId) .==. 0 .&&. (kernelLocalThreadId constants) .==. 0) $ do
         everythingVolatile $
-          forM_ (zip incprefixArrays accs)
-            (\(incprefixArray, acc) ->
-               copyDWIMFix incprefixArray [tvExp dynamicId] (tvSize acc) [])
+          forM_
+            (zip incprefixArrays accs)
+            ( \(incprefixArray, acc) ->
+                copyDWIMFix incprefixArray [tvExp dynamicId] (tvSize acc) []
+            )
         sOp globalFence
         everythingVolatile $
           copyDWIMFix statusFlags [tvExp dynamicId] sStatusP []
-        forM_ (zip scanOpNe accs)
-          (\(ne, acc) ->
-             copyDWIMFix (tvVar acc) [] ne [])
+        forM_
+          (zip scanOpNe accs)
+          ( \(ne, acc) ->
+              copyDWIMFix (tvVar acc) [] ne []
+          )
       -- end sWhen
 
       sWhen ((bNot ((tvExp dynamicId) .==. 0)) .&&. (kernelLocalThreadId constants) .<. waveSizeE) $ do
-        warpSize <- dPrimV "warpsize" $ kernelWaveSize constants
+        let warpSize = kernelWaveSize constants
 
         sWhen ((kernelLocalThreadId constants) .==. 0) $ do
           everythingVolatile $
-            forM_ (zip aggregateArrays accs)
-              (\(aggregateArray, acc) ->
-                 copyDWIMFix aggregateArray [tvExp dynamicId] (tvSize acc) [])
+            forM_
+              (zip aggregateArrays accs)
+              ( \(aggregateArray, acc) ->
+                  copyDWIMFix aggregateArray [tvExp dynamicId] (tvSize acc) []
+              )
           sOp globalFence
           everythingVolatile $
             copyDWIMFix statusFlags [tvExp dynamicId] sStatusA []
@@ -748,92 +320,127 @@
         status <- dPrim "status" int8
         copyDWIMFix (tvVar status) [] (Var warpscan) [0]
 
-        sIf ((tvExp status) .==. statusP)
-            (sWhen ((kernelLocalThreadId constants) .==. 0)
-              $ everythingVolatile
-                $ forM_ (zip prefixes incprefixArrays)
-                    $ \(prefix, incprefixArray) -> copyDWIMFix (tvVar prefix) [] (Var incprefixArray) [(tvExp dynamicId) - 1])
-            (do readOffset <- dPrimV "readOffset" (tvExp dynamicId - (kernelWaveSize constants))
-                let loopStop = (tvExp warpSize) * (-1)
-                sWhile ((tvExp readOffset) .>. loopStop) $ do
-                  readI <- dPrimV "read_i" $ (tvExp readOffset) + (kernelLocalThreadId constants)
-                  aggrs <- forM (zip scanOpNe tys) (\(ne, ty) -> dPrimV "aggr" $ TPrimExp $ toExp' ty ne)
-                  flag <- dPrimV "flag" $ statusX
-                  used <- dPrimV "used" $ (0 :: Imp.TExp Int8)
-                  everythingVolatile $
-                    sWhen ((tvExp readI) .>=. 0) $ do
-                      copyDWIMFix (tvVar flag) [] (Var statusFlags) [tvExp readI]
-                      sIf ((tvExp flag) .==. statusP)
-                          (forM_ (zip incprefixArrays aggrs)
-                             (\(incprefix, aggr) -> copyDWIMFix (tvVar aggr) [] (Var incprefix) [tvExp readI]))
-                          $ sWhen ((tvExp flag) .==. statusA) $ do
-                              forM_ (zip aggrs aggregateArrays)
-                                (\(aggr, aggregate) -> copyDWIMFix (tvVar aggr) [] (Var aggregate) [tvExp readI])
-                              used <-- (1 :: Imp.TExp Int8)
-                      -- end sIf
-                    -- end sWhen
-                  forM_ (zip exchanges aggrs) $
-                    \(exchange, aggr) ->
-                      copyDWIMFix exchange [kernelLocalThreadId constants] (tvSize aggr) []
-                  tmp <- dPrimV "tmp" $ makeStatusUsed flag used
-                  copyDWIMFix warpscan [kernelLocalThreadId constants] (tvSize tmp) []
-                  sOp localFence
-
-                  (warpscanMem, warpscanSpace, warpscanOff) <- fullyIndexArray warpscan [tvExp warpSize - 1]
-                  flag <-- (TPrimExp $ Imp.index warpscanMem warpscanOff int8 warpscanSpace Imp.Volatile)
-                  sWhen ((kernelLocalThreadId constants) .==. 0) $ do
-                    -- TODO: This is a single-threaded reduce
-                    sIf (bNot $ (tvExp flag) .==. statusP) (do
-                      scanOp'' <- renameLambda scanOp'
-                      let agg1s = map paramName $ take (length tys) $ lambdaParams scanOp''
-                          agg2s = map paramName $ drop (length tys) $ lambdaParams scanOp''
-
-                      forM_ (zip3 agg1s scanOpNe tys) (\(agg1, ne, ty) -> dPrimV_ agg1 $ TPrimExp $ toExp' ty ne)
-                      forM_ (zip agg2s tys) (\(agg2, ty) -> dPrim_ agg2 ty)
-
-                      flag1 <- dPrimV "flag1" statusX
-                      flag2 <- dPrim "flag2" int8
-                      used1 <- dPrimV "used1" (0 :: Imp.TExp Int8)
-                      used2 <- dPrim "used2" int8
-                      sFor "i" (tvExp warpSize) (\i -> do
-                        copyDWIMFix (tvVar flag2) [] (Var warpscan) [i]
-                        unmakeStatusUsed flag2 flag2 used2
-                        forM_ (zip agg2s exchanges)
-                          (\(agg2, exchange) -> copyDWIMFix agg2 [] (Var exchange) [i])
-                        sIf (bNot $ (tvExp flag2) .==. statusA)
-                            (do flag1 <-- (tvExp flag2)
-                                used1 <-- (tvExp used2)
-                                forM_ (zip3 agg1s tys agg2s)
-                                  (\(agg1, ty, agg2) -> agg1 <~~ toExp' ty (Var agg2)))
-                            (do used1 <-- (tvExp used1) + (tvExp used2)
-                                compileStms mempty (bodyStms $ lambdaBody scanOp'') $
-                                  forM_ (zip3 agg1s tys $ bodyResult $ lambdaBody scanOp'')
-                                    (\(agg1, ty, res) -> agg1 <~~ toExp' ty res)))
+        sIf
+          ((tvExp status) .==. statusP)
+          ( sWhen ((kernelLocalThreadId constants) .==. 0) $
+              everythingVolatile $
+                forM_ (zip prefixes incprefixArrays) $
+                  \(prefix, incprefixArray) -> copyDWIMFix (tvVar prefix) [] (Var incprefixArray) [(tvExp dynamicId) - 1]
+          )
+          ( do
+              readOffset <-
+                dPrimV "readOffset" $
+                  sExt32 $ tvExp dynamicId - sExt64 (kernelWaveSize constants)
+              let loopStop = warpSize * (-1)
+              sWhile ((tvExp readOffset) .>. loopStop) $ do
+                readI <- dPrimV "read_i" $ (tvExp readOffset) + (kernelLocalThreadId constants)
+                aggrs <- forM (zip scanOpNe tys) (\(ne, ty) -> dPrimV "aggr" $ TPrimExp $ toExp' ty ne)
+                flag <- dPrimV "flag" $ statusX
+                used <- dPrimV "used" $ (0 :: Imp.TExp Int8)
+                everythingVolatile $
+                  sWhen (tvExp readI .>=. 0) $ do
+                    copyDWIMFix (tvVar flag) [] (Var statusFlags) [sExt64 $ tvExp readI]
+                    sIf
+                      ((tvExp flag) .==. statusP)
+                      ( forM_
+                          (zip incprefixArrays aggrs)
+                          (\(incprefix, aggr) -> copyDWIMFix (tvVar aggr) [] (Var incprefix) [sExt64 $ tvExp readI])
+                      )
+                      $ sWhen ((tvExp flag) .==. statusA) $ do
+                        forM_
+                          (zip aggrs aggregateArrays)
+                          (\(aggr, aggregate) -> copyDWIMFix (tvVar aggr) [] (Var aggregate) [sExt64 $ tvExp readI])
+                        used <-- (1 :: Imp.TExp Int8)
+                -- end sIf
+                -- end sWhen
+                forM_ (zip exchanges aggrs) $
+                  \(exchange, aggr) ->
+                    copyDWIMFix exchange [sExt64 $ kernelLocalThreadId constants] (tvSize aggr) []
+                tmp <- dPrimV "tmp" $ makeStatusUsed flag used
+                copyDWIMFix warpscan [sExt64 $ kernelLocalThreadId constants] (tvSize tmp) []
+                sOp localFence
+
+                (warpscanMem, warpscanSpace, warpscanOff) <-
+                  fullyIndexArray warpscan [sExt64 warpSize - 1]
+                flag <-- (TPrimExp $ Imp.index warpscanMem warpscanOff int8 warpscanSpace Imp.Volatile)
+                sWhen ((kernelLocalThreadId constants) .==. 0) $ do
+                  -- TODO: This is a single-threaded reduce
+                  sIf
+                    (bNot $ (tvExp flag) .==. statusP)
+                    ( do
+                        scanOp'' <- renameLambda scanOp'
+                        let agg1s = map paramName $ take (length tys) $ lambdaParams scanOp''
+                            agg2s = map paramName $ drop (length tys) $ lambdaParams scanOp''
+
+                        forM_ (zip3 agg1s scanOpNe tys) (\(agg1, ne, ty) -> dPrimV_ agg1 $ TPrimExp $ toExp' ty ne)
+                        forM_ (zip agg2s tys) (\(agg2, ty) -> dPrim_ agg2 ty)
+
+                        flag1 <- dPrimV "flag1" statusX
+                        flag2 <- dPrim "flag2" int8
+                        used1 <- dPrimV "used1" (0 :: Imp.TExp Int8)
+                        used2 <- dPrim "used2" int8
+                        sFor
+                          "i"
+                          warpSize
+                          ( \i -> do
+                              copyDWIMFix (tvVar flag2) [] (Var warpscan) [sExt64 i]
+                              unmakeStatusUsed flag2 flag2 used2
+                              forM_ (zip agg2s exchanges) $
+                                \(agg2, exchange) ->
+                                  copyDWIMFix agg2 [] (Var exchange) [sExt64 i]
+                              sIf
+                                (bNot $ (tvExp flag2) .==. statusA)
+                                ( do
+                                    flag1 <-- (tvExp flag2)
+                                    used1 <-- (tvExp used2)
+                                    forM_
+                                      (zip3 agg1s tys agg2s)
+                                      (\(agg1, ty, agg2) -> agg1 <~~ toExp' ty (Var agg2))
+                                )
+                                ( do
+                                    used1 <-- (tvExp used1) + (tvExp used2)
+                                    compileStms mempty (bodyStms $ lambdaBody scanOp'') $
+                                      forM_
+                                        (zip3 agg1s tys $ bodyResult $ lambdaBody scanOp'')
+                                        (\(agg1, ty, res) -> agg1 <~~ toExp' ty res)
+                                )
+                          )
                         -- end sIf
-                      -- end sFor
-                      flag <-- (tvExp flag1)
-                      used <-- (tvExp used1)
-                      forM_ (zip3 aggrs tys agg1s) (\(aggr, ty, agg1) -> (tvVar aggr) <~~ toExp' ty (Var agg1)))
-                      -- else
-                      (forM_ (zip aggrs exchanges)
-                         (\(aggr, exchange) -> copyDWIMFix (tvVar aggr) [] (Var exchange) [tvExp warpSize - 1]))
-                    -- end sIf
-                    sIf ((tvExp flag) .==. statusP)
-                        (readOffset <-- loopStop)
-                        (readOffset <-- (tvExp readOffset) - (zExt32 $ tvExp used))
-                    copyDWIMFix sharedReadOffset [0] (tvSize readOffset) []
-                    scanOp''' <- renameLambda scanOp'
-                    let xs = map paramName $ take (length tys) $ lambdaParams scanOp'''
-                        ys = map paramName $ drop (length tys) $ lambdaParams scanOp'''
-                    forM_ (zip xs aggrs) (\(x, aggr) -> dPrimV_ x (tvExp aggr))
-                    forM_ (zip ys prefixes) (\(y, prefix) -> dPrimV_ y (tvExp prefix))
-                    compileStms mempty (bodyStms $ lambdaBody scanOp''') $
-                      forM_ (zip3 prefixes tys $ bodyResult $ lambdaBody scanOp''')
-                        (\(prefix, ty, res) -> prefix <-- (TPrimExp $ toExp' ty res))
-                  -- end sWhen
-                  sOp localFence
-                  copyDWIMFix (tvVar readOffset) [] (Var sharedReadOffset) [0])
-               -- end sWhile
+                        -- end sFor
+                        flag <-- (tvExp flag1)
+                        used <-- (tvExp used1)
+                        forM_ (zip3 aggrs tys agg1s) (\(aggr, ty, agg1) -> (tvVar aggr) <~~ toExp' ty (Var agg1))
+                    )
+                    -- else
+                    ( forM_
+                        (zip aggrs exchanges)
+                        $ \(aggr, exchange) ->
+                          copyDWIMFix
+                            (tvVar aggr)
+                            []
+                            (Var exchange)
+                            [sExt64 warpSize - 1]
+                    )
+                  -- end sIf
+                  sIf
+                    (tvExp flag .==. statusP)
+                    (readOffset <-- loopStop)
+                    (readOffset <-- tvExp readOffset - zExt32 (tvExp used))
+                  copyDWIMFix sharedReadOffset [0] (tvSize readOffset) []
+                  scanOp''' <- renameLambda scanOp'
+                  let xs = map paramName $ take (length tys) $ lambdaParams scanOp'''
+                      ys = map paramName $ drop (length tys) $ lambdaParams scanOp'''
+                  forM_ (zip xs aggrs) (\(x, aggr) -> dPrimV_ x (tvExp aggr))
+                  forM_ (zip ys prefixes) (\(y, prefix) -> dPrimV_ y (tvExp prefix))
+                  compileStms mempty (bodyStms $ lambdaBody scanOp''') $
+                    forM_
+                      (zip3 prefixes tys $ bodyResult $ lambdaBody scanOp''')
+                      (\(prefix, ty, res) -> prefix <-- (TPrimExp $ toExp' ty res))
+                -- end sWhen
+                sOp localFence
+                copyDWIMFix (tvVar readOffset) [] (Var sharedReadOffset) [0]
+          )
+        -- end sWhile
         -- end sIf
         sWhen ((kernelLocalThreadId constants) .==. 0) $ do
           scanOp'''' <- renameLambda scanOp'
@@ -843,95 +450,84 @@
           forM_ (zip ys prefixes) (\(y, prefix) -> dPrimV_ y (tvExp prefix))
           compileStms mempty (bodyStms $ lambdaBody scanOp'''') $
             everythingVolatile $
-              forM_ (zip incprefixArrays $ bodyResult $ lambdaBody scanOp'''')
+              forM_
+                (zip incprefixArrays $ bodyResult $ lambdaBody scanOp'''')
                 (\(incprefixArray, res) -> copyDWIMFix incprefixArray [tvExp dynamicId] res [])
           sOp globalFence
           everythingVolatile $ copyDWIMFix statusFlags [tvExp dynamicId] sStatusP []
           forM_ (zip exchanges prefixes) (\(exchange, prefix) -> copyDWIMFix exchange [0] (tvSize prefix) [])
           forM_ (zip3 accs tys scanOpNe) (\(acc, ty, ne) -> (tvVar acc) <~~ toExp' ty ne)
-        -- end sWhen
+      -- end sWhen
       -- end sWhen
 
       sWhen (bNot $ (tvExp dynamicId) .==. 0) $ do
         sOp localBarrier
         forM_ (zip exchanges prefixes) (\(exchange, prefix) -> copyDWIMFix (tvVar prefix) [] (Var exchange) [0])
         sOp localBarrier
-      -- end sWhen
+    -- end sWhen
     -- end sComment
 
     scanOp''''' <- renameLambda scanOp'
     scanOp'''''' <- renameLambda scanOp'
 
     sComment "Distribute results" $ do
-      let xs  = map paramName $ take (length tys) $ lambdaParams scanOp'''''
-          ys  = map paramName $ drop (length tys) $ lambdaParams scanOp'''''
+      let xs = map paramName $ take (length tys) $ lambdaParams scanOp'''''
+          ys = map paramName $ drop (length tys) $ lambdaParams scanOp'''''
           xs' = map paramName $ take (length tys) $ lambdaParams scanOp''''''
           ys' = map paramName $ drop (length tys) $ lambdaParams scanOp''''''
 
       mapM_
-        (\((prefix, acc), (x, x'), (y, y'), ty) ->
-          do dPrim_ x ty
-             dPrim_ y ty
-             dPrimV_ x' (tvExp acc)
-             dPrimV_ y' (tvExp prefix))
+        ( \((prefix, acc), (x, x'), (y, y'), ty) ->
+            do
+              dPrim_ x ty
+              dPrim_ y ty
+              dPrimV_ x' (tvExp acc)
+              dPrimV_ y' (tvExp prefix)
+        )
         $ zip4 (zip prefixes accs) (zip xs xs') (zip ys ys') tys
 
       compileStms mempty (bodyStms $ lambdaBody scanOp'''''') $ do
-        forM_ (zip3 xs tys $ bodyResult $ lambdaBody scanOp'''''')
+        forM_
+          (zip3 xs tys $ bodyResult $ lambdaBody scanOp'''''')
           (\(x, ty, res) -> x <~~ toExp' ty res)
 
-      sFor "i" tM $ \i -> do
-        mapM_
-          (\(src, y) ->
-             copyDWIMFix y [] (Var src) [i])
-          $ zip privateArrays ys
+      sFor "i" (sExt64 tM) $ \i -> do
+        forM_ (zip privateArrays ys) $ \(src, y) ->
+          copyDWIMFix y [] (Var src) [i]
 
         compileStms mempty (bodyStms $ lambdaBody scanOp''''') $
-          mapM_
-            (\(dest, res) ->
-               copyDWIMFix dest [i] res [])
-            $ zip privateArrays $ bodyResult $ lambdaBody scanOp'''''
+          forM_ (zip privateArrays $ bodyResult $ lambdaBody scanOp''''') $
+            \(dest, res) ->
+              copyDWIMFix dest [i] res []
 
     sComment "Transpose scan output" $ do
       forM_ (zip transposedArrays privateArrays) $ \(trans, priv) -> do
         sOp localBarrier
-        sFor "i" tM $ \i -> do
-          sharedIdx <- dPrimV "sharedIdx" $ ((kernelLocalThreadId constants) * tM) + i
+        sFor "i" (sExt64 tM) $ \i -> do
+          sharedIdx <-
+            dPrimV "sharedIdx" $
+              sExt64 (kernelLocalThreadId constants * tM) + i
           copyDWIMFix trans [tvExp sharedIdx] (Var priv) [i]
         sOp localBarrier
-        sFor "i" tM $ \i -> do
-          sharedIdx <- dPrimV "sharedIdx" $ (kernelLocalThreadId constants) + ((kernelGroupSize constants) * i)
-          copyDWIMFix priv [i] (Var trans) [tvExp sharedIdx]
+        sFor "i" (sExt64 tM) $ \i -> do
+          sharedIdx <-
+            dPrimV "sharedIdx" $
+              (kernelLocalThreadId constants)
+                + sExt32 ((kernelGroupSize constants) * i)
+          copyDWIMFix priv [i] (Var trans) [sExt64 $ tvExp sharedIdx]
       sOp localBarrier
 
     sComment "Write block scan results to global memory" $
       forM_ (zip (map patElemName all_pes) privateArrays) $ \(dest, src) -> do
-        sFor "i" tM $ \i -> do
-          dPrimV_ mapIdx $ (tvExp blockOff) + ((kernelGroupSize constants) * i) + (kernelLocalThreadId constants)
-          sWhen ((Imp.vi32 mapIdx) .<. n) $ do
-            copyDWIMFix dest [Imp.vi32 mapIdx] (Var src) [i]
+        sFor "i" (sExt64 tM) $ \i -> do
+          dPrimV_ mapIdx $
+            (tvExp blockOff) + (kernelGroupSize constants * i)
+              + sExt64 (kernelLocalThreadId constants)
+          sWhen (Imp.vi64 mapIdx .<. n) $ do
+            copyDWIMFix dest [Imp.vi64 mapIdx] (Var src) [i]
 
     sComment "If this is the last block, reset the dynamicId" $
-      sWhen ((tvExp dynamicId) .==. (unCount num_groups - 1)) $ do
+      sWhen (tvExp dynamicId .==. unCount num_groups - 1) $ do
         copyDWIMFix globalId [0] (constant (0 :: Int32)) []
-=======
-  -- Since stage 2 involves a group size equal to the number of groups
-  -- used for stage 1, we have to cap this number to the maximum group
-  -- size.
-  stage1_max_num_groups <- dPrim "stage1_max_num_groups" int64
-  sOp $ Imp.GetSizeMax (tvVar stage1_max_num_groups) SizeGroup
-
-  stage1_num_groups <-
-    fmap (Imp.Count . tvSize) $
-      dPrimV "stage1_num_groups" $
-        sMin64 (tvExp stage1_max_num_groups) $
-          toInt64Exp $ Imp.unCount $ segNumGroups lvl
-
-  (stage1_num_threads, elems_per_group, crossesSegment) <-
-    scanStage1 pat stage1_num_groups (segGroupSize lvl) space scans kbody
-
-  emit $ Imp.DebugPrint "elems_per_group" $ Just $ untyped elems_per_group
->>>>>>> 5eb0c1d5
-
   where
     n = product $ map toInt64Exp $ segSpaceDims space