{-# LANGUAGE FlexibleContexts #-}
{-# LANGUAGE TypeFamilies #-}

-- | Code generation for 'SegMap' is quite straightforward.  The only
-- trick is virtualisation in case the physical number of threads is
-- not sufficient to cover the logical thread space.  This is handled
-- by having actual workgroups run a loop to imitate multiple workgroups.
module Futhark.CodeGen.ImpGen.Kernels.SegMap (compileSegMap) where

import Control.Monad.Except
import qualified Futhark.CodeGen.ImpCode.Kernels as Imp
import Futhark.CodeGen.ImpGen
import Futhark.CodeGen.ImpGen.Kernels.Base
import Futhark.IR.KernelsMem
import Futhark.Util.IntegralExp (divUp)
import Prelude hiding (quot, rem)

-- | Compile 'SegMap' instance code.
compileSegMap ::
  Pattern KernelsMem ->
  SegLevel ->
  SegSpace ->
  KernelBody KernelsMem ->
  CallKernelGen ()
compileSegMap pat lvl space kbody = do
  let (is, dims) = unzip $ unSegSpace space
      dims' = map toInt32Exp dims
      num_groups' = toInt32Exp <$> segNumGroups lvl
      group_size' = toInt32Exp <$> segGroupSize lvl

  case lvl of
    SegThread {} -> do
      emit $ Imp.DebugPrint "\n# SegMap" Nothing
      let virt_num_groups = product dims' `divUp` unCount group_size'
      sKernelThread "segmap" num_groups' group_size' (segFlat space) $
        virtualiseGroups (segVirt lvl) virt_num_groups $ \group_id -> do
          local_tid <- kernelLocalThreadId . kernelConstants <$> askEnv
<<<<<<< HEAD
          let global_tid = Imp.vi32 group_id * unCount group_size' + local_tid

          zipWithM_ dPrimV_ is $ unflattenIndex dims' global_tid
=======
          let global_tid =
                sExt64 (Imp.vi32 group_id) * sExt64 (unCount group_size')
                  + sExt64 local_tid

          zipWithM_ dPrimV_ is $
            map sExt32 $ unflattenIndex (map sExt64 dims') global_tid
>>>>>>> 41e0aef4

          sWhen (isActive $ unSegSpace space) $
            compileStms mempty (kernelBodyStms kbody) $
              zipWithM_ (compileThreadResult space) (patternElements pat) $
                kernelBodyResult kbody
    SegGroup {} ->
      sKernelGroup "segmap_intragroup" num_groups' group_size' (segFlat space) $ do
        let virt_num_groups = product dims'
        precomputeSegOpIDs (kernelBodyStms kbody) $
          virtualiseGroups (segVirt lvl) virt_num_groups $ \group_id -> do
            zipWithM_ dPrimV_ is $ unflattenIndex dims' $ Imp.vi32 group_id

            compileStms mempty (kernelBodyStms kbody) $
              zipWithM_ (compileGroupResult space) (patternElements pat) $
                kernelBodyResult kbody<|MERGE_RESOLUTION|>--- conflicted
+++ resolved
@@ -35,18 +35,12 @@
       sKernelThread "segmap" num_groups' group_size' (segFlat space) $
         virtualiseGroups (segVirt lvl) virt_num_groups $ \group_id -> do
           local_tid <- kernelLocalThreadId . kernelConstants <$> askEnv
-<<<<<<< HEAD
-          let global_tid = Imp.vi32 group_id * unCount group_size' + local_tid
-
-          zipWithM_ dPrimV_ is $ unflattenIndex dims' global_tid
-=======
           let global_tid =
                 sExt64 (Imp.vi32 group_id) * sExt64 (unCount group_size')
                   + sExt64 local_tid
 
           zipWithM_ dPrimV_ is $
             map sExt32 $ unflattenIndex (map sExt64 dims') global_tid
->>>>>>> 41e0aef4
 
           sWhen (isActive $ unSegSpace space) $
             compileStms mempty (kernelBodyStms kbody) $
