--- conflicted
+++ resolved
@@ -329,11 +329,7 @@
               let loopStop = warpSize * (-1)
                   sameSegment readIdx =
                     let startIdx = sExt64 (tvExp readIdx + 1) * kernelGroupSize constants * m - 1
-<<<<<<< HEAD
                     in tvExp blockOff - startIdx .<=. sgmIdx
-=======
-                    in tvExp blockOff - startIdx .<=. tvExp blockOff `mod` segment_size
->>>>>>> 51abdb3f
               sWhile (tvExp readOffset .>. loopStop) $ do
                 readI <- dPrimV "read_i" $ tvExp readOffset + kernelLocalThreadId constants
                 aggrs <- forM (zip scanOpNe tys) $ \(ne, ty) ->
@@ -536,29 +532,15 @@
       sOp localBarrier
 
     sComment "Write block scan results to global memory" $
-<<<<<<< HEAD
-      forM_ (zip (map patElemName all_pes) privateArrays) $ \(dest, src) ->
         sFor "i" m $ \i -> do
           flat_idx <-
             dPrimVE "flat_idx" $
               tvExp blockOff + kernelGroupSize constants * i
                 + sExt64 (kernelLocalThreadId constants)
           zipWithM_ dPrimV_ gtids $ unflattenIndex dims' flat_idx
-          sWhen (flat_idx .<. n) $
-            copyDWIMFix dest (map Imp.vi64 gtids) (Var src) [i]
-=======
-      sFor "i" m $ \i -> do
-        flatIdx <-
-          dPrimV "flatIdx" $
-            tvExp blockOff + kernelGroupSize constants * i
-              + sExt64 (kernelLocalThreadId constants)
-        sWhen (tvExp flatIdx .<. n) $
-          let outerIdx = tvExp flatIdx `div` segment_size
-              sgmIdx = tvExp flatIdx `mod` segment_size
-          in
-          forM_ (zip (map patElemName all_pes) privateArrays) $ \(dest, src) ->
-            copyDWIMFix dest [outerIdx, sgmIdx] (Var src) [i]
->>>>>>> 51abdb3f
+          sWhen (flat_idx .<. n) $ do
+            forM_ (zip (map patElemName all_pes) privateArrays) $ \(dest, src) ->
+              copyDWIMFix dest (map Imp.vi64 gtids) (Var src) [i]
 
     sComment "If this is the last block, reset the dynamicId" $
       sWhen (tvExp dynamicId .==. unCount num_groups - 1) $
