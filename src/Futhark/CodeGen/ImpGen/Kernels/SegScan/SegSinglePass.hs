--- conflicted
+++ resolved
@@ -125,8 +125,6 @@
   regs_per_thread <- dPrimVE "regs_per_thread" $
     tvExp regs_SM `quot` tvExp active_threads
   let tys = map (\(Prim pt) -> pt) $ lambdaReturnType $ segBinOpLambda scanOp
-      --sumT :: Integer
-      --maxT :: Integer
       sumT = toInt64Exp $ intConst Int64 (foldl (\bytes typ -> bytes + primByteSize typ) 0 tys `div` 4)
       maxT = toInt64Exp $ intConst Int64 $ maximum (map primByteSize tys) `div` 4
       k_reg = sExt64 regs_per_thread
@@ -137,20 +135,7 @@
   let Pattern _ all_pes = pat
       group_size = toInt64Exp <$> segGroupSize lvl
       n = product $ map toInt64Exp $ segSpaceDims space
-<<<<<<< HEAD
       m = tvExp m'
-      --m :: Num a => a
-      --m = coerceIntPrimExp Int64 m'
-      --m = min ((64 `div` sumT) - 6) $ max 12 sumT `div` maxT
-
-=======
-      sumT :: Integer
-      maxT :: Integer
-      sumT = foldl (\bytes typ -> bytes + primByteSize typ) 0 tys `div` 4
-      maxT = maximum (map primByteSize tys) `div` 4
-      m :: Num a => a
-      m = fromIntegral $ min ((64 `div` sumT) - 6) $ max 9 sumT `div` maxT
->>>>>>> 4d7dc4e9
       num_groups = Count (n `divUp` (unCount group_size * m))
       num_threads = unCount num_groups * unCount group_size
       (gtids, dims) = unzip $ unSegSpace space
@@ -158,7 +143,6 @@
       segment_size = last dims'
 
       scanOpNe = segBinOpNeutral scanOp
-      -- tys = map (\(Prim pt) -> pt) $ lambdaReturnType $ segBinOpLambda scanOp
       statusX, statusA, statusP :: Num a => a
       statusX = 0
       statusA = 1
@@ -271,17 +255,11 @@
       -- iterations here.
       globalIdx <-
         dPrimVE "gidx" $
-          (kernelLocalThreadId constants * m) + 1
+          (kernelLocalThreadId constants * sExt32 m) + 1
       sFor "i" (m -1) $ \i -> do
         let xs = map paramName $ xParams scanOp
             ys = map paramName $ yParams scanOp
         -- calculate global index
-<<<<<<< HEAD
-        globalIdx <-
-          dPrimVE "gidx" $
-            tvExp blockOff + sExt64 (kernelLocalThreadId constants) * m + i + 1
-=======
->>>>>>> 4d7dc4e9
         -- determine if start of segment
         isNewSgm <-
           dPrimVE "new_sgm" $ (globalIdx + sExt32 i - boundary) `mod` segsize_compact .==. 0
@@ -304,8 +282,8 @@
 
     let crossesSegment =
           Just $ \from to ->
-          let from' = (from + 1) * m - 1
-              to'   = (to   + 1) * m - 1
+          let from' = (from + 1) * sExt32 m - 1
+              to'   = (to   + 1) * sExt32 m - 1
           in (to' - from') .>. (to'+segsize_compact-boundary) `mod` segsize_compact
 
     scanOp' <- renameLambda $ segBinOpLambda scanOp
@@ -530,7 +508,7 @@
           dPrimV_ x' $ tvExp prefix
           dPrimV_ y' $ tvExp acc
 
-      sIf (kernelLocalThreadId constants*m .<. boundary .&&. bNot blockNewSgm)
+      sIf (kernelLocalThreadId constants * sExt32 m .<. boundary .&&. bNot blockNewSgm)
         (compileStms mempty (bodyStms $ lambdaBody scanOp'''''') $
           forM_ (zip3 xs tys $ bodyResult $ lambdaBody scanOp'''''') $
             \(x, ty, res) -> x <~~ toExp' ty res)
@@ -541,7 +519,7 @@
       -- elements left before new segment.
       stop <-
         dPrimVE "stopping_point" $
-          segsize_compact - (kernelLocalThreadId constants * m - 1 + segsize_compact - boundary) `rem` segsize_compact
+          segsize_compact - (kernelLocalThreadId constants * sExt32 m - 1 + segsize_compact - boundary) `rem` segsize_compact
       sFor "i" m $ \i -> do
         sWhen (sExt32 i .<. stop - 1) $ do
           forM_ (zip privateArrays ys) $ \(src, y) ->
