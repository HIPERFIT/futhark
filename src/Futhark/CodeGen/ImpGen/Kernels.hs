--- conflicted
+++ resolved
@@ -27,12 +27,7 @@
 import qualified Futhark.Representation.ExplicitMemory.IndexFunction as IxFun
 import Futhark.CodeGen.SetDefaultSpace
 import Futhark.Tools (partitionChunkedKernelLambdaParameters)
-<<<<<<< HEAD
-import Futhark.Util.IntegralExp (quotRoundingUp)
-import Futhark.Util
-=======
 import Futhark.Util.IntegralExp (quotRoundingUp, quot)
->>>>>>> 988df8da
 
 type CallKernelGen = ImpGen.ImpM Imp.HostOp
 type InKernelGen = ImpGen.ImpM Imp.KernelOp
@@ -410,16 +405,9 @@
 
 kernelCompiler
   (ImpGen.Destination dest)
-<<<<<<< HEAD
-  (ScanKernel _ _ kernel_size order lam foldlam nes arrs) = do
-    let (arrs_dest, partials_dest, mapout_dest) =
-          splitAt3 (length nes) (length nes) dest
-    (local_id, group_id, wave_size, _, global_id) <- kernelSizeNames
-=======
   (ScanKernel _ _ kernel_size lam foldlam nes arrs) = do
     let (arrs_dest, partials_dest) = splitAt (length nes) dest
-    (local_id, group_id, wave_size, global_id) <- kernelSizeNames
->>>>>>> 988df8da
+    (local_id, group_id, wave_size, skip_waves, global_id) <- kernelSizeNames
     thread_chunk_size <- newVName "thread_chunk_size"
     chunks_per_group <- newVName "chunks_per_group"
     chunk_index <- newVName "chunk_index"
@@ -480,90 +468,7 @@
           zipWithM_ ImpGen.compileSubExpTo
           (ImpGen.valueDestinations fold_x_dest) nes
 
-<<<<<<< HEAD
-        read_params <-
-          ImpGen.collect $ zipWithM_ readScanElement fold_y_params arrs
-
-        let (indices, explode_n, explode_m) = case order of
-              ScanTransposed -> ([elements_scanned, global_id],
-                                 kernelElementsPerThread kernel_size,
-                                 kernelNumThreads kernel_size)
-              ScanFlat       ->  ([global_id, elements_scanned],
-                                  kernelNumThreads kernel_size,
-                                  kernelElementsPerThread kernel_size)
-
-            writeScanElement (ImpGen.ArrayDestination
-                              (ImpGen.CopyIntoMemory (ImpGen.MemLocation mem dims ixfun))
-                              setdims) =
-              writeFinalResult indices $
-              ImpGen.ArrayDestination
-              (ImpGen.CopyIntoMemory (ImpGen.MemLocation mem dims ixfun'))
-              setdims
-              where ixfun' = explodeOuterDimension
-                             (Shape $ map sizeToSubExp dims)
-                             explode_n explode_m ixfun
-            writeScanElement _ =
-              const $ fail "writeScanElement: invalid destination"
-
-            sizeToSubExp (Imp.ConstSize k) = constant k
-            sizeToSubExp (Imp.VarSize v)   = Var v
-
-            indexArrayTarget (Prim t) (ImpGen.ArrayDestination
-                                       (ImpGen.CopyIntoMemory dest_loc) _) = do
-              (mem, space, offset) <- ImpGen.fullyIndexArray' dest_loc [ImpGen.varIndex fold_lam_i] t
-              return $ ImpGen.ArrayElemDestination mem t space offset
-            indexArrayTarget _ (ImpGen.ArrayDestination
-                                (ImpGen.CopyIntoMemory dest_loc) (_:dest_dims)) =
-              return $
-              ImpGen.ArrayDestination (ImpGen.CopyIntoMemory dest_loc') dest_dims
-              where dest_loc' = ImpGen.sliceArray dest_loc [ImpGen.varIndex fold_lam_i]
-            indexArrayTarget _ _ =
-              throwError "indexArrayTarget: invalid target for scan map-out."
-
-        maparrs_indexed <- zipWithM indexArrayTarget
-          (drop (length nes) $ lambdaReturnType foldlam) mapout_dest
-
-        write_arrs <-
-          ImpGen.collect $ zipWithM_ writeScanElement arrs_dest fold_x_params
-
-        op_to_x_and_maparrs <- ImpGen.collect $
-          ImpGen.compileBody
-          (fold_x_dest <> ImpGen.Destination maparrs_indexed)
-          (lambdaBody foldlam)
-        ImpGen.emit $
-          Imp.Comment "sequentially scan a chunk" $
-          Imp.For elements_scanned (Imp.ScalarVar thread_chunk_size) $
-            read_params <>
-            op_to_x_and_maparrs <>
-            write_arrs <>
-            Imp.SetScalar fold_lam_i
-            (Imp.BinOp (Add Int32) (Imp.ScalarVar fold_lam_i) 1)
-
-        zipWithM_ (writeParamToLocalMemory $ Imp.ScalarVar local_id)
-          acc_local_mem fold_x_params
-
-        let wave_id = Imp.BinOp (SQuot Int32)
-                      (Imp.ScalarVar local_id)
-                      (Imp.ScalarVar wave_size)
-            in_wave_id = Imp.ScalarVar local_id -
-                         (wave_id * Imp.ScalarVar wave_size)
-            inWaveScan' = inWaveScan (Imp.ScalarVar wave_size) local_id acc_local_mem
-
-        inWaveScan' lam
-        ImpGen.emit $ Imp.Op Imp.Barrier
-
-        pack_wave_results <-
-          ImpGen.collect $
-          zipWithM_ (writeParamToLocalMemory wave_id) acc_local_mem y_params
-
-        let last_in_wave =
-              Imp.CmpOp (CmpEq int32) in_wave_id $ Imp.ScalarVar wave_size - 1
-        ImpGen.emit $
-          Imp.Comment "last thread of wave 'i' writes its result to offset 'i'" $
-          Imp.If last_in_wave pack_wave_results mempty
-=======
         ImpGen.emit set_fold_x_to_ne
->>>>>>> 988df8da
 
         scan_chunk <- ImpGen.collect $ do
           -- Every thread reads an element from the input array and
