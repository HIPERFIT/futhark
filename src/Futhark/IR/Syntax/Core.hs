{-# LANGUAGE FlexibleContexts #-}
{-# LANGUAGE FlexibleInstances #-}
{-# LANGUAGE OverloadedStrings #-}
{-# LANGUAGE Strict #-}

-- | The most primitive ("core") aspects of the AST.  Split out of
-- "Futhark.IR.Syntax" in order for
-- "Futhark.IR.Decorations" to use these definitions.  This
-- module is re-exported from "Futhark.IR.Syntax" and
-- there should be no reason to include it explicitly.
module Futhark.IR.Syntax.Core
  ( module Language.Futhark.Core,
    module Futhark.IR.Primitive,

    -- * Types
    Uniqueness (..),
    NoUniqueness (..),
    ShapeBase (..),
    Shape,
    Ext (..),
    ExtSize,
    ExtShape,
    Rank (..),
    ArrayShape (..),
    Space (..),
    SpaceId,
    TypeBase (..),
    Type,
    ExtType,
    DeclType,
    DeclExtType,
    Diet (..),
    ErrorMsg (..),
    ErrorMsgPart (..),
    errorMsgArgTypes,

    -- * Values
    PrimValue (..),

    -- * Abstract syntax tree
    Ident (..),
    Certificates (..),
    SubExp (..),
    Param (..),
    DimIndex (..),
    Slice,
    dimFix,
    sliceIndices,
    sliceDims,
    unitSlice,
    fixSlice,
    sliceSlice,
    PatElemT (..),
  )
where

import Control.Category
import Control.Monad.State
import Data.Bifoldable
import Data.Bifunctor
import Data.Bitraversable
import qualified Data.Map.Strict as M
import Data.Maybe
import Data.String
import Data.Traversable (fmapDefault, foldMapDefault)
import Futhark.IR.Primitive
import Language.Futhark.Core
import Prelude hiding (id, (.))

-- | The size of an array type as a list of its dimension sizes, with
-- the type of sizes being parametric.
newtype ShapeBase d = Shape {shapeDims :: [d]}
  deriving (Eq, Ord, Show)

instance Functor ShapeBase where
  fmap = fmapDefault

instance Foldable ShapeBase where
  foldMap = foldMapDefault

instance Traversable ShapeBase where
  traverse f = fmap Shape . traverse f . shapeDims

instance Semigroup (ShapeBase d) where
  Shape l1 <> Shape l2 = Shape $ l1 `mappend` l2

instance Monoid (ShapeBase d) where
  mempty = Shape mempty

-- | The size of an array as a list of subexpressions.  If a variable,
-- that variable must be in scope where this array is used.
type Shape = ShapeBase SubExp

-- | Something that may be existential.
data Ext a
  = Ext Int
  | Free a
  deriving (Eq, Ord, Show)

instance Functor Ext where
  fmap = fmapDefault

instance Foldable Ext where
  foldMap = foldMapDefault

instance Traversable Ext where
  traverse _ (Ext i) = pure $ Ext i
  traverse f (Free v) = Free <$> f v

-- | The size of this dimension.
type ExtSize = Ext SubExp

-- | Like t'Shape' but some of its elements may be bound in a local
-- environment instead.  These are denoted with integral indices.
type ExtShape = ShapeBase ExtSize

-- | The size of an array type as merely the number of dimensions,
-- with no further information.
newtype Rank = Rank Int
  deriving (Show, Eq, Ord)

-- | A class encompassing types containing array shape information.
class (Monoid a, Eq a, Ord a) => ArrayShape a where
  -- | Return the rank of an array with the given size.
  shapeRank :: a -> Int

  -- | @stripDims n shape@ strips the outer @n@ dimensions from
  -- @shape@.
  stripDims :: Int -> a -> a

  -- | Check whether one shape if a subset of another shape.
  subShapeOf :: a -> a -> Bool

instance ArrayShape (ShapeBase SubExp) where
  shapeRank (Shape l) = length l
  stripDims n (Shape dims) = Shape $ drop n dims
  subShapeOf = (==)

instance ArrayShape (ShapeBase ExtSize) where
  shapeRank (Shape l) = length l
  stripDims n (Shape dims) = Shape $ drop n dims
  subShapeOf (Shape ds1) (Shape ds2) =
    -- Must agree on Free dimensions, and ds1 may not be existential
    -- where ds2 is Free.  Existentials must also be congruent.
    length ds1 == length ds2
      && evalState (and <$> zipWithM subDimOf ds1 ds2) M.empty
    where
      subDimOf (Free se1) (Free se2) = return $ se1 == se2
      subDimOf (Ext _) (Free _) = return False
      subDimOf (Free _) (Ext _) = return True
      subDimOf (Ext x) (Ext y) = do
        extmap <- get
        case M.lookup y extmap of
          Just ywas
            | ywas == x -> return True
            | otherwise -> return False
          Nothing -> do
            put $ M.insert y x extmap
            return True

instance Semigroup Rank where
  Rank x <> Rank y = Rank $ x + y

instance Monoid Rank where
  mempty = Rank 0

instance ArrayShape Rank where
  shapeRank (Rank x) = x
  stripDims n (Rank x) = Rank $ x - n
  subShapeOf = (==)

-- | The memory space of a block.  If 'DefaultSpace', this is the "default"
-- space, whatever that is.  The exact meaning of the 'SpaceId'
-- depends on the backend used.  In GPU kernels, for example, this is
-- used to distinguish between constant, global and shared memory
-- spaces.  In GPU-enabled host code, it is used to distinguish
-- between host memory ('DefaultSpace') and GPU space.
data Space
  = DefaultSpace
  | Space SpaceId
  | -- | A special kind of memory that is a statically sized
    -- array of some primitive type.  Used for private memory
    -- on GPUs.
    ScalarSpace [SubExp] PrimType
  deriving (Show, Eq, Ord)

-- | A string representing a specific non-default memory space.
type SpaceId = String

-- | A fancier name for @()@ - encodes no uniqueness information.
data NoUniqueness = NoUniqueness
  deriving (Eq, Ord, Show)

instance Semigroup NoUniqueness where
  NoUniqueness <> NoUniqueness = NoUniqueness

instance Monoid NoUniqueness where
  mempty = NoUniqueness

-- | The type of a value.  When comparing types for equality with
-- '==', shapes must match.
data TypeBase shape u
  = Prim PrimType
<<<<<<< HEAD
  | -- | See 'ElemAcc'.
    Acc VName Shape [Type]
=======
  | -- | Token, index space, element type, and uniqueness.
    Acc VName Shape [Type] u
>>>>>>> 393aa316
  | Array PrimType shape u
  | Mem Space
  deriving (Show, Eq, Ord)

instance Bitraversable TypeBase where
  bitraverse f g (Array t shape u) = Array t <$> f shape <*> g u
  bitraverse _ _ (Prim pt) = pure $ Prim pt
<<<<<<< HEAD
  bitraverse _ _ (Acc arrs ispace ts) = pure $ Acc arrs ispace ts
=======
  bitraverse _ g (Acc arrs ispace ts u) = Acc arrs ispace ts <$> g u
>>>>>>> 393aa316
  bitraverse _ _ (Mem s) = pure $ Mem s

instance Bifunctor TypeBase where
  bimap = bimapDefault

instance Bifoldable TypeBase where
  bifoldMap = bifoldMapDefault

-- | A type with shape information, used for describing the type of
-- variables.
type Type = TypeBase Shape NoUniqueness

-- | A type with existentially quantified shapes - used as part of
-- function (and function-like) return types.  Generally only makes
-- sense when used in a list.
type ExtType = TypeBase ExtShape NoUniqueness

-- | A type with shape and uniqueness information, used declaring
-- return- and parameters types.
type DeclType = TypeBase Shape Uniqueness

-- | An 'ExtType' with uniqueness information, used for function
-- return types.
type DeclExtType = TypeBase ExtShape Uniqueness

-- | Information about which parts of a value/type are consumed.  For
-- example, we might say that a function taking three arguments of
-- types @([int], *[int], [int])@ has diet @[Observe, Consume,
-- Observe]@.
data Diet
  = -- | Consumes this value.
    Consume
  | -- | Only observes value in this position, does
    -- not consume.  A result may alias this.
    Observe
  | -- | As 'Observe', but the result will not
    -- alias, because the parameter does not carry
    -- aliases.
    ObservePrim
  deriving (Eq, Ord, Show)

-- | An identifier consists of its name and the type of the value
-- bound to the identifier.
data Ident = Ident
  { identName :: VName,
    identType :: Type
  }
  deriving (Show)

instance Eq Ident where
  x == y = identName x == identName y

instance Ord Ident where
  x `compare` y = identName x `compare` identName y

-- | A list of names used for certificates in some expressions.
newtype Certificates = Certificates {unCertificates :: [VName]}
  deriving (Eq, Ord, Show)

instance Semigroup Certificates where
  Certificates x <> Certificates y = Certificates (x <> y)

instance Monoid Certificates where
  mempty = Certificates mempty

-- | A subexpression is either a scalar constant or a variable.  One
-- important property is that evaluation of a subexpression is
-- guaranteed to complete in constant time.
data SubExp
  = Constant PrimValue
  | Var VName
  deriving (Show, Eq, Ord)

-- | A function or lambda parameter.
data Param dec = Param
  { -- | Name of the parameter.
    paramName :: VName,
    -- | Function parameter decoration.
    paramDec :: dec
  }
  deriving (Ord, Show, Eq)

instance Foldable Param where
  foldMap = foldMapDefault

instance Functor Param where
  fmap = fmapDefault

instance Traversable Param where
  traverse f (Param name dec) = Param name <$> f dec

-- | How to index a single dimension of an array.
data DimIndex d
  = -- | Fix index in this dimension.
    DimFix d
  | -- | @DimSlice start_offset num_elems stride@.
    DimSlice d d d
  deriving (Eq, Ord, Show)

instance Functor DimIndex where
  fmap f (DimFix i) = DimFix $ f i
  fmap f (DimSlice i j s) = DimSlice (f i) (f j) (f s)

instance Foldable DimIndex where
  foldMap f (DimFix d) = f d
  foldMap f (DimSlice i j s) = f i <> f j <> f s

instance Traversable DimIndex where
  traverse f (DimFix d) = DimFix <$> f d
  traverse f (DimSlice i j s) = DimSlice <$> f i <*> f j <*> f s

-- | A list of 'DimFix's, indicating how an array should be sliced.
-- Whenever a function accepts a 'Slice', that slice should be total,
-- i.e, cover all dimensions of the array.  Deviators should be
-- indicated by taking a list of 'DimIndex'es instead.
type Slice d = [DimIndex d]

-- | If the argument is a 'DimFix', return its component.
dimFix :: DimIndex d -> Maybe d
dimFix (DimFix d) = Just d
dimFix _ = Nothing

-- | If the slice is all 'DimFix's, return the components.
sliceIndices :: Slice d -> Maybe [d]
sliceIndices = mapM dimFix

-- | The dimensions of the array produced by this slice.
sliceDims :: Slice d -> [d]
sliceDims = mapMaybe dimSlice
  where
    dimSlice (DimSlice _ d _) = Just d
    dimSlice DimFix {} = Nothing

-- | A slice with a stride of one.
unitSlice :: Num d => d -> d -> DimIndex d
unitSlice offset n = DimSlice offset n 1

-- | Fix the 'DimSlice's of a slice.  The number of indexes must equal
-- the length of 'sliceDims' for the slice.
fixSlice :: Num d => Slice d -> [d] -> [d]
fixSlice (DimFix j : mis') is' =
  j : fixSlice mis' is'
fixSlice (DimSlice orig_k _ orig_s : mis') (i : is') =
  (orig_k + i * orig_s) : fixSlice mis' is'
fixSlice _ _ = []

-- | Further slice the 'DimSlice's of a slice.  The number of slices
-- must equal the length of 'sliceDims' for the slice.
sliceSlice :: Num d => Slice d -> Slice d -> Slice d
sliceSlice (DimFix j : js') is' =
  DimFix j : sliceSlice js' is'
sliceSlice (DimSlice j _ s : js') (DimFix i : is') =
  DimFix (j + (i * s)) : sliceSlice js' is'
sliceSlice (DimSlice j _ s0 : js') (DimSlice i n s1 : is') =
  DimSlice (j + (s0 * i)) n (s0 * s1) : sliceSlice js' is'
sliceSlice _ _ = []

-- | An element of a pattern - consisting of a name and an addditional
-- parametric decoration.  This decoration is what is expected to
-- contain the type of the resulting variable.
data PatElemT dec = PatElem
  { -- | The name being bound.
    patElemName :: VName,
    -- | Pattern element decoration.
    patElemDec :: dec
  }
  deriving (Ord, Show, Eq)

instance Functor PatElemT where
  fmap = fmapDefault

instance Foldable PatElemT where
  foldMap = foldMapDefault

instance Traversable PatElemT where
  traverse f (PatElem name dec) =
    PatElem name <$> f dec

-- | An error message is a list of error parts, which are concatenated
-- to form the final message.
newtype ErrorMsg a = ErrorMsg [ErrorMsgPart a]
  deriving (Eq, Ord, Show)

instance IsString (ErrorMsg a) where
  fromString = ErrorMsg . pure . fromString

-- | A part of an error message.
data ErrorMsgPart a
  = -- | A literal string.
    ErrorString String
  | -- | A run-time integer value.
    ErrorInt32 a
  | -- | A bigger run-time integer value.
    ErrorInt64 a
  deriving (Eq, Ord, Show)

instance IsString (ErrorMsgPart a) where
  fromString = ErrorString

instance Functor ErrorMsg where
  fmap f (ErrorMsg parts) = ErrorMsg $ map (fmap f) parts

instance Foldable ErrorMsg where
  foldMap f (ErrorMsg parts) = foldMap (foldMap f) parts

instance Traversable ErrorMsg where
  traverse f (ErrorMsg parts) = ErrorMsg <$> traverse (traverse f) parts

instance Functor ErrorMsgPart where
  fmap _ (ErrorString s) = ErrorString s
  fmap f (ErrorInt32 a) = ErrorInt32 $ f a
  fmap f (ErrorInt64 a) = ErrorInt64 $ f a

instance Foldable ErrorMsgPart where
  foldMap _ ErrorString {} = mempty
  foldMap f (ErrorInt32 a) = f a
  foldMap f (ErrorInt64 a) = f a

instance Traversable ErrorMsgPart where
  traverse _ (ErrorString s) = pure $ ErrorString s
  traverse f (ErrorInt32 a) = ErrorInt32 <$> f a
  traverse f (ErrorInt64 a) = ErrorInt64 <$> f a

-- | How many non-constant parts does the error message have, and what
-- is their type?
errorMsgArgTypes :: ErrorMsg a -> [PrimType]
errorMsgArgTypes (ErrorMsg parts) = mapMaybe onPart parts
  where
    onPart ErrorString {} = Nothing
    onPart ErrorInt32 {} = Just $ IntType Int32
    onPart ErrorInt64 {} = Just $ IntType Int64<|MERGE_RESOLUTION|>--- conflicted
+++ resolved
@@ -201,13 +201,8 @@
 -- '==', shapes must match.
 data TypeBase shape u
   = Prim PrimType
-<<<<<<< HEAD
-  | -- | See 'ElemAcc'.
-    Acc VName Shape [Type]
-=======
   | -- | Token, index space, element type, and uniqueness.
     Acc VName Shape [Type] u
->>>>>>> 393aa316
   | Array PrimType shape u
   | Mem Space
   deriving (Show, Eq, Ord)
@@ -215,11 +210,7 @@
 instance Bitraversable TypeBase where
   bitraverse f g (Array t shape u) = Array t <$> f shape <*> g u
   bitraverse _ _ (Prim pt) = pure $ Prim pt
-<<<<<<< HEAD
-  bitraverse _ _ (Acc arrs ispace ts) = pure $ Acc arrs ispace ts
-=======
   bitraverse _ g (Acc arrs ispace ts u) = Acc arrs ispace ts <$> g u
->>>>>>> 393aa316
   bitraverse _ _ (Mem s) = pure $ Mem s
 
 instance Bifunctor TypeBase where
