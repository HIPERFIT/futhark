--- conflicted
+++ resolved
@@ -155,12 +155,7 @@
     stencilArrays :: [VName],
     stencilOp :: Lambda lore
   }
-  deriving (Eq, Ord, Show, Generic)
-
-instance Decorations lore => SexpIso (StencilOp lore) where
-  sexpIso = with $ \stencilop ->
-    Sexp.list (Sexp.el sexpIso >>> Sexp.el sexpIso >>> Sexp.el sexpIso)
-      >>> stencilop
+  deriving (Eq, Ord, Show)
 
 -- | The rank of a stencil, i.e. the number of dimensions in its input
 -- arrays.
@@ -514,26 +509,10 @@
     SegRed lvl SegSpace [SegBinOp lore] [Type] (KernelBody lore)
   | SegScan lvl SegSpace [SegBinOp lore] [Type] (KernelBody lore)
   | SegHist lvl SegSpace [HistOp lore] [Type] (KernelBody lore)
-<<<<<<< HEAD
   | -- | SegStencils only encode the case of "static stencils"; those
     -- with dynamic neighbourhoods are turned into SegMaps.
     SegStencil lvl SegSpace (StencilOp lore) [Type] (KernelBody lore)
-  deriving (Eq, Ord, Show, Generic)
-
-instance (SexpIso lvl, Decorations lore) => SexpIso (SegOp lvl lore) where
-  sexpIso =
-    match $
-      With (. Sexp.list (Sexp.el (Sexp.sym "segmap") >>> Sexp.el sexpIso >>> Sexp.el sexpIso >>> Sexp.el sexpIso >>> Sexp.el sexpIso)) $
-        With (. Sexp.list (Sexp.el (Sexp.sym "segred") >>> Sexp.el sexpIso >>> Sexp.el sexpIso >>> Sexp.el sexpIso >>> Sexp.el sexpIso >>> Sexp.el sexpIso)) $
-          With (. Sexp.list (Sexp.el (Sexp.sym "segscan") >>> Sexp.el sexpIso >>> Sexp.el sexpIso >>> Sexp.el sexpIso >>> Sexp.el sexpIso >>> Sexp.el sexpIso)) $
-            With
-              (. Sexp.list (Sexp.el (Sexp.sym "seghist") >>> Sexp.el sexpIso >>> Sexp.el sexpIso >>> Sexp.el sexpIso >>> Sexp.el sexpIso >>> Sexp.el sexpIso))
-              $ With
-                (. Sexp.list (Sexp.el (Sexp.sym "segstencil") >>> Sexp.el sexpIso >>> Sexp.el sexpIso >>> Sexp.el sexpIso >>> Sexp.el sexpIso >>> Sexp.el sexpIso))
-                End
-=======
   deriving (Eq, Ord, Show)
->>>>>>> c8d4e263
 
 -- | The level of a 'SegOp'.
 segLevel :: SegOp lvl lore -> lvl
