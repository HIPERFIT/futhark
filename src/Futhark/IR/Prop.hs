--- conflicted
+++ resolved
@@ -1,12 +1,8 @@
-<<<<<<< HEAD
-{-# LANGUAGE TypeFamilies, FlexibleContexts, FlexibleInstances, ConstraintKinds #-}
-=======
 {-# LANGUAGE TypeFamilies #-}
 {-# LANGUAGE FlexibleContexts #-}
 {-# LANGUAGE FlexibleInstances #-}
 {-# LANGUAGE ConstraintKinds #-}
 {-# LANGUAGE OverloadedStrings #-}
->>>>>>> b4e7a14f
 {-# LANGUAGE Safe #-}
 -- | This module provides various simple ways to query and manipulate
 -- fundamental Futhark terms, such as types and values.  The intent is to
