{-# LANGUAGE ConstraintKinds #-}
{-# LANGUAGE FlexibleContexts #-}
{-# LANGUAGE FlexibleInstances #-}
{-# LANGUAGE OverloadedStrings #-}
{-# LANGUAGE TypeFamilies #-}
{-# LANGUAGE UndecidableInstances #-}

-- | Definition of /Second-Order Array Combinators/ (SOACs), which are
-- the main form of parallelism in the early stages of the compiler.
module Futhark.IR.SOACS.SOAC
  ( SOAC (..),
    StreamOrd (..),
    StreamForm (..),
    ScremaForm (..),
    HistOp (..),
    Scan (..),
    scanResults,
    singleScan,
    Reduce (..),
    redResults,
    singleReduce,

    -- * Utility
    scremaType,
    soacType,
    typeCheckSOAC,
    mkIdentityLambda,
    isIdentityLambda,
    nilFn,
    scanomapSOAC,
    redomapSOAC,
    scanSOAC,
    reduceSOAC,
    mapSOAC,
    isScanomapSOAC,
    isRedomapSOAC,
    isScanSOAC,
    isReduceSOAC,
    isMapSOAC,
    ppScrema,
    ppHist,
    groupScatterResults,
    groupScatterResults',
    splitScatterResults,

    -- * Generic traversal
    SOACMapper (..),
    identitySOACMapper,
    mapSOACM,
  )
where

import Control.Category
import Control.Monad.Identity
import Control.Monad.State.Strict
import Control.Monad.Writer
import Data.Function ((&))
import Data.List (intersperse)
import qualified Data.Map.Strict as M
import Data.Maybe
import qualified Futhark.Analysis.Alias as Alias
import Futhark.Analysis.Metrics
import Futhark.Analysis.PrimExp.Convert
import qualified Futhark.Analysis.SymbolTable as ST
import Futhark.Construct
import Futhark.IR
import Futhark.IR.Aliases (Aliases, removeLambdaAliases)
import Futhark.IR.Prop.Aliases
import Futhark.Optimise.Simplify.Rep
import Futhark.Transform.Rename
import Futhark.Transform.Substitute
import qualified Futhark.TypeCheck as TC
import Futhark.Util (chunks, maybeNth)
import Futhark.Util.Pretty (Doc, Pretty, comma, commasep, parens, ppr, text, (<+>), (</>))
import qualified Futhark.Util.Pretty as PP
import Prelude hiding (id, (.))

-- | A second-order array combinator (SOAC).
data SOAC rep
  = Stream SubExp [VName] (StreamForm rep) [SubExp] (Lambda rep)
  | -- | @Scatter <length> <lambda> <inputs> <outputs>@
    --
    -- Scatter maps values from a set of input arrays to indices and values of a
    -- set of output arrays. It is able to write multiple values to multiple
    -- outputs each of which may have multiple dimensions.
    --
    -- <inputs> is a list of input arrays, all having size <length>, elements of
    -- which are applied to the <lambda> function. For instance, if there are
    -- two arrays, <lambda> will get two values as input, one from each array.
    --
    -- <outputs> specifies the result of the <lambda> and which arrays to write
    -- to. Each element of the list consists of a <VName> specifying which array
    -- to scatter to, a <Shape> describing the shape of that array, and an <Int>
    -- describing how many elements should be written to that array for each
    -- invocation of the <lambda>.
    --
    -- <lambda> is a function that takes inputs from <inputs> and returns values
    -- according to the output-specification in <outputs>. It returns values in
    -- the following manner:
    --
    --     [index_0, index_1, ..., index_n, value_0, value_1, ..., value_m]
    --
    -- For each output in <outputs>, <lambda> returns <i> * <j> index values and
    -- <j> output values, where <i> is the number of dimensions (rank) of the
    -- given output, and <j> is the number of output values written to the given
    -- output.
    --
    -- For example, given the following output specification:
    --
    --     [([x1, y1, z1], 2, arr1), ([x2, y2], 1, arr2)]
    --
    -- <lambda> will produce 6 (3 * 2) index values and 2 output values for
    -- <arr1>, and 2 (2 * 1) index values and 1 output value for
    -- arr2. Additionally, the results are grouped, so the first 6 index values
    -- will correspond to the first two output values, and so on. For this
    -- example, <lambda> should return a total of 11 values, 8 index values and
    -- 3 output values.
    Scatter SubExp (Lambda rep) [VName] [(Shape, Int, VName)]
  | -- | @Hist <length> <dest-arrays-and-ops> <bucket fun> <input arrays>@
    --
    -- The first SubExp is the length of the input arrays. The first
    -- list describes the operations to perform.  The t'Lambda' is the
    -- bucket function.  Finally comes the input images.
<<<<<<< HEAD
    Hist SubExp [HistOp lore] (Lambda lore) [VName]
  | -- FIXME: this should not be here
    JVP (Lambda lore) [SubExp] [SubExp]
  | -- FIXME: this should not be here
    VJP (Lambda lore) [SubExp] [SubExp]
=======
    Hist SubExp [HistOp rep] (Lambda rep) [VName]
>>>>>>> 7c8494f8
  | -- | A combination of scan, reduction, and map.  The first
    -- t'SubExp' is the size of the input arrays.
    Screma SubExp [VName] (ScremaForm rep)
  deriving (Eq, Ord, Show)

-- | Information about computing a single histogram.
data HistOp rep = HistOp
  { histWidth :: SubExp,
    -- | Race factor @RF@ means that only @1/RF@
    -- bins are used.
    histRaceFactor :: SubExp,
    histDest :: [VName],
    histNeutral :: [SubExp],
    histOp :: Lambda rep
  }
  deriving (Eq, Ord, Show)

-- | Is the stream chunk required to correspond to a contiguous
-- subsequence of the original input ('InOrder') or not?  'Disorder'
-- streams can be more efficient, but not all algorithms work with
-- this.
data StreamOrd = InOrder | Disorder
  deriving (Eq, Ord, Show)

-- | What kind of stream is this?
data StreamForm rep
  = Parallel StreamOrd Commutativity (Lambda rep)
  | Sequential
  deriving (Eq, Ord, Show)

-- | The essential parts of a 'Screma' factored out (everything
-- except the input arrays).
data ScremaForm rep
  = ScremaForm
      [Scan rep]
      [Reduce rep]
      (Lambda rep)
  deriving (Eq, Ord, Show)

singleBinOp :: Bindable rep => [Lambda rep] -> Lambda rep
singleBinOp lams =
  Lambda
    { lambdaParams = concatMap xParams lams ++ concatMap yParams lams,
      lambdaReturnType = concatMap lambdaReturnType lams,
      lambdaBody =
        mkBody
          (mconcat (map (bodyStms . lambdaBody) lams))
          (concatMap (bodyResult . lambdaBody) lams)
    }
  where
    xParams lam = take (length (lambdaReturnType lam)) (lambdaParams lam)
    yParams lam = drop (length (lambdaReturnType lam)) (lambdaParams lam)

-- | How to compute a single scan result.
data Scan rep = Scan
  { scanLambda :: Lambda rep,
    scanNeutral :: [SubExp]
  }
  deriving (Eq, Ord, Show)

-- | How many reduction results are produced by these 'Scan's?
scanResults :: [Scan rep] -> Int
scanResults = sum . map (length . scanNeutral)

-- | Combine multiple scan operators to a single operator.
singleScan :: Bindable rep => [Scan rep] -> Scan rep
singleScan scans =
  let scan_nes = concatMap scanNeutral scans
      scan_lam = singleBinOp $ map scanLambda scans
   in Scan scan_lam scan_nes

-- | How to compute a single reduction result.
data Reduce rep = Reduce
  { redComm :: Commutativity,
    redLambda :: Lambda rep,
    redNeutral :: [SubExp]
  }
  deriving (Eq, Ord, Show)

-- | How many reduction results are produced by these 'Reduce's?
redResults :: [Reduce rep] -> Int
redResults = sum . map (length . redNeutral)

-- | Combine multiple reduction operators to a single operator.
singleReduce :: Bindable rep => [Reduce rep] -> Reduce rep
singleReduce reds =
  let red_nes = concatMap redNeutral reds
      red_lam = singleBinOp $ map redLambda reds
   in Reduce (mconcat (map redComm reds)) red_lam red_nes

-- | The types produced by a single 'Screma', given the size of the
-- input array.
scremaType :: SubExp -> ScremaForm rep -> [Type]
scremaType w (ScremaForm scans reds map_lam) =
  scan_tps ++ red_tps ++ map (`arrayOfRow` w) map_tps
  where
    scan_tps =
      map (`arrayOfRow` w) $
        concatMap (lambdaReturnType . scanLambda) scans
    red_tps = concatMap (lambdaReturnType . redLambda) reds
    map_tps = drop (length scan_tps + length red_tps) $ lambdaReturnType map_lam

-- | Construct a lambda that takes parameters of the given types and
-- simply returns them unchanged.
mkIdentityLambda ::
  (Bindable rep, MonadFreshNames m) =>
  [Type] ->
  m (Lambda rep)
mkIdentityLambda ts = do
  params <- mapM (newParam "x") ts
  return
    Lambda
      { lambdaParams = params,
        lambdaBody = mkBody mempty $ map (Var . paramName) params,
        lambdaReturnType = ts
      }

-- | Is the given lambda an identity lambda?
isIdentityLambda :: Lambda rep -> Bool
isIdentityLambda lam =
  bodyResult (lambdaBody lam)
    == map (Var . paramName) (lambdaParams lam)

-- | A lambda with no parameters that returns no values.
nilFn :: Bindable rep => Lambda rep
nilFn = Lambda mempty (mkBody mempty mempty) mempty

-- | Construct a Screma with possibly multiple scans, and
-- the given map function.
scanomapSOAC :: [Scan rep] -> Lambda rep -> ScremaForm rep
scanomapSOAC scans = ScremaForm scans []

-- | Construct a Screma with possibly multiple reductions, and
-- the given map function.
redomapSOAC :: [Reduce rep] -> Lambda rep -> ScremaForm rep
redomapSOAC = ScremaForm []

-- | Construct a Screma with possibly multiple scans, and identity map
-- function.
scanSOAC ::
  (Bindable rep, MonadFreshNames m) =>
  [Scan rep] ->
  m (ScremaForm rep)
scanSOAC scans = scanomapSOAC scans <$> mkIdentityLambda ts
  where
    ts = concatMap (lambdaReturnType . scanLambda) scans

-- | Construct a Screma with possibly multiple reductions, and
-- identity map function.
reduceSOAC ::
  (Bindable rep, MonadFreshNames m) =>
  [Reduce rep] ->
  m (ScremaForm rep)
reduceSOAC reds = redomapSOAC reds <$> mkIdentityLambda ts
  where
    ts = concatMap (lambdaReturnType . redLambda) reds

-- | Construct a Screma corresponding to a map.
mapSOAC :: Lambda rep -> ScremaForm rep
mapSOAC = ScremaForm [] []

-- | Does this Screma correspond to a scan-map composition?
isScanomapSOAC :: ScremaForm rep -> Maybe ([Scan rep], Lambda rep)
isScanomapSOAC (ScremaForm scans reds map_lam) = do
  guard $ null reds
  guard $ not $ null scans
  return (scans, map_lam)

-- | Does this Screma correspond to pure scan?
isScanSOAC :: ScremaForm rep -> Maybe [Scan rep]
isScanSOAC form = do
  (scans, map_lam) <- isScanomapSOAC form
  guard $ isIdentityLambda map_lam
  return scans

-- | Does this Screma correspond to a reduce-map composition?
isRedomapSOAC :: ScremaForm rep -> Maybe ([Reduce rep], Lambda rep)
isRedomapSOAC (ScremaForm scans reds map_lam) = do
  guard $ null scans
  guard $ not $ null reds
  return (reds, map_lam)

-- | Does this Screma correspond to a pure reduce?
isReduceSOAC :: ScremaForm rep -> Maybe [Reduce rep]
isReduceSOAC form = do
  (reds, map_lam) <- isRedomapSOAC form
  guard $ isIdentityLambda map_lam
  return reds

-- | Does this Screma correspond to a simple map, without any
-- reduction or scan results?
isMapSOAC :: ScremaForm rep -> Maybe (Lambda rep)
isMapSOAC (ScremaForm scans reds map_lam) = do
  guard $ null scans
  guard $ null reds
  return map_lam

-- | @groupScatterResults <output specification> <results>@
--
-- Groups the index values and result values of <results> according to the
-- <output specification>.
--
-- This function is used for extracting and grouping the results of a
-- scatter. In the SOAC representation, the lambda inside a 'Scatter' returns
-- all indices and values as one big list. This function groups each value with
-- its corresponding indices (as determined by the 'Shape' of the output array).
--
-- The elements of the resulting list correspond to the shape and name of the
-- output parameters, in addition to a list of values written to that output
-- parameter, along with the array indices marking where to write them to.
--
-- See 'Scatter' for more information.
groupScatterResults :: [(Shape, Int, array)] -> [a] -> [(Shape, array, [([a], a)])]
groupScatterResults output_spec results =
  let (shapes, ns, arrays) = unzip3 output_spec
   in groupScatterResults' output_spec results
        & chunks ns
        & zip3 shapes arrays

-- | @groupScatterResults' <output specification> <results>@
--
-- Groups the index values and result values of <results> according to the
-- output specification. This is the simpler version of @groupScatterResults@,
-- which doesn't return any information about shapes or output arrays.
--
-- See 'groupScatterResults' for more information,
groupScatterResults' :: [(Shape, Int, array)] -> [a] -> [([a], a)]
groupScatterResults' output_spec results =
  let (indices, values) = splitScatterResults output_spec results
      (shapes, ns, _) = unzip3 output_spec
      chunk_sizes =
        concat $ zipWith (\shp n -> replicate n $ length shp) shapes ns
   in zip (chunks chunk_sizes indices) values

-- | @splitScatterResults <output specification> <results>@
--
-- Splits the results array into indices and values according to the output
-- specification.
--
-- See 'groupScatterResults' for more information.
splitScatterResults :: [(Shape, Int, array)] -> [a] -> ([a], [a])
splitScatterResults output_spec results =
  let (shapes, ns, _) = unzip3 output_spec
      num_indices = sum $ zipWith (*) ns $ map length shapes
   in splitAt num_indices results

-- | Like 'Mapper', but just for 'SOAC's.
data SOACMapper frep trep m = SOACMapper
  { mapOnSOACSubExp :: SubExp -> m SubExp,
    mapOnSOACLambda :: Lambda frep -> m (Lambda trep),
    mapOnSOACVName :: VName -> m VName
  }

-- | A mapper that simply returns the SOAC verbatim.
identitySOACMapper :: Monad m => SOACMapper rep rep m
identitySOACMapper =
  SOACMapper
    { mapOnSOACSubExp = return,
      mapOnSOACLambda = return,
      mapOnSOACVName = return
    }

-- | Map a monadic action across the immediate children of a
-- SOAC.  The mapping does not descend recursively into subexpressions
-- and is done left-to-right.
mapSOACM ::
  (Applicative m, Monad m) =>
<<<<<<< HEAD
  SOACMapper flore tlore m ->
  SOAC flore ->
  m (SOAC tlore)
mapSOACM tv (JVP lam args vec) =
  JVP <$> mapOnSOACLambda tv lam
    <*> mapM (mapOnSOACSubExp tv) args
    <*> mapM (mapOnSOACSubExp tv) vec
mapSOACM tv (VJP lam args vec) =
  VJP <$> mapOnSOACLambda tv lam
    <*> mapM (mapOnSOACSubExp tv) args
    <*> mapM (mapOnSOACSubExp tv) vec
=======
  SOACMapper frep trep m ->
  SOAC frep ->
  m (SOAC trep)
>>>>>>> 7c8494f8
mapSOACM tv (Stream size arrs form accs lam) =
  Stream <$> mapOnSOACSubExp tv size
    <*> mapM (mapOnSOACVName tv) arrs
    <*> mapOnStreamForm form
    <*> mapM (mapOnSOACSubExp tv) accs
    <*> mapOnSOACLambda tv lam
  where
    mapOnStreamForm (Parallel o comm lam0) =
      Parallel o comm <$> mapOnSOACLambda tv lam0
    mapOnStreamForm Sequential =
      pure Sequential
mapSOACM tv (Scatter len lam ivs as) =
  Scatter
    <$> mapOnSOACSubExp tv len
    <*> mapOnSOACLambda tv lam
    <*> mapM (mapOnSOACVName tv) ivs
    <*> mapM
      ( \(aw, an, a) ->
          (,,) <$> mapM (mapOnSOACSubExp tv) aw
            <*> pure an
            <*> mapOnSOACVName tv a
      )
      as
mapSOACM tv (Hist len ops bucket_fun imgs) =
  Hist
    <$> mapOnSOACSubExp tv len
    <*> mapM
      ( \(HistOp e rf arrs nes op) ->
          HistOp <$> mapOnSOACSubExp tv e
            <*> mapOnSOACSubExp tv rf
            <*> mapM (mapOnSOACVName tv) arrs
            <*> mapM (mapOnSOACSubExp tv) nes
            <*> mapOnSOACLambda tv op
      )
      ops
    <*> mapOnSOACLambda tv bucket_fun
    <*> mapM (mapOnSOACVName tv) imgs
mapSOACM tv (Screma w arrs (ScremaForm scans reds map_lam)) =
  Screma <$> mapOnSOACSubExp tv w
    <*> mapM (mapOnSOACVName tv) arrs
    <*> ( ScremaForm
            <$> forM
              scans
              ( \(Scan red_lam red_nes) ->
                  Scan <$> mapOnSOACLambda tv red_lam
                    <*> mapM (mapOnSOACSubExp tv) red_nes
              )
            <*> forM
              reds
              ( \(Reduce comm red_lam red_nes) ->
                  Reduce comm <$> mapOnSOACLambda tv red_lam
                    <*> mapM (mapOnSOACSubExp tv) red_nes
              )
            <*> mapOnSOACLambda tv map_lam
        )

instance ASTRep rep => FreeIn (SOAC rep) where
  freeIn' = flip execState mempty . mapSOACM free
    where
      walk f x = modify (<> f x) >> return x
      free =
        SOACMapper
          { mapOnSOACSubExp = walk freeIn',
            mapOnSOACLambda = walk freeIn',
            mapOnSOACVName = walk freeIn'
          }

instance ASTRep rep => Substitute (SOAC rep) where
  substituteNames subst =
    runIdentity . mapSOACM substitute
    where
      substitute =
        SOACMapper
          { mapOnSOACSubExp = return . substituteNames subst,
            mapOnSOACLambda = return . substituteNames subst,
            mapOnSOACVName = return . substituteNames subst
          }

instance ASTRep rep => Rename (SOAC rep) where
  rename = mapSOACM renamer
    where
      renamer = SOACMapper rename rename rename

-- | The type of a SOAC.
<<<<<<< HEAD
soacType :: Typed (LParamInfo lore) => SOAC lore -> [Type]
soacType (VJP lam _ _) =
  map paramType (lambdaParams lam)
soacType (JVP lam _ _) =
  lambdaReturnType lam
=======
soacType :: SOAC rep -> [Type]
>>>>>>> 7c8494f8
soacType (Stream outersize _ _ accs lam) =
  map (substNamesInType substs) rtp
  where
    nms = map paramName $ take (1 + length accs) params
    substs = M.fromList $ zip nms (outersize : accs)
    Lambda params _ rtp = lam
soacType (Scatter _w lam _ivs as) =
  zipWith arrayOfShape val_ts ws
  where
    indexes = sum $ zipWith (*) ns $ map length ws
    val_ts = drop indexes $ lambdaReturnType lam
    (ws, ns, _) = unzip3 as
soacType (Hist _len ops _bucket_fun _imgs) = do
  op <- ops
  map (`arrayOfRow` histWidth op) (lambdaReturnType $ histOp op)
soacType (Screma w _arrs form) =
  scremaType w form

<<<<<<< HEAD
instance ASTLore lore => TypedOp (SOAC lore) where
=======
instance TypedOp (SOAC rep) where
>>>>>>> 7c8494f8
  opType = pure . staticShapes . soacType

instance (ASTRep rep, Aliased rep) => AliasedOp (SOAC rep) where
  opAliases = map (const mempty) . soacType

  consumedInOp JVP {} = mempty
  consumedInOp VJP {} = mempty
  -- Only map functions can consume anything.  The operands to scan
  -- and reduce functions are always considered "fresh".
  consumedInOp (Screma _ arrs (ScremaForm _ _ map_lam)) =
    mapNames consumedArray $ consumedByLambda map_lam
    where
      consumedArray v = fromMaybe v $ lookup v params_to_arrs
      params_to_arrs = zip (map paramName $ lambdaParams map_lam) arrs
  consumedInOp (Stream _ arrs form accs lam) =
    namesFromList $
      subExpVars $
        case form of
          Sequential ->
            map consumedArray $ namesToList $ consumedByLambda lam
          Parallel {} ->
            map consumedArray $ namesToList $ consumedByLambda lam
    where
      consumedArray v = fromMaybe (Var v) $ lookup v paramsToInput
      -- Drop the chunk parameter, which cannot alias anything.
      paramsToInput =
        zip (map paramName $ drop 1 $ lambdaParams lam) (accs ++ map Var arrs)
  consumedInOp (Scatter _ _ _ as) =
    namesFromList $ map (\(_, _, a) -> a) as
  consumedInOp (Hist _ ops _ _) =
    namesFromList $ concatMap histDest ops

mapHistOp ::
  (Lambda frep -> Lambda trep) ->
  HistOp frep ->
  HistOp trep
mapHistOp f (HistOp w rf dests nes lam) =
  HistOp w rf dests nes $ f lam

instance
  ( ASTRep rep,
    ASTRep (Aliases rep),
    CanBeAliased (Op rep)
  ) =>
  CanBeAliased (SOAC rep)
  where
  type OpWithAliases (SOAC rep) = SOAC (Aliases rep)

  addOpAliases aliases (JVP lam args vec) =
    JVP (Alias.analyseLambda aliases lam) args vec
  addOpAliases aliases (VJP lam args vec) =
    VJP (Alias.analyseLambda aliases lam) args vec
  addOpAliases aliases (Stream size arr form accs lam) =
    Stream size arr (analyseStreamForm form) accs $
      Alias.analyseLambda aliases lam
    where
      analyseStreamForm (Parallel o comm lam0) =
        Parallel o comm (Alias.analyseLambda aliases lam0)
      analyseStreamForm Sequential = Sequential
  addOpAliases aliases (Scatter len lam ivs as) =
    Scatter len (Alias.analyseLambda aliases lam) ivs as
  addOpAliases aliases (Hist len ops bucket_fun imgs) =
    Hist
      len
      (map (mapHistOp (Alias.analyseLambda aliases)) ops)
      (Alias.analyseLambda aliases bucket_fun)
      imgs
  addOpAliases aliases (Screma w arrs (ScremaForm scans reds map_lam)) =
    Screma w arrs $
      ScremaForm
        (map onScan scans)
        (map onRed reds)
        (Alias.analyseLambda aliases map_lam)
    where
      onRed red = red {redLambda = Alias.analyseLambda aliases $ redLambda red}
      onScan scan = scan {scanLambda = Alias.analyseLambda aliases $ scanLambda scan}

  removeOpAliases = runIdentity . mapSOACM remove
    where
      remove = SOACMapper return (return . removeLambdaAliases) return

instance ASTRep rep => IsOp (SOAC rep) where
  safeOp _ = False
  cheapOp _ = True

substNamesInType :: M.Map VName SubExp -> Type -> Type
substNamesInType _ t@Prim {} = t
substNamesInType _ t@Acc {} = t
substNamesInType _ (Mem space) = Mem space
substNamesInType subs (Array btp shp u) =
  let shp' = Shape $ map (substNamesInSubExp subs) (shapeDims shp)
   in Array btp shp' u

substNamesInSubExp :: M.Map VName SubExp -> SubExp -> SubExp
substNamesInSubExp _ e@(Constant _) = e
substNamesInSubExp subs (Var idd) =
  M.findWithDefault (Var idd) idd subs

instance (ASTRep rep, CanBeWise (Op rep)) => CanBeWise (SOAC rep) where
  type OpWithWisdom (SOAC rep) = SOAC (Wise rep)

  removeOpWisdom = runIdentity . mapSOACM remove
    where
      remove = SOACMapper return (return . removeLambdaWisdom) return

instance RepTypes rep => ST.IndexOp (SOAC rep) where
  indexOp vtable k soac [i] = do
    (lam, se, arr_params, arrs) <- lambdaAndSubExp soac
    let arr_indexes = M.fromList $ catMaybes $ zipWith arrIndex arr_params arrs
        arr_indexes' = foldl expandPrimExpTable arr_indexes $ bodyStms $ lambdaBody lam
    case se of
      Var v -> uncurry (flip ST.Indexed) <$> M.lookup v arr_indexes'
      _ -> Nothing
    where
      lambdaAndSubExp (Screma _ arrs (ScremaForm scans reds map_lam)) =
        nthMapOut (scanResults scans + redResults reds) map_lam arrs
      lambdaAndSubExp _ =
        Nothing

      nthMapOut num_accs lam arrs = do
        se <- maybeNth (num_accs + k) $ bodyResult $ lambdaBody lam
        return (lam, se, drop num_accs $ lambdaParams lam, arrs)

      arrIndex p arr = do
        ST.Indexed cs pe <- ST.index' arr [i] vtable
        return (paramName p, (pe, cs))

      expandPrimExpTable table stm
        | [v] <- patternNames $ stmPattern stm,
          Just (pe, cs) <-
            runWriterT $ primExpFromExp (asPrimExp table) $ stmExp stm,
          all (`ST.elem` vtable) (unCertificates $ stmCerts stm) =
          M.insert v (pe, stmCerts stm <> cs) table
        | otherwise =
          table

      asPrimExp table v
        | Just (e, cs) <- M.lookup v table = tell cs >> return e
        | Just (Prim pt) <- ST.lookupType v vtable =
          return $ LeafExp v pt
        | otherwise = lift Nothing
  indexOp _ _ _ _ = Nothing

-- | Type-check a SOAC.
<<<<<<< HEAD
typeCheckSOAC :: TC.Checkable lore => SOAC (Aliases lore) -> TC.TypeM lore ()
typeCheckSOAC JVP {} = pure ()
typeCheckSOAC VJP {} = pure ()
=======
typeCheckSOAC :: TC.Checkable rep => SOAC (Aliases rep) -> TC.TypeM rep ()
>>>>>>> 7c8494f8
typeCheckSOAC (Stream size arrexps form accexps lam) = do
  TC.require [Prim int64] size
  accargs <- mapM TC.checkArg accexps
  arrargs <- mapM lookupType arrexps
  _ <- TC.checkSOACArrayArgs size arrexps
  let chunk = head $ lambdaParams lam
  let asArg t = (t, mempty)
      inttp = Prim int64
      lamarrs' = map (`setOuterSize` Var (paramName chunk)) arrargs
  let acc_len = length accexps
  let lamrtp = take acc_len $ lambdaReturnType lam
  unless (map TC.argType accargs == lamrtp) $
    TC.bad $ TC.TypeError "Stream with inconsistent accumulator type in lambda."
  -- check reduce's lambda, if any
  _ <- case form of
    Parallel _ _ lam0 -> do
      let acct = map TC.argType accargs
          outerRetType = lambdaReturnType lam0
      TC.checkLambda lam0 $ map TC.noArgAliases $ accargs ++ accargs
      unless (acct == outerRetType) $
        TC.bad $
          TC.TypeError $
            "Initial value is of type " ++ prettyTuple acct
              ++ ", but stream's reduce lambda returns type "
              ++ prettyTuple outerRetType
              ++ "."
    Sequential -> return ()
  -- just get the dflow of lambda on the fakearg, which does not alias
  -- arr, so we can later check that aliases of arr are not used inside lam.
  let fake_lamarrs' = map asArg lamarrs'
  TC.checkLambda lam $ asArg inttp : accargs ++ fake_lamarrs'
typeCheckSOAC (Scatter w lam ivs as) = do
  -- Requirements:
  --
  --   0. @lambdaReturnType@ of @lam@ must be a list
  --      [index types..., value types, ...].
  --
  --   1. The number of index types and value types must be equal to the number
  --      of return values from @lam@.
  --
  --   2. Each index type must have the type i64.
  --
  --   3. Each array in @as@ and the value types must have the same type
  --
  --   4. Each array in @as@ is consumed.  This is not really a check, but more
  --      of a requirement, so that e.g. the source is not hoisted out of a
  --      loop, which will mean it cannot be consumed.
  --
  --   5. Each of ivs must be an array matching a corresponding lambda
  --      parameters.
  --
  -- Code:

  -- First check the input size.
  TC.require [Prim int64] w

  -- 0.
  let (as_ws, as_ns, _as_vs) = unzip3 as
      indexes = sum $ zipWith (*) as_ns $ map length as_ws
      rts = lambdaReturnType lam
      rtsI = take indexes rts
      rtsV = drop indexes rts

  -- 1.
  unless (length rts == sum as_ns + sum (zipWith (*) as_ns $ map length as_ws)) $
    TC.bad $ TC.TypeError "Scatter: number of index types, value types and array outputs do not match."

  -- 2.
  forM_ rtsI $ \rtI ->
    unless (Prim int64 == rtI) $
      TC.bad $ TC.TypeError "Scatter: Index return type must be i64."

  forM_ (zip (chunks as_ns rtsV) as) $ \(rtVs, (aw, _, a)) -> do
    -- All lengths must have type i64.
    mapM_ (TC.require [Prim int64]) aw

    -- 3.
    forM_ rtVs $ \rtV -> TC.requireI [arrayOfShape rtV aw] a

    -- 4.
    TC.consume =<< TC.lookupAliases a

  -- 5.
  arrargs <- TC.checkSOACArrayArgs w ivs
  TC.checkLambda lam arrargs
typeCheckSOAC (Hist len ops bucket_fun imgs) = do
  TC.require [Prim int64] len

  -- Check the operators.
  forM_ ops $ \(HistOp dest_w rf dests nes op) -> do
    nes' <- mapM TC.checkArg nes
    TC.require [Prim int64] dest_w
    TC.require [Prim int64] rf

    -- Operator type must match the type of neutral elements.
    TC.checkLambda op $ map TC.noArgAliases $ nes' ++ nes'
    let nes_t = map TC.argType nes'
    unless (nes_t == lambdaReturnType op) $
      TC.bad $
        TC.TypeError $
          "Operator has return type "
            ++ prettyTuple (lambdaReturnType op)
            ++ " but neutral element has type "
            ++ prettyTuple nes_t

    -- Arrays must have proper type.
    forM_ (zip nes_t dests) $ \(t, dest) -> do
      TC.requireI [t `arrayOfRow` dest_w] dest
      TC.consume =<< TC.lookupAliases dest

  -- Types of input arrays must equal parameter types for bucket function.
  img' <- TC.checkSOACArrayArgs len imgs
  TC.checkLambda bucket_fun img'

  -- Return type of bucket function must be an index for each
  -- operation followed by the values to write.
  nes_ts <- concat <$> mapM (mapM subExpType . histNeutral) ops
  let bucket_ret_t = replicate (length ops) (Prim int64) ++ nes_ts
  unless (bucket_ret_t == lambdaReturnType bucket_fun) $
    TC.bad $
      TC.TypeError $
        "Bucket function has return type "
          ++ prettyTuple (lambdaReturnType bucket_fun)
          ++ " but should have type "
          ++ prettyTuple bucket_ret_t
typeCheckSOAC (Screma w arrs (ScremaForm scans reds map_lam)) = do
  TC.require [Prim int64] w
  arrs' <- TC.checkSOACArrayArgs w arrs
  TC.checkLambda map_lam arrs'

  scan_nes' <- fmap concat $
    forM scans $ \(Scan scan_lam scan_nes) -> do
      scan_nes' <- mapM TC.checkArg scan_nes
      let scan_t = map TC.argType scan_nes'
      TC.checkLambda scan_lam $ map TC.noArgAliases $ scan_nes' ++ scan_nes'
      unless (scan_t == lambdaReturnType scan_lam) $
        TC.bad $
          TC.TypeError $
            "Scan function returns type "
              ++ prettyTuple (lambdaReturnType scan_lam)
              ++ " but neutral element has type "
              ++ prettyTuple scan_t
      return scan_nes'

  red_nes' <- fmap concat $
    forM reds $ \(Reduce _ red_lam red_nes) -> do
      red_nes' <- mapM TC.checkArg red_nes
      let red_t = map TC.argType red_nes'
      TC.checkLambda red_lam $ map TC.noArgAliases $ red_nes' ++ red_nes'
      unless (red_t == lambdaReturnType red_lam) $
        TC.bad $
          TC.TypeError $
            "Reduce function returns type "
              ++ prettyTuple (lambdaReturnType red_lam)
              ++ " but neutral element has type "
              ++ prettyTuple red_t
      return red_nes'

  let map_lam_ts = lambdaReturnType map_lam

  unless
    ( take (length scan_nes' + length red_nes') map_lam_ts
        == map TC.argType (scan_nes' ++ red_nes')
    )
    $ TC.bad $
      TC.TypeError $
        "Map function return type " ++ prettyTuple map_lam_ts
          ++ " wrong for given scan and reduction functions."

<<<<<<< HEAD
instance OpMetrics (Op lore) => OpMetrics (SOAC lore) where
  opMetrics (VJP lam _ _) =
    inside "VJP" $ lambdaMetrics lam
  opMetrics (JVP lam _ _) =
    inside "JVP" $ lambdaMetrics lam
=======
instance OpMetrics (Op rep) => OpMetrics (SOAC rep) where
>>>>>>> 7c8494f8
  opMetrics (Stream _ _ _ _ lam) =
    inside "Stream" $ lambdaMetrics lam
  opMetrics (Scatter _len lam _ivs _as) =
    inside "Scatter" $ lambdaMetrics lam
  opMetrics (Hist _len ops bucket_fun _imgs) =
    inside "Hist" $ mapM_ (lambdaMetrics . histOp) ops >> lambdaMetrics bucket_fun
  opMetrics (Screma _ _ (ScremaForm scans reds map_lam)) =
    inside "Screma" $ do
      mapM_ (lambdaMetrics . scanLambda) scans
      mapM_ (lambdaMetrics . redLambda) reds
      lambdaMetrics map_lam

<<<<<<< HEAD
instance PrettyLore lore => PP.Pretty (SOAC lore) where
  ppr (VJP lam args vec) =
    text "vjp"
      <> parens
        ( PP.align $
            ppr lam <> comma
              </> PP.braces (commasep $ map ppr args) <> comma
              </> PP.braces (commasep $ map ppr vec)
        )
  ppr (JVP lam args vec) =
    text "jvp"
      <> parens
        ( PP.align $
            ppr lam <> comma
              </> PP.braces (commasep $ map ppr args) <> comma
              </> PP.braces (commasep $ map ppr vec)
        )
=======
instance PrettyRep rep => PP.Pretty (SOAC rep) where
>>>>>>> 7c8494f8
  ppr (Stream size arrs form acc lam) =
    case form of
      Parallel o comm lam0 ->
        let ord_str = if o == Disorder then "Per" else ""
            comm_str = case comm of
              Commutative -> "Comm"
              Noncommutative -> ""
         in text ("streamPar" ++ ord_str ++ comm_str)
              <> parens
                ( ppr size <> comma
                    </> ppTuple' arrs <> comma
                    </> ppr lam0 <> comma
                    </> ppTuple' acc <> comma
                    </> ppr lam
                )
      Sequential ->
        text "streamSeq"
          <> parens
            ( ppr size <> comma
                </> ppTuple' arrs <> comma
                </> ppTuple' acc <> comma
                </> ppr lam
            )
  ppr (Scatter w lam ivs as) =
    "scatter"
      <> parens
        ( ppr w <> comma
            </> ppr lam <> comma
            </> commasep (ppTuple' ivs : map ppr as)
        )
  ppr (Hist len ops bucket_fun imgs) =
    ppHist len ops bucket_fun imgs
  ppr (Screma w arrs (ScremaForm scans reds map_lam))
    | null scans,
      null reds =
      text "map"
        <> parens
          ( ppr w <> comma
              </> ppTuple' arrs <> comma
              </> ppr map_lam
          )
    | null scans =
      text "redomap"
        <> parens
          ( ppr w <> comma
              </> ppTuple' arrs <> comma
              </> PP.braces (mconcat $ intersperse (comma <> PP.line) $ map ppr reds) <> comma
              </> ppr map_lam
          )
    | null reds =
      text "scanomap"
        <> parens
          ( ppr w <> comma
              </> ppTuple' arrs <> comma
              </> PP.braces (mconcat $ intersperse (comma <> PP.line) $ map ppr scans) <> comma
              </> ppr map_lam
          )
  ppr (Screma w arrs form) = ppScrema w arrs form

-- | Prettyprint the given Screma.
ppScrema ::
  (PrettyRep rep, Pretty inp) => SubExp -> [inp] -> ScremaForm rep -> Doc
ppScrema w arrs (ScremaForm scans reds map_lam) =
  text "screma"
    <> parens
      ( ppr w <> comma
          </> ppTuple' arrs <> comma
          </> PP.braces (mconcat $ intersperse (comma <> PP.line) $ map ppr scans) <> comma
          </> PP.braces (mconcat $ intersperse (comma <> PP.line) $ map ppr reds) <> comma
          </> ppr map_lam
      )

instance PrettyRep rep => Pretty (Scan rep) where
  ppr (Scan scan_lam scan_nes) =
    ppr scan_lam <> comma </> PP.braces (commasep $ map ppr scan_nes)

ppComm :: Commutativity -> Doc
ppComm Noncommutative = mempty
ppComm Commutative = text "commutative "

instance PrettyRep rep => Pretty (Reduce rep) where
  ppr (Reduce comm red_lam red_nes) =
    ppComm comm <> ppr red_lam <> comma
      </> PP.braces (commasep $ map ppr red_nes)

-- | Prettyprint the given histogram operation.
ppHist ::
  (PrettyRep rep, Pretty inp) =>
  SubExp ->
  [HistOp rep] ->
  Lambda rep ->
  [inp] ->
  Doc
ppHist len ops bucket_fun imgs =
  text "hist"
    <> parens
      ( ppr len <> comma
          </> PP.braces (mconcat $ intersperse (comma <> PP.line) $ map ppOp ops) <> comma
          </> ppr bucket_fun <> comma
          </> commasep (map ppr imgs)
      )
  where
    ppOp (HistOp w rf dests nes op) =
      ppr w <> comma <+> ppr rf <> comma <+> PP.braces (commasep $ map ppr dests) <> comma
        </> PP.braces (commasep $ map ppr nes) <> comma
        </> ppr op<|MERGE_RESOLUTION|>--- conflicted
+++ resolved
@@ -121,15 +121,11 @@
     -- The first SubExp is the length of the input arrays. The first
     -- list describes the operations to perform.  The t'Lambda' is the
     -- bucket function.  Finally comes the input images.
-<<<<<<< HEAD
-    Hist SubExp [HistOp lore] (Lambda lore) [VName]
+    Hist SubExp [HistOp rep] (Lambda rep) [VName]
   | -- FIXME: this should not be here
-    JVP (Lambda lore) [SubExp] [SubExp]
+    JVP (Lambda rep) [SubExp] [SubExp]
   | -- FIXME: this should not be here
-    VJP (Lambda lore) [SubExp] [SubExp]
-=======
-    Hist SubExp [HistOp rep] (Lambda rep) [VName]
->>>>>>> 7c8494f8
+    VJP (Lambda rep) [SubExp] [SubExp]
   | -- | A combination of scan, reduction, and map.  The first
     -- t'SubExp' is the size of the input arrays.
     Screma SubExp [VName] (ScremaForm rep)
@@ -397,10 +393,9 @@
 -- and is done left-to-right.
 mapSOACM ::
   (Applicative m, Monad m) =>
-<<<<<<< HEAD
-  SOACMapper flore tlore m ->
-  SOAC flore ->
-  m (SOAC tlore)
+  SOACMapper frep trep m ->
+  SOAC frep ->
+  m (SOAC trep)
 mapSOACM tv (JVP lam args vec) =
   JVP <$> mapOnSOACLambda tv lam
     <*> mapM (mapOnSOACSubExp tv) args
@@ -409,11 +404,6 @@
   VJP <$> mapOnSOACLambda tv lam
     <*> mapM (mapOnSOACSubExp tv) args
     <*> mapM (mapOnSOACSubExp tv) vec
-=======
-  SOACMapper frep trep m ->
-  SOAC frep ->
-  m (SOAC trep)
->>>>>>> 7c8494f8
 mapSOACM tv (Stream size arrs form accs lam) =
   Stream <$> mapOnSOACSubExp tv size
     <*> mapM (mapOnSOACVName tv) arrs
@@ -498,15 +488,11 @@
       renamer = SOACMapper rename rename rename
 
 -- | The type of a SOAC.
-<<<<<<< HEAD
-soacType :: Typed (LParamInfo lore) => SOAC lore -> [Type]
+soacType :: Typed (LParamInfo rep) => SOAC rep -> [Type]
 soacType (VJP lam _ _) =
   map paramType (lambdaParams lam)
 soacType (JVP lam _ _) =
   lambdaReturnType lam
-=======
-soacType :: SOAC rep -> [Type]
->>>>>>> 7c8494f8
 soacType (Stream outersize _ _ accs lam) =
   map (substNamesInType substs) rtp
   where
@@ -525,11 +511,7 @@
 soacType (Screma w _arrs form) =
   scremaType w form
 
-<<<<<<< HEAD
-instance ASTLore lore => TypedOp (SOAC lore) where
-=======
-instance TypedOp (SOAC rep) where
->>>>>>> 7c8494f8
+instance ASTRep rep => TypedOp (SOAC rep) where
   opType = pure . staticShapes . soacType
 
 instance (ASTRep rep, Aliased rep) => AliasedOp (SOAC rep) where
@@ -674,13 +656,9 @@
   indexOp _ _ _ _ = Nothing
 
 -- | Type-check a SOAC.
-<<<<<<< HEAD
-typeCheckSOAC :: TC.Checkable lore => SOAC (Aliases lore) -> TC.TypeM lore ()
+typeCheckSOAC :: TC.Checkable rep => SOAC (Aliases rep) -> TC.TypeM rep ()
 typeCheckSOAC JVP {} = pure ()
 typeCheckSOAC VJP {} = pure ()
-=======
-typeCheckSOAC :: TC.Checkable rep => SOAC (Aliases rep) -> TC.TypeM rep ()
->>>>>>> 7c8494f8
 typeCheckSOAC (Stream size arrexps form accexps lam) = do
   TC.require [Prim int64] size
   accargs <- mapM TC.checkArg accexps
@@ -850,15 +828,11 @@
         "Map function return type " ++ prettyTuple map_lam_ts
           ++ " wrong for given scan and reduction functions."
 
-<<<<<<< HEAD
-instance OpMetrics (Op lore) => OpMetrics (SOAC lore) where
+instance OpMetrics (Op rep) => OpMetrics (SOAC rep) where
   opMetrics (VJP lam _ _) =
     inside "VJP" $ lambdaMetrics lam
   opMetrics (JVP lam _ _) =
     inside "JVP" $ lambdaMetrics lam
-=======
-instance OpMetrics (Op rep) => OpMetrics (SOAC rep) where
->>>>>>> 7c8494f8
   opMetrics (Stream _ _ _ _ lam) =
     inside "Stream" $ lambdaMetrics lam
   opMetrics (Scatter _len lam _ivs _as) =
@@ -871,8 +845,7 @@
       mapM_ (lambdaMetrics . redLambda) reds
       lambdaMetrics map_lam
 
-<<<<<<< HEAD
-instance PrettyLore lore => PP.Pretty (SOAC lore) where
+instance PrettyRep rep => PP.Pretty (SOAC rep) where
   ppr (VJP lam args vec) =
     text "vjp"
       <> parens
@@ -889,9 +862,6 @@
               </> PP.braces (commasep $ map ppr args) <> comma
               </> PP.braces (commasep $ map ppr vec)
         )
-=======
-instance PrettyRep rep => PP.Pretty (SOAC rep) where
->>>>>>> 7c8494f8
   ppr (Stream size arrs form acc lam) =
     case form of
       Parallel o comm lam0 ->
