--- conflicted
+++ resolved
@@ -137,8 +137,7 @@
     Hist SubExp [HistOp rep] (Lambda rep) [VName]
   | -- | A combination of scan, reduction, and map.  The first
     -- t'SubExp' is the size of the input arrays.
-<<<<<<< HEAD
-    Screma SubExp [VName] (ScremaForm lore)
+    Screma SubExp [VName] (ScremaForm rep)
   | Stencil
       -- Dimensions of input arrays in each dimension; length of list
       -- is dimensionality of stencil ('r').
@@ -149,12 +148,9 @@
       -- 'r'-tuples, but we encode it as 'r' arrs each of size [p]i64.
       StencilIndexes
       -- ...invariant... -> [p]a -> ... -> [p]a -> b.
-      (Lambda lore)
+      (Lambda rep)
       [([Int], VName)] -- List of (invariant,arr)
       [VName] -- [...ds...]a, input to stencil.
-=======
-    Screma SubExp [VName] (ScremaForm rep)
->>>>>>> eb6bdd74
   deriving (Eq, Ord, Show)
 
 -- | Information about computing a single histogram.
