{-# LANGUAGE ConstraintKinds #-}
{-# LANGUAGE FlexibleContexts #-}
{-# LANGUAGE FlexibleInstances #-}
{-# LANGUAGE OverloadedStrings #-}
{-# LANGUAGE TypeFamilies #-}
{-# LANGUAGE UndecidableInstances #-}

-- | Definition of /Second-Order Array Combinators/ (SOACs), which are
-- the main form of parallelism in the early stages of the compiler.
module Futhark.IR.SOACS.SOAC
  ( SOAC (..),
    StreamOrd (..),
    StreamForm (..),
    ScremaForm (..),
    HistOp (..),
    Scan (..),
    scanResults,
    singleScan,
    Reduce (..),
    redResults,
    singleReduce,

    -- * Utility
    scremaType,
    soacType,
    typeCheckSOAC,
    mkIdentityLambda,
    isIdentityLambda,
    nilFn,
    scanomapSOAC,
    redomapSOAC,
    scanSOAC,
    reduceSOAC,
    mapSOAC,
    isScanomapSOAC,
    isRedomapSOAC,
    isScanSOAC,
    isReduceSOAC,
    isMapSOAC,
    ppScrema,
    ppHist,
    groupScatterResults,
    groupScatterResults',
    splitScatterResults,

    -- * Generic traversal
    SOACMapper (..),
    identitySOACMapper,
    mapSOACM,
  )
where

import Control.Category
import Control.Monad.Identity
import Control.Monad.State.Strict
import Control.Monad.Writer
import Data.Function ((&))
import Data.List (intersperse)
import qualified Data.Map.Strict as M
import Data.Maybe
import qualified Futhark.Analysis.Alias as Alias
import Futhark.Analysis.Metrics
import Futhark.Analysis.PrimExp.Convert
import qualified Futhark.Analysis.SymbolTable as ST
import Futhark.Construct
import Futhark.IR
import Futhark.IR.Aliases (Aliases, removeLambdaAliases)
import Futhark.IR.Prop.Aliases
import Futhark.Optimise.Simplify.Lore
import Futhark.Transform.Rename
import Futhark.Transform.Substitute
import qualified Futhark.TypeCheck as TC
import Futhark.Util (chunks, maybeNth)
import Futhark.Util.Pretty (Doc, Pretty, comma, commasep, parens, ppr, text, (<+>), (</>))
import qualified Futhark.Util.Pretty as PP
import Prelude hiding (id, (.))

-- | A second-order array combinator (SOAC).
data SOAC lore
  = Stream SubExp [VName] (StreamForm lore) [SubExp] (Lambda lore)
  | -- | @Scatter <length> <lambda> <inputs> <outputs>@
    --
    -- Scatter maps values from a set of input arrays to indices and values of a
    -- set of output arrays. It is able to write multiple values to multiple
    -- outputs each of which may have multiple dimensions.
    --
    -- <inputs> is a list of input arrays, all having size <length>, elements of
    -- which are applied to the <lambda> function. For instance, if there are
    -- two arrays, <lambda> will get two values as input, one from each array.
    --
    -- <outputs> specifies the result of the <lambda> and which arrays to write
    -- to. Each element of the list consists of a <VName> specifying which array
    -- to scatter to, a <Shape> describing the shape of that array, and an <Int>
    -- describing how many elements should be written to that array for each
    -- invocation of the <lambda>.
    --
    -- <lambda> is a function that takes inputs from <inputs> and returns values
    -- according to the output-specification in <outputs>. It returns values in
    -- the following manner:
    --
    --     [index_0, index_1, ..., index_n, value_0, value_1, ..., value_m]
    --
    -- For each output in <outputs>, <lambda> returns <i> * <j> index values and
    -- <j> output values, where <i> is the number of dimensions (rank) of the
    -- given output, and <j> is the number of output values written to the given
    -- output.
    --
    -- For example, given the following output specification:
    --
    --     [([x1, y1, z1], 2, arr1), ([x2, y2], 1, arr2)]
    --
    -- <lambda> will produce 6 (3 * 2) index values and 2 output values for
    -- <arr1>, and 2 (2 * 1) index values and 1 output value for
    -- arr2. Additionally, the results are grouped, so the first 6 index values
    -- will correspond to the first two output values, and so on. For this
    -- example, <lambda> should return a total of 11 values, 8 index values and
    -- 3 output values.
    Scatter SubExp (Lambda lore) [VName] [(Shape, Int, VName)]
  | -- | @Hist <length> <dest-arrays-and-ops> <bucket fun> <input arrays>@
    --
    -- The first SubExp is the length of the input arrays. The first
    -- list describes the operations to perform.  The t'Lambda' is the
    -- bucket function.  Finally comes the input images.
    Hist SubExp [HistOp lore] (Lambda lore) [VName]
  | -- FIXME: this should not be here
    JVP (Lambda lore) [SubExp] [SubExp]
  | -- FIXME: this should not be here
    VJP (Lambda lore) [SubExp] [SubExp]
  | -- | A combination of scan, reduction, and map.  The first
    -- t'SubExp' is the size of the input arrays.
    Screma SubExp [VName] (ScremaForm lore)
  deriving (Eq, Ord, Show)

-- | Information about computing a single histogram.
data HistOp lore = HistOp
  { histWidth :: SubExp,
    -- | Race factor @RF@ means that only @1/RF@
    -- bins are used.
    histRaceFactor :: SubExp,
    histDest :: [VName],
    histNeutral :: [SubExp],
    histOp :: Lambda lore
  }
  deriving (Eq, Ord, Show)

-- | Is the stream chunk required to correspond to a contiguous
-- subsequence of the original input ('InOrder') or not?  'Disorder'
-- streams can be more efficient, but not all algorithms work with
-- this.
data StreamOrd = InOrder | Disorder
  deriving (Eq, Ord, Show)

-- | What kind of stream is this?
data StreamForm lore
  = Parallel StreamOrd Commutativity (Lambda lore)
  | Sequential
  deriving (Eq, Ord, Show)

-- | The essential parts of a 'Screma' factored out (everything
-- except the input arrays).
data ScremaForm lore
  = ScremaForm
      [Scan lore]
      [Reduce lore]
      (Lambda lore)
  deriving (Eq, Ord, Show)

singleBinOp :: Bindable lore => [Lambda lore] -> Lambda lore
singleBinOp lams =
  Lambda
    { lambdaParams = concatMap xParams lams ++ concatMap yParams lams,
      lambdaReturnType = concatMap lambdaReturnType lams,
      lambdaBody =
        mkBody
          (mconcat (map (bodyStms . lambdaBody) lams))
          (concatMap (bodyResult . lambdaBody) lams)
    }
  where
    xParams lam = take (length (lambdaReturnType lam)) (lambdaParams lam)
    yParams lam = drop (length (lambdaReturnType lam)) (lambdaParams lam)

-- | How to compute a single scan result.
data Scan lore = Scan
  { scanLambda :: Lambda lore,
    scanNeutral :: [SubExp]
  }
  deriving (Eq, Ord, Show)

-- | How many reduction results are produced by these 'Scan's?
scanResults :: [Scan lore] -> Int
scanResults = sum . map (length . scanNeutral)

-- | Combine multiple scan operators to a single operator.
singleScan :: Bindable lore => [Scan lore] -> Scan lore
singleScan scans =
  let scan_nes = concatMap scanNeutral scans
      scan_lam = singleBinOp $ map scanLambda scans
   in Scan scan_lam scan_nes

-- | How to compute a single reduction result.
data Reduce lore = Reduce
  { redComm :: Commutativity,
    redLambda :: Lambda lore,
    redNeutral :: [SubExp]
  }
  deriving (Eq, Ord, Show)

-- | How many reduction results are produced by these 'Reduce's?
redResults :: [Reduce lore] -> Int
redResults = sum . map (length . redNeutral)

-- | Combine multiple reduction operators to a single operator.
singleReduce :: Bindable lore => [Reduce lore] -> Reduce lore
singleReduce reds =
  let red_nes = concatMap redNeutral reds
      red_lam = singleBinOp $ map redLambda reds
   in Reduce (mconcat (map redComm reds)) red_lam red_nes

-- | The types produced by a single 'Screma', given the size of the
-- input array.
scremaType :: SubExp -> ScremaForm lore -> [Type]
scremaType w (ScremaForm scans reds map_lam) =
  scan_tps ++ red_tps ++ map (`arrayOfRow` w) map_tps
  where
    scan_tps =
      map (`arrayOfRow` w) $
        concatMap (lambdaReturnType . scanLambda) scans
    red_tps = concatMap (lambdaReturnType . redLambda) reds
    map_tps = drop (length scan_tps + length red_tps) $ lambdaReturnType map_lam

-- | Construct a lambda that takes parameters of the given types and
-- simply returns them unchanged.
mkIdentityLambda ::
  (Bindable lore, MonadFreshNames m) =>
  [Type] ->
  m (Lambda lore)
mkIdentityLambda ts = do
  params <- mapM (newParam "x") ts
  return
    Lambda
      { lambdaParams = params,
        lambdaBody = mkBody mempty $ map (Var . paramName) params,
        lambdaReturnType = ts
      }

-- | Is the given lambda an identity lambda?
isIdentityLambda :: Lambda lore -> Bool
isIdentityLambda lam =
  bodyResult (lambdaBody lam)
    == map (Var . paramName) (lambdaParams lam)

-- | A lambda with no parameters that returns no values.
nilFn :: Bindable lore => Lambda lore
nilFn = Lambda mempty (mkBody mempty mempty) mempty

-- | Construct a Screma with possibly multiple scans, and
-- the given map function.
scanomapSOAC :: [Scan lore] -> Lambda lore -> ScremaForm lore
scanomapSOAC scans = ScremaForm scans []

-- | Construct a Screma with possibly multiple reductions, and
-- the given map function.
redomapSOAC :: [Reduce lore] -> Lambda lore -> ScremaForm lore
redomapSOAC = ScremaForm []

-- | Construct a Screma with possibly multiple scans, and identity map
-- function.
scanSOAC ::
  (Bindable lore, MonadFreshNames m) =>
  [Scan lore] ->
  m (ScremaForm lore)
scanSOAC scans = scanomapSOAC scans <$> mkIdentityLambda ts
  where
    ts = concatMap (lambdaReturnType . scanLambda) scans

-- | Construct a Screma with possibly multiple reductions, and
-- identity map function.
reduceSOAC ::
  (Bindable lore, MonadFreshNames m) =>
  [Reduce lore] ->
  m (ScremaForm lore)
reduceSOAC reds = redomapSOAC reds <$> mkIdentityLambda ts
  where
    ts = concatMap (lambdaReturnType . redLambda) reds

-- | Construct a Screma corresponding to a map.
mapSOAC :: Lambda lore -> ScremaForm lore
mapSOAC = ScremaForm [] []

-- | Does this Screma correspond to a scan-map composition?
isScanomapSOAC :: ScremaForm lore -> Maybe ([Scan lore], Lambda lore)
isScanomapSOAC (ScremaForm scans reds map_lam) = do
  guard $ null reds
  guard $ not $ null scans
  return (scans, map_lam)

-- | Does this Screma correspond to pure scan?
isScanSOAC :: ScremaForm lore -> Maybe [Scan lore]
isScanSOAC form = do
  (scans, map_lam) <- isScanomapSOAC form
  guard $ isIdentityLambda map_lam
  return scans

-- | Does this Screma correspond to a reduce-map composition?
isRedomapSOAC :: ScremaForm lore -> Maybe ([Reduce lore], Lambda lore)
isRedomapSOAC (ScremaForm scans reds map_lam) = do
  guard $ null scans
  guard $ not $ null reds
  return (reds, map_lam)

-- | Does this Screma correspond to a pure reduce?
isReduceSOAC :: ScremaForm lore -> Maybe [Reduce lore]
isReduceSOAC form = do
  (reds, map_lam) <- isRedomapSOAC form
  guard $ isIdentityLambda map_lam
  return reds

-- | Does this Screma correspond to a simple map, without any
-- reduction or scan results?
isMapSOAC :: ScremaForm lore -> Maybe (Lambda lore)
isMapSOAC (ScremaForm scans reds map_lam) = do
  guard $ null scans
  guard $ null reds
  return map_lam

-- | @groupScatterResults <output specification> <results>@
--
-- Groups the index values and result values of <results> according to the
-- <output specification>.
--
-- This function is used for extracting and grouping the results of a
-- scatter. In the SOAC representation, the lambda inside a 'Scatter' returns
-- all indices and values as one big list. This function groups each value with
-- its corresponding indices (as determined by the 'Shape' of the output array).
--
-- The elements of the resulting list correspond to the shape and name of the
-- output parameters, in addition to a list of values written to that output
-- parameter, along with the array indices marking where to write them to.
--
-- See 'Scatter' for more information.
groupScatterResults :: [(Shape, Int, array)] -> [a] -> [(Shape, array, [([a], a)])]
groupScatterResults output_spec results =
  let (shapes, ns, arrays) = unzip3 output_spec
   in groupScatterResults' output_spec results
        & chunks ns
        & zip3 shapes arrays

-- | @groupScatterResults' <output specification> <results>@
--
-- Groups the index values and result values of <results> according to the
-- output specification. This is the simpler version of @groupScatterResults@,
-- which doesn't return any information about shapes or output arrays.
--
-- See 'groupScatterResults' for more information,
groupScatterResults' :: [(Shape, Int, array)] -> [a] -> [([a], a)]
groupScatterResults' output_spec results =
  let (indices, values) = splitScatterResults output_spec results
      (shapes, ns, _) = unzip3 output_spec
      chunk_sizes =
        concat $ zipWith (\shp n -> replicate n $ length shp) shapes ns
   in zip (chunks chunk_sizes indices) values

-- | @splitScatterResults <output specification> <results>@
--
-- Splits the results array into indices and values according to the output
-- specification.
--
-- See 'groupScatterResults' for more information.
splitScatterResults :: [(Shape, Int, array)] -> [a] -> ([a], [a])
splitScatterResults output_spec results =
  let (shapes, ns, _) = unzip3 output_spec
      num_indices = sum $ zipWith (*) ns $ map length shapes
   in splitAt num_indices results

-- | Like 'Mapper', but just for 'SOAC's.
data SOACMapper flore tlore m = SOACMapper
  { mapOnSOACSubExp :: SubExp -> m SubExp,
    mapOnSOACLambda :: Lambda flore -> m (Lambda tlore),
    mapOnSOACVName :: VName -> m VName
  }

-- | A mapper that simply returns the SOAC verbatim.
identitySOACMapper :: Monad m => SOACMapper lore lore m
identitySOACMapper =
  SOACMapper
    { mapOnSOACSubExp = return,
      mapOnSOACLambda = return,
      mapOnSOACVName = return
    }

-- | Map a monadic action across the immediate children of a
-- SOAC.  The mapping does not descend recursively into subexpressions
-- and is done left-to-right.
mapSOACM ::
  (Applicative m, Monad m) =>
  SOACMapper flore tlore m ->
  SOAC flore ->
  m (SOAC tlore)
<<<<<<< HEAD
mapSOACM tv (JVP lam args vec) =
  JVP <$> mapOnSOACLambda tv lam
    <*> mapM (mapOnSOACSubExp tv) args
    <*> mapM (mapOnSOACSubExp tv) vec
mapSOACM tv (VJP lam args vec) =
  VJP <$> mapOnSOACLambda tv lam
    <*> mapM (mapOnSOACSubExp tv) args
    <*> mapM (mapOnSOACSubExp tv) vec
mapSOACM tv (Stream size form lam accs arrs) =
=======
mapSOACM tv (Stream size arrs form accs lam) =
>>>>>>> 6865225d
  Stream <$> mapOnSOACSubExp tv size
    <*> mapM (mapOnSOACVName tv) arrs
    <*> mapOnStreamForm form
    <*> mapM (mapOnSOACSubExp tv) accs
    <*> mapOnSOACLambda tv lam
  where
    mapOnStreamForm (Parallel o comm lam0) =
      Parallel o comm <$> mapOnSOACLambda tv lam0
    mapOnStreamForm Sequential =
      pure Sequential
mapSOACM tv (Scatter len lam ivs as) =
  Scatter
    <$> mapOnSOACSubExp tv len
    <*> mapOnSOACLambda tv lam
    <*> mapM (mapOnSOACVName tv) ivs
    <*> mapM
      ( \(aw, an, a) ->
          (,,) <$> mapM (mapOnSOACSubExp tv) aw
            <*> pure an
            <*> mapOnSOACVName tv a
      )
      as
mapSOACM tv (Hist len ops bucket_fun imgs) =
  Hist
    <$> mapOnSOACSubExp tv len
    <*> mapM
      ( \(HistOp e rf arrs nes op) ->
          HistOp <$> mapOnSOACSubExp tv e
            <*> mapOnSOACSubExp tv rf
            <*> mapM (mapOnSOACVName tv) arrs
            <*> mapM (mapOnSOACSubExp tv) nes
            <*> mapOnSOACLambda tv op
      )
      ops
    <*> mapOnSOACLambda tv bucket_fun
    <*> mapM (mapOnSOACVName tv) imgs
mapSOACM tv (Screma w arrs (ScremaForm scans reds map_lam)) =
  Screma <$> mapOnSOACSubExp tv w
    <*> mapM (mapOnSOACVName tv) arrs
    <*> ( ScremaForm
            <$> forM
              scans
              ( \(Scan red_lam red_nes) ->
                  Scan <$> mapOnSOACLambda tv red_lam
                    <*> mapM (mapOnSOACSubExp tv) red_nes
              )
            <*> forM
              reds
              ( \(Reduce comm red_lam red_nes) ->
                  Reduce comm <$> mapOnSOACLambda tv red_lam
                    <*> mapM (mapOnSOACSubExp tv) red_nes
              )
            <*> mapOnSOACLambda tv map_lam
        )

instance ASTLore lore => FreeIn (SOAC lore) where
  freeIn' = flip execState mempty . mapSOACM free
    where
      walk f x = modify (<> f x) >> return x
      free =
        SOACMapper
          { mapOnSOACSubExp = walk freeIn',
            mapOnSOACLambda = walk freeIn',
            mapOnSOACVName = walk freeIn'
          }

instance ASTLore lore => Substitute (SOAC lore) where
  substituteNames subst =
    runIdentity . mapSOACM substitute
    where
      substitute =
        SOACMapper
          { mapOnSOACSubExp = return . substituteNames subst,
            mapOnSOACLambda = return . substituteNames subst,
            mapOnSOACVName = return . substituteNames subst
          }

instance ASTLore lore => Rename (SOAC lore) where
  rename = mapSOACM renamer
    where
      renamer = SOACMapper rename rename rename

-- | The type of a SOAC.
<<<<<<< HEAD
soacType :: Typed (LParamInfo lore) => SOAC lore -> [Type]
soacType (VJP lam _ _) =
  map paramType (lambdaParams lam)
soacType (JVP lam _ _) =
  lambdaReturnType lam
soacType (Stream outersize _ lam accs _) =
=======
soacType :: SOAC lore -> [Type]
soacType (Stream outersize _ _ accs lam) =
>>>>>>> 6865225d
  map (substNamesInType substs) rtp
  where
    nms = map paramName $ take (1 + length accs) params
    substs = M.fromList $ zip nms (outersize : accs)
    Lambda params _ rtp = lam
soacType (Scatter _w lam _ivs as) =
  zipWith arrayOfShape val_ts ws
  where
    indexes = sum $ zipWith (*) ns $ map length ws
    val_ts = drop indexes $ lambdaReturnType lam
    (ws, ns, _) = unzip3 as
soacType (Hist _len ops _bucket_fun _imgs) = do
  op <- ops
  map (`arrayOfRow` histWidth op) (lambdaReturnType $ histOp op)
soacType (Screma w _arrs form) =
  scremaType w form

instance ASTLore lore => TypedOp (SOAC lore) where
  opType = pure . staticShapes . soacType

instance (ASTLore lore, Aliased lore) => AliasedOp (SOAC lore) where
  opAliases = map (const mempty) . soacType

  consumedInOp JVP {} = mempty
  consumedInOp VJP {} = mempty
  -- Only map functions can consume anything.  The operands to scan
  -- and reduce functions are always considered "fresh".
  consumedInOp (Screma _ arrs (ScremaForm _ _ map_lam)) =
    mapNames consumedArray $ consumedByLambda map_lam
    where
      consumedArray v = fromMaybe v $ lookup v params_to_arrs
      params_to_arrs = zip (map paramName $ lambdaParams map_lam) arrs
  consumedInOp (Stream _ arrs form accs lam) =
    namesFromList $
      subExpVars $
        case form of
          Sequential ->
            map consumedArray $ namesToList $ consumedByLambda lam
          Parallel {} ->
            map consumedArray $ namesToList $ consumedByLambda lam
    where
      consumedArray v = fromMaybe (Var v) $ lookup v paramsToInput
      -- Drop the chunk parameter, which cannot alias anything.
      paramsToInput =
        zip (map paramName $ drop 1 $ lambdaParams lam) (accs ++ map Var arrs)
  consumedInOp (Scatter _ _ _ as) =
    namesFromList $ map (\(_, _, a) -> a) as
  consumedInOp (Hist _ ops _ _) =
    namesFromList $ concatMap histDest ops

mapHistOp ::
  (Lambda flore -> Lambda tlore) ->
  HistOp flore ->
  HistOp tlore
mapHistOp f (HistOp w rf dests nes lam) =
  HistOp w rf dests nes $ f lam

instance
  ( ASTLore lore,
    ASTLore (Aliases lore),
    CanBeAliased (Op lore)
  ) =>
  CanBeAliased (SOAC lore)
  where
  type OpWithAliases (SOAC lore) = SOAC (Aliases lore)

<<<<<<< HEAD
  addOpAliases aliases (JVP lam args vec) =
    JVP (Alias.analyseLambda aliases lam) args vec
  addOpAliases aliases (VJP lam args vec) =
    VJP (Alias.analyseLambda aliases lam) args vec
  addOpAliases aliases (Stream size form lam accs arr) =
    Stream
      size
      (analyseStreamForm form)
      (Alias.analyseLambda aliases lam)
      accs
      arr
=======
  addOpAliases aliases (Stream size arr form accs lam) =
    Stream size arr (analyseStreamForm form) accs $
      Alias.analyseLambda aliases lam
>>>>>>> 6865225d
    where
      analyseStreamForm (Parallel o comm lam0) =
        Parallel o comm (Alias.analyseLambda aliases lam0)
      analyseStreamForm Sequential = Sequential
  addOpAliases aliases (Scatter len lam ivs as) =
    Scatter len (Alias.analyseLambda aliases lam) ivs as
  addOpAliases aliases (Hist len ops bucket_fun imgs) =
    Hist
      len
      (map (mapHistOp (Alias.analyseLambda aliases)) ops)
      (Alias.analyseLambda aliases bucket_fun)
      imgs
  addOpAliases aliases (Screma w arrs (ScremaForm scans reds map_lam)) =
    Screma w arrs $
      ScremaForm
        (map onScan scans)
        (map onRed reds)
        (Alias.analyseLambda aliases map_lam)
    where
      onRed red = red {redLambda = Alias.analyseLambda aliases $ redLambda red}
      onScan scan = scan {scanLambda = Alias.analyseLambda aliases $ scanLambda scan}

  removeOpAliases = runIdentity . mapSOACM remove
    where
      remove = SOACMapper return (return . removeLambdaAliases) return

instance ASTLore lore => IsOp (SOAC lore) where
  safeOp _ = False
  cheapOp _ = True

substNamesInType :: M.Map VName SubExp -> Type -> Type
substNamesInType _ t@Prim {} = t
substNamesInType _ t@Acc {} = t
substNamesInType _ (Mem space) = Mem space
substNamesInType subs (Array btp shp u) =
  let shp' = Shape $ map (substNamesInSubExp subs) (shapeDims shp)
   in Array btp shp' u

substNamesInSubExp :: M.Map VName SubExp -> SubExp -> SubExp
substNamesInSubExp _ e@(Constant _) = e
substNamesInSubExp subs (Var idd) =
  M.findWithDefault (Var idd) idd subs

instance (ASTLore lore, CanBeWise (Op lore)) => CanBeWise (SOAC lore) where
  type OpWithWisdom (SOAC lore) = SOAC (Wise lore)

  removeOpWisdom = runIdentity . mapSOACM remove
    where
      remove = SOACMapper return (return . removeLambdaWisdom) return

instance Decorations lore => ST.IndexOp (SOAC lore) where
  indexOp vtable k soac [i] = do
    (lam, se, arr_params, arrs) <- lambdaAndSubExp soac
    let arr_indexes = M.fromList $ catMaybes $ zipWith arrIndex arr_params arrs
        arr_indexes' = foldl expandPrimExpTable arr_indexes $ bodyStms $ lambdaBody lam
    case se of
      Var v -> uncurry (flip ST.Indexed) <$> M.lookup v arr_indexes'
      _ -> Nothing
    where
      lambdaAndSubExp (Screma _ arrs (ScremaForm scans reds map_lam)) =
        nthMapOut (scanResults scans + redResults reds) map_lam arrs
      lambdaAndSubExp _ =
        Nothing

      nthMapOut num_accs lam arrs = do
        se <- maybeNth (num_accs + k) $ bodyResult $ lambdaBody lam
        return (lam, se, drop num_accs $ lambdaParams lam, arrs)

      arrIndex p arr = do
        ST.Indexed cs pe <- ST.index' arr [i] vtable
        return (paramName p, (pe, cs))

      expandPrimExpTable table stm
        | [v] <- patternNames $ stmPattern stm,
          Just (pe, cs) <-
            runWriterT $ primExpFromExp (asPrimExp table) $ stmExp stm,
          all (`ST.elem` vtable) (unCertificates $ stmCerts stm) =
          M.insert v (pe, stmCerts stm <> cs) table
        | otherwise =
          table

      asPrimExp table v
        | Just (e, cs) <- M.lookup v table = tell cs >> return e
        | Just (Prim pt) <- ST.lookupType v vtable =
          return $ LeafExp v pt
        | otherwise = lift Nothing
  indexOp _ _ _ _ = Nothing

-- | Type-check a SOAC.
typeCheckSOAC :: TC.Checkable lore => SOAC (Aliases lore) -> TC.TypeM lore ()
<<<<<<< HEAD
typeCheckSOAC JVP {} = pure ()
typeCheckSOAC VJP {} = pure ()
typeCheckSOAC (Stream size form lam accexps arrexps) = do
=======
typeCheckSOAC (Stream size arrexps form accexps lam) = do
>>>>>>> 6865225d
  TC.require [Prim int64] size
  accargs <- mapM TC.checkArg accexps
  arrargs <- mapM lookupType arrexps
  _ <- TC.checkSOACArrayArgs size arrexps
  let chunk = head $ lambdaParams lam
  let asArg t = (t, mempty)
      inttp = Prim int64
      lamarrs' = map (`setOuterSize` Var (paramName chunk)) arrargs
  let acc_len = length accexps
  let lamrtp = take acc_len $ lambdaReturnType lam
  unless (map TC.argType accargs == lamrtp) $
    TC.bad $ TC.TypeError "Stream with inconsistent accumulator type in lambda."
  -- check reduce's lambda, if any
  _ <- case form of
    Parallel _ _ lam0 -> do
      let acct = map TC.argType accargs
          outerRetType = lambdaReturnType lam0
      TC.checkLambda lam0 $ map TC.noArgAliases $ accargs ++ accargs
      unless (acct == outerRetType) $
        TC.bad $
          TC.TypeError $
            "Initial value is of type " ++ prettyTuple acct
              ++ ", but stream's reduce lambda returns type "
              ++ prettyTuple outerRetType
              ++ "."
    Sequential -> return ()
  -- just get the dflow of lambda on the fakearg, which does not alias
  -- arr, so we can later check that aliases of arr are not used inside lam.
  let fake_lamarrs' = map asArg lamarrs'
  TC.checkLambda lam $ asArg inttp : accargs ++ fake_lamarrs'
typeCheckSOAC (Scatter w lam ivs as) = do
  -- Requirements:
  --
  --   0. @lambdaReturnType@ of @lam@ must be a list
  --      [index types..., value types, ...].
  --
  --   1. The number of index types and value types must be equal to the number
  --      of return values from @lam@.
  --
  --   2. Each index type must have the type i64.
  --
  --   3. Each array in @as@ and the value types must have the same type
  --
  --   4. Each array in @as@ is consumed.  This is not really a check, but more
  --      of a requirement, so that e.g. the source is not hoisted out of a
  --      loop, which will mean it cannot be consumed.
  --
  --   5. Each of ivs must be an array matching a corresponding lambda
  --      parameters.
  --
  -- Code:

  -- First check the input size.
  TC.require [Prim int64] w

  -- 0.
  let (as_ws, as_ns, _as_vs) = unzip3 as
      indexes = sum $ zipWith (*) as_ns $ map length as_ws
      rts = lambdaReturnType lam
      rtsI = take indexes rts
      rtsV = drop indexes rts

  -- 1.
  unless (length rts == sum as_ns + sum (zipWith (*) as_ns $ map length as_ws)) $
    TC.bad $ TC.TypeError "Scatter: number of index types, value types and array outputs do not match."

  -- 2.
  forM_ rtsI $ \rtI ->
    unless (Prim int64 == rtI) $
      TC.bad $ TC.TypeError "Scatter: Index return type must be i64."

  forM_ (zip (chunks as_ns rtsV) as) $ \(rtVs, (aw, _, a)) -> do
    -- All lengths must have type i64.
    mapM_ (TC.require [Prim int64]) aw

    -- 3.
    forM_ rtVs $ \rtV -> TC.requireI [arrayOfShape rtV aw] a

    -- 4.
    TC.consume =<< TC.lookupAliases a

  -- 5.
  arrargs <- TC.checkSOACArrayArgs w ivs
  TC.checkLambda lam arrargs
typeCheckSOAC (Hist len ops bucket_fun imgs) = do
  TC.require [Prim int64] len

  -- Check the operators.
  forM_ ops $ \(HistOp dest_w rf dests nes op) -> do
    nes' <- mapM TC.checkArg nes
    TC.require [Prim int64] dest_w
    TC.require [Prim int64] rf

    -- Operator type must match the type of neutral elements.
    TC.checkLambda op $ map TC.noArgAliases $ nes' ++ nes'
    let nes_t = map TC.argType nes'
    unless (nes_t == lambdaReturnType op) $
      TC.bad $
        TC.TypeError $
          "Operator has return type "
            ++ prettyTuple (lambdaReturnType op)
            ++ " but neutral element has type "
            ++ prettyTuple nes_t

    -- Arrays must have proper type.
    forM_ (zip nes_t dests) $ \(t, dest) -> do
      TC.requireI [t `arrayOfRow` dest_w] dest
      TC.consume =<< TC.lookupAliases dest

  -- Types of input arrays must equal parameter types for bucket function.
  img' <- TC.checkSOACArrayArgs len imgs
  TC.checkLambda bucket_fun img'

  -- Return type of bucket function must be an index for each
  -- operation followed by the values to write.
  nes_ts <- concat <$> mapM (mapM subExpType . histNeutral) ops
  let bucket_ret_t = replicate (length ops) (Prim int64) ++ nes_ts
  unless (bucket_ret_t == lambdaReturnType bucket_fun) $
    TC.bad $
      TC.TypeError $
        "Bucket function has return type "
          ++ prettyTuple (lambdaReturnType bucket_fun)
          ++ " but should have type "
          ++ prettyTuple bucket_ret_t
typeCheckSOAC (Screma w arrs (ScremaForm scans reds map_lam)) = do
  TC.require [Prim int64] w
  arrs' <- TC.checkSOACArrayArgs w arrs
  TC.checkLambda map_lam $ map TC.noArgAliases arrs'

  scan_nes' <- fmap concat $
    forM scans $ \(Scan scan_lam scan_nes) -> do
      scan_nes' <- mapM TC.checkArg scan_nes
      let scan_t = map TC.argType scan_nes'
      TC.checkLambda scan_lam $ map TC.noArgAliases $ scan_nes' ++ scan_nes'
      unless (scan_t == lambdaReturnType scan_lam) $
        TC.bad $
          TC.TypeError $
            "Scan function returns type "
              ++ prettyTuple (lambdaReturnType scan_lam)
              ++ " but neutral element has type "
              ++ prettyTuple scan_t
      return scan_nes'

  red_nes' <- fmap concat $
    forM reds $ \(Reduce _ red_lam red_nes) -> do
      red_nes' <- mapM TC.checkArg red_nes
      let red_t = map TC.argType red_nes'
      TC.checkLambda red_lam $ map TC.noArgAliases $ red_nes' ++ red_nes'
      unless (red_t == lambdaReturnType red_lam) $
        TC.bad $
          TC.TypeError $
            "Reduce function returns type "
              ++ prettyTuple (lambdaReturnType red_lam)
              ++ " but neutral element has type "
              ++ prettyTuple red_t
      return red_nes'

  let map_lam_ts = lambdaReturnType map_lam

  unless
    ( take (length scan_nes' + length red_nes') map_lam_ts
        == map TC.argType (scan_nes' ++ red_nes')
    )
    $ TC.bad $
      TC.TypeError $
        "Map function return type " ++ prettyTuple map_lam_ts
          ++ " wrong for given scan and reduction functions."

instance OpMetrics (Op lore) => OpMetrics (SOAC lore) where
<<<<<<< HEAD
  opMetrics (VJP lam _ _) =
    inside "VJP" $ lambdaMetrics lam
  opMetrics (JVP lam _ _) =
    inside "JVP" $ lambdaMetrics lam
  opMetrics (Stream _ _ lam _ _) =
=======
  opMetrics (Stream _ _ _ _ lam) =
>>>>>>> 6865225d
    inside "Stream" $ lambdaMetrics lam
  opMetrics (Scatter _len lam _ivs _as) =
    inside "Scatter" $ lambdaMetrics lam
  opMetrics (Hist _len ops bucket_fun _imgs) =
    inside "Hist" $ mapM_ (lambdaMetrics . histOp) ops >> lambdaMetrics bucket_fun
  opMetrics (Screma _ _ (ScremaForm scans reds map_lam)) =
    inside "Screma" $ do
      mapM_ (lambdaMetrics . scanLambda) scans
      mapM_ (lambdaMetrics . redLambda) reds
      lambdaMetrics map_lam

instance PrettyLore lore => PP.Pretty (SOAC lore) where
<<<<<<< HEAD
  ppr (VJP lam args vec) =
    text "vjp"
      <> parens
        ( PP.align $
            ppr lam <> comma
              </> PP.braces (commasep $ map ppr args) <> comma
              </> PP.braces (commasep $ map ppr vec)
        )
  ppr (JVP lam args vec) =
    text "jvp"
      <> parens
        ( PP.align $
            ppr lam <> comma
              </> PP.braces (commasep $ map ppr args) <> comma
              </> PP.braces (commasep $ map ppr vec)
        )
  ppr (Stream size form lam acc arrs) =
=======
  ppr (Stream size arrs form acc lam) =
>>>>>>> 6865225d
    case form of
      Parallel o comm lam0 ->
        let ord_str = if o == Disorder then "Per" else ""
            comm_str = case comm of
              Commutative -> "Comm"
              Noncommutative -> ""
         in text ("streamPar" ++ ord_str ++ comm_str)
              <> parens
                ( ppr size <> comma
                    </> ppTuple' arrs <> comma
                    </> ppr lam0 <> comma
                    </> ppTuple' acc <> comma
                    </> ppr lam
                )
      Sequential ->
        text "streamSeq"
          <> parens
            ( ppr size <> comma
                </> ppTuple' arrs <> comma
                </> ppTuple' acc <> comma
                </> ppr lam
            )
  ppr (Scatter w lam ivs as) =
    "scatter"
      <> parens
        ( ppr w <> comma
            </> ppr lam <> comma
            </> commasep (ppTuple' ivs : map ppr as)
        )
  ppr (Hist len ops bucket_fun imgs) =
    ppHist len ops bucket_fun imgs
  ppr (Screma w arrs (ScremaForm scans reds map_lam))
    | null scans,
      null reds =
      text "map"
        <> parens
          ( ppr w <> comma
              </> ppTuple' arrs <> comma
              </> ppr map_lam
          )
    | null scans =
      text "redomap"
        <> parens
          ( ppr w <> comma
              </> ppTuple' arrs <> comma
              </> PP.braces (mconcat $ intersperse (comma <> PP.line) $ map ppr reds) <> comma
              </> ppr map_lam
          )
    | null reds =
      text "scanomap"
        <> parens
          ( ppr w <> comma
              </> ppTuple' arrs <> comma
              </> PP.braces (mconcat $ intersperse (comma <> PP.line) $ map ppr scans) <> comma
              </> ppr map_lam
          )
  ppr (Screma w arrs form) = ppScrema w arrs form

-- | Prettyprint the given Screma.
ppScrema ::
  (PrettyLore lore, Pretty inp) => SubExp -> [inp] -> ScremaForm lore -> Doc
ppScrema w arrs (ScremaForm scans reds map_lam) =
  text "screma"
    <> parens
      ( ppr w <> comma
          </> ppTuple' arrs <> comma
          </> PP.braces (mconcat $ intersperse (comma <> PP.line) $ map ppr scans) <> comma
          </> PP.braces (mconcat $ intersperse (comma <> PP.line) $ map ppr reds) <> comma
          </> ppr map_lam
      )

instance PrettyLore lore => Pretty (Scan lore) where
  ppr (Scan scan_lam scan_nes) =
    ppr scan_lam <> comma </> PP.braces (commasep $ map ppr scan_nes)

ppComm :: Commutativity -> Doc
ppComm Noncommutative = mempty
ppComm Commutative = text "commutative "

instance PrettyLore lore => Pretty (Reduce lore) where
  ppr (Reduce comm red_lam red_nes) =
    ppComm comm <> ppr red_lam <> comma
      </> PP.braces (commasep $ map ppr red_nes)

-- | Prettyprint the given histogram operation.
ppHist ::
  (PrettyLore lore, Pretty inp) =>
  SubExp ->
  [HistOp lore] ->
  Lambda lore ->
  [inp] ->
  Doc
ppHist len ops bucket_fun imgs =
  text "hist"
    <> parens
      ( ppr len <> comma
          </> PP.braces (mconcat $ intersperse (comma <> PP.line) $ map ppOp ops) <> comma
          </> ppr bucket_fun <> comma
          </> commasep (map ppr imgs)
      )
  where
    ppOp (HistOp w rf dests nes op) =
      ppr w <> comma <+> ppr rf <> comma <+> PP.braces (commasep $ map ppr dests) <> comma
        </> PP.braces (commasep $ map ppr nes) <> comma
        </> ppr op<|MERGE_RESOLUTION|>--- conflicted
+++ resolved
@@ -396,7 +396,6 @@
   SOACMapper flore tlore m ->
   SOAC flore ->
   m (SOAC tlore)
-<<<<<<< HEAD
 mapSOACM tv (JVP lam args vec) =
   JVP <$> mapOnSOACLambda tv lam
     <*> mapM (mapOnSOACSubExp tv) args
@@ -405,10 +404,7 @@
   VJP <$> mapOnSOACLambda tv lam
     <*> mapM (mapOnSOACSubExp tv) args
     <*> mapM (mapOnSOACSubExp tv) vec
-mapSOACM tv (Stream size form lam accs arrs) =
-=======
 mapSOACM tv (Stream size arrs form accs lam) =
->>>>>>> 6865225d
   Stream <$> mapOnSOACSubExp tv size
     <*> mapM (mapOnSOACVName tv) arrs
     <*> mapOnStreamForm form
@@ -492,17 +488,12 @@
       renamer = SOACMapper rename rename rename
 
 -- | The type of a SOAC.
-<<<<<<< HEAD
 soacType :: Typed (LParamInfo lore) => SOAC lore -> [Type]
 soacType (VJP lam _ _) =
   map paramType (lambdaParams lam)
 soacType (JVP lam _ _) =
   lambdaReturnType lam
-soacType (Stream outersize _ lam accs _) =
-=======
-soacType :: SOAC lore -> [Type]
 soacType (Stream outersize _ _ accs lam) =
->>>>>>> 6865225d
   map (substNamesInType substs) rtp
   where
     nms = map paramName $ take (1 + length accs) params
@@ -569,23 +560,13 @@
   where
   type OpWithAliases (SOAC lore) = SOAC (Aliases lore)
 
-<<<<<<< HEAD
   addOpAliases aliases (JVP lam args vec) =
     JVP (Alias.analyseLambda aliases lam) args vec
   addOpAliases aliases (VJP lam args vec) =
     VJP (Alias.analyseLambda aliases lam) args vec
-  addOpAliases aliases (Stream size form lam accs arr) =
-    Stream
-      size
-      (analyseStreamForm form)
-      (Alias.analyseLambda aliases lam)
-      accs
-      arr
-=======
   addOpAliases aliases (Stream size arr form accs lam) =
     Stream size arr (analyseStreamForm form) accs $
       Alias.analyseLambda aliases lam
->>>>>>> 6865225d
     where
       analyseStreamForm (Parallel o comm lam0) =
         Parallel o comm (Alias.analyseLambda aliases lam0)
@@ -676,13 +657,9 @@
 
 -- | Type-check a SOAC.
 typeCheckSOAC :: TC.Checkable lore => SOAC (Aliases lore) -> TC.TypeM lore ()
-<<<<<<< HEAD
 typeCheckSOAC JVP {} = pure ()
 typeCheckSOAC VJP {} = pure ()
-typeCheckSOAC (Stream size form lam accexps arrexps) = do
-=======
 typeCheckSOAC (Stream size arrexps form accexps lam) = do
->>>>>>> 6865225d
   TC.require [Prim int64] size
   accargs <- mapM TC.checkArg accexps
   arrargs <- mapM lookupType arrexps
@@ -852,15 +829,11 @@
           ++ " wrong for given scan and reduction functions."
 
 instance OpMetrics (Op lore) => OpMetrics (SOAC lore) where
-<<<<<<< HEAD
   opMetrics (VJP lam _ _) =
     inside "VJP" $ lambdaMetrics lam
   opMetrics (JVP lam _ _) =
     inside "JVP" $ lambdaMetrics lam
-  opMetrics (Stream _ _ lam _ _) =
-=======
   opMetrics (Stream _ _ _ _ lam) =
->>>>>>> 6865225d
     inside "Stream" $ lambdaMetrics lam
   opMetrics (Scatter _len lam _ivs _as) =
     inside "Scatter" $ lambdaMetrics lam
@@ -873,7 +846,6 @@
       lambdaMetrics map_lam
 
 instance PrettyLore lore => PP.Pretty (SOAC lore) where
-<<<<<<< HEAD
   ppr (VJP lam args vec) =
     text "vjp"
       <> parens
@@ -890,10 +862,7 @@
               </> PP.braces (commasep $ map ppr args) <> comma
               </> PP.braces (commasep $ map ppr vec)
         )
-  ppr (Stream size form lam acc arrs) =
-=======
   ppr (Stream size arrs form acc lam) =
->>>>>>> 6865225d
     case form of
       Parallel o comm lam0 ->
         let ord_str = if o == Disorder then "Per" else ""
