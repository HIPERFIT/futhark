{-# LANGUAGE ConstraintKinds #-}
{-# LANGUAGE DeriveGeneric #-}
{-# LANGUAGE FlexibleContexts #-}
{-# LANGUAGE FlexibleInstances #-}
{-# LANGUAGE MultiParamTypeClasses #-}
{-# LANGUAGE OverloadedStrings #-}
{-# LANGUAGE TypeFamilies #-}
{-# LANGUAGE UndecidableInstances #-}

-- | Building blocks for defining representations where every array
-- is given information about which memory block is it based in, and
-- how array elements map to memory block offsets.
--
-- There are two primary concepts you will need to understand:
--
--  1. Memory blocks, which are Futhark values of type v'Mem'
--     (parametrized with their size).  These correspond to arbitrary
--     blocks of memory, and are created using the 'Alloc' operation.
--
--  2. Index functions, which describe a mapping from the index space
--     of an array (eg. a two-dimensional space for an array of type
--     @[[int]]@) to a one-dimensional offset into a memory block.
--     Thus, index functions describe how arbitrary-dimensional arrays
--     are mapped to the single-dimensional world of memory.
--
-- At a conceptual level, imagine that we have a two-dimensional array
-- @a@ of 32-bit integers, consisting of @n@ rows of @m@ elements
-- each.  This array could be represented in classic row-major format
-- with an index function like the following:
--
-- @
--   f(i,j) = i * m + j
-- @
--
-- When we want to know the location of element @a[2,3]@, we simply
-- call the index function as @f(2,3)@ and obtain @2*m+3@.  We could
-- also have chosen another index function, one that represents the
-- array in column-major (or "transposed") format:
--
-- @
--   f(i,j) = j * n + i
-- @
--
-- Index functions are not Futhark-level functions, but a special
-- construct that the final code generator will eventually use to
-- generate concrete access code.  By modifying the index functions we
-- can change how an array is represented in memory, which can permit
-- memory access pattern optimisations.
--
-- Every time we bind an array, whether in a @let@-binding, @loop@
-- merge parameter, or @lambda@ parameter, we have an annotation
-- specifying a memory block and an index function.  In some cases,
-- such as @let@-bindings for many expressions, we are free to specify
-- an arbitrary index function and memory block - for example, we get
-- to decide where 'Copy' stores its result - but in other cases the
-- type rules of the expression chooses for us.  For example, 'Index'
-- always produces an array in the same memory block as its input, and
-- with the same index function, except with some indices fixed.
module Futhark.IR.Mem
  ( LetDecMem,
    FParamMem,
    LParamMem,
    RetTypeMem,
    BranchTypeMem,
    MemOp (..),
    MemInfo (..),
    MemBound,
    MemBind (..),
    MemReturn (..),
    IxFun,
    ExtIxFun,
    isStaticIxFun,
    ExpReturns,
    BodyReturns,
    FunReturns,
    noUniquenessReturns,
    bodyReturnsToExpReturns,
    Mem,
    AllocOp (..),
    OpReturns (..),
    varReturns,
    expReturns,
    extReturns,
    lookupMemInfo,
    subExpMemInfo,
    lookupArraySummary,
    existentialiseIxFun,

    -- * Type checking parts
    matchBranchReturnType,
    matchPatternToExp,
    matchFunctionReturnType,
    matchLoopResultMem,
    bodyReturnsFromPattern,
    checkMemInfo,

    -- * Module re-exports
    module Futhark.IR.Prop,
    module Futhark.IR.Traversals,
    module Futhark.IR.Pretty,
    module Futhark.IR.Syntax,
    module Futhark.Analysis.PrimExp.Convert,
  )
where

import Control.Category
import Control.Monad.Except
import Control.Monad.Reader
import Control.Monad.State
import Data.Foldable (toList, traverse_)
import Data.List (elemIndex, find)
import qualified Data.Map.Strict as M
import Data.Maybe
import qualified Data.Set as S
import Futhark.Analysis.Metrics
import Futhark.Analysis.PrimExp.Convert
import Futhark.Analysis.PrimExp.Simplify
import qualified Futhark.Analysis.SymbolTable as ST
import Futhark.IR.Aliases
  ( Aliases,
    removeExpAliases,
    removePatternAliases,
    removeScopeAliases,
  )
import qualified Futhark.IR.Mem.IxFun as IxFun
import Futhark.IR.Pretty
import Futhark.IR.Prop
import Futhark.IR.Prop.Aliases
import Futhark.IR.Syntax
import Futhark.IR.Traversals
import qualified Futhark.Optimise.Simplify.Engine as Engine
import Futhark.Optimise.Simplify.Lore
import Futhark.Transform.Rename
import Futhark.Transform.Substitute
import qualified Futhark.TypeCheck as TC
import Futhark.Util
import qualified Futhark.Util.Pretty as PP
import GHC.Generics (Generic)
import Language.SexpGrammar as Sexp
import Language.SexpGrammar.Generic
import Prelude hiding (id, (.))

type LetDecMem = MemInfo SubExp NoUniqueness MemBind

type FParamMem = MemInfo SubExp Uniqueness MemBind

type LParamMem = MemInfo SubExp NoUniqueness MemBind

type RetTypeMem = FunReturns

type BranchTypeMem = BodyReturns

-- | The class of ops that have memory allocation.
class AllocOp op where
  allocOp :: SubExp -> Space -> op

type Mem lore =
  ( AllocOp (Op lore),
    FParamInfo lore ~ FParamMem,
    LParamInfo lore ~ LParamMem,
    LetDec lore ~ LetDecMem,
    RetType lore ~ RetTypeMem,
    BranchType lore ~ BranchTypeMem,
    ASTLore lore,
    Decorations lore,
    OpReturns lore
  )

instance IsRetType FunReturns where
  primRetType = MemPrim
  applyRetType = applyFunReturns

instance IsBodyType BodyReturns where
  primBodyType = MemPrim

data MemOp inner
  = -- | Allocate a memory block.  This really should not be an
    -- expression, but what are you gonna do...
    Alloc SubExp Space
  | Inner inner
  deriving (Eq, Ord, Show, Generic)

instance SexpIso inner => SexpIso (MemOp inner) where
  sexpIso =
    match $
      With (. Sexp.list (Sexp.el (Sexp.sym "alloc") >>> Sexp.el sexpIso >>> Sexp.el sexpIso)) $
        With
          (. Sexp.list (Sexp.el (Sexp.sym "inner") >>> Sexp.el sexpIso))
          End

instance AllocOp (MemOp inner) where
  allocOp = Alloc

instance FreeIn inner => FreeIn (MemOp inner) where
  freeIn' (Alloc size _) = freeIn' size
  freeIn' (Inner k) = freeIn' k

instance TypedOp inner => TypedOp (MemOp inner) where
  opType (Alloc _ space) = pure [Mem space]
  opType (Inner k) = opType k

instance AliasedOp inner => AliasedOp (MemOp inner) where
  opAliases Alloc {} = [mempty]
  opAliases (Inner k) = opAliases k

  consumedInOp Alloc {} = mempty
  consumedInOp (Inner k) = consumedInOp k

instance CanBeAliased inner => CanBeAliased (MemOp inner) where
  type OpWithAliases (MemOp inner) = MemOp (OpWithAliases inner)
  removeOpAliases (Alloc se space) = Alloc se space
  removeOpAliases (Inner k) = Inner $ removeOpAliases k

  addOpAliases (Alloc se space) = Alloc se space
  addOpAliases (Inner k) = Inner $ addOpAliases k

instance Rename inner => Rename (MemOp inner) where
  rename (Alloc size space) = Alloc <$> rename size <*> pure space
  rename (Inner k) = Inner <$> rename k

instance Substitute inner => Substitute (MemOp inner) where
  substituteNames subst (Alloc size space) = Alloc (substituteNames subst size) space
  substituteNames subst (Inner k) = Inner $ substituteNames subst k

instance PP.Pretty inner => PP.Pretty (MemOp inner) where
  ppr (Alloc e DefaultSpace) = PP.text "alloc" <> PP.apply [PP.ppr e]
  ppr (Alloc e s) = PP.text "alloc" <> PP.apply [PP.ppr e, PP.ppr s]
  ppr (Inner k) = PP.ppr k

instance OpMetrics inner => OpMetrics (MemOp inner) where
  opMetrics Alloc {} = seen "Alloc"
  opMetrics (Inner k) = opMetrics k

instance IsOp inner => IsOp (MemOp inner) where
  safeOp (Alloc (Constant (IntValue (Int64Value k))) _) = k >= 0
  safeOp Alloc {} = False
  safeOp (Inner k) = safeOp k
  cheapOp (Inner k) = cheapOp k
  cheapOp Alloc {} = True

instance CanBeWise inner => CanBeWise (MemOp inner) where
  type OpWithWisdom (MemOp inner) = MemOp (OpWithWisdom inner)
  removeOpWisdom (Alloc size space) = Alloc size space
  removeOpWisdom (Inner k) = Inner $ removeOpWisdom k

instance ST.IndexOp inner => ST.IndexOp (MemOp inner) where
  indexOp vtable k (Inner op) is = ST.indexOp vtable k op is
  indexOp _ _ _ _ = Nothing

-- | The index function representation used for memory annotations.
type IxFun = IxFun.IxFun (TPrimExp Int64 VName)

-- | An index function that may contain existential variables.
type ExtIxFun = IxFun.IxFun (TPrimExp Int64 (Ext VName))

-- | A summary of the memory information for every let-bound
-- identifier, function parameter, and return value.  Parameterisered
-- over uniqueness, dimension, and auxiliary array information.
data MemInfo d u ret
  = -- | A primitive value.
    MemPrim PrimType
  | -- | A memory block.
    MemMem Space
  | -- | The array is stored in the named memory block, and with the
    -- given index function.  The index function maps indices in the
    -- array to /element/ offset, /not/ byte offsets!  To translate to
    -- byte offsets, multiply the offset with the size of the array
    -- element type.
    MemArray PrimType (ShapeBase d) u ret
  | -- | An accumulator, or array of them.  The 'ShapeBase' is empty
    -- if not an array of accumulators.  The reason for decoupling
    -- accumulators from arrays (which is not done in 'TypeBase') is
    -- that arrays of accumulators do not need to be stored in memory.
    -- They are a fiction for the benefit of code generation; a mere
    -- handle to the underlying arrays which is what are really
    -- updated by 'UpdateAcc'.
    MemAcc [VName] (ShapeBase d)
  deriving (Eq, Show, Ord, Generic) --- XXX Ord?

instance (SexpIso d, SexpIso u, SexpIso ret) => SexpIso (MemInfo d u ret) where
  sexpIso =
    match $
      With (. Sexp.list (Sexp.el (Sexp.sym "prim") >>> Sexp.el sexpIso)) $
        With (. Sexp.list (Sexp.el (Sexp.sym "mem") >>> Sexp.el sexpIso)) $
          With
            (. Sexp.list (Sexp.el (Sexp.sym "array") >>> Sexp.el sexpIso >>> Sexp.el sexpIso >>> Sexp.el sexpIso >>> Sexp.el sexpIso)) $
            With (. Sexp.list (Sexp.el (Sexp.sym "acc") >>> Sexp.el sexpIso >>> Sexp.el sexpIso))
            End

type MemBound u = MemInfo SubExp u MemBind

instance FixExt ret => DeclExtTyped (MemInfo ExtSize Uniqueness ret) where
  declExtTypeOf (MemPrim pt) = Prim pt
  declExtTypeOf (MemMem space) = Mem space
  declExtTypeOf (MemArray pt shape u _) = Array (ElemPrim pt) shape u
  declExtTypeOf (MemAcc arrs shape)
    | shape == mempty = Acc arrs
    | otherwise = Array (ElemAcc arrs) shape Unique

instance FixExt ret => ExtTyped (MemInfo ExtSize NoUniqueness ret) where
  extTypeOf (MemPrim pt) = Prim pt
  extTypeOf (MemMem space) = Mem space
  extTypeOf (MemArray pt shape u _) = Array (ElemPrim pt) shape u
  extTypeOf (MemAcc arrs shape)
    | shape == mempty = Acc arrs
    | otherwise = Array (ElemAcc arrs) shape NoUniqueness

instance FixExt ret => FixExt (MemInfo ExtSize u ret) where
  fixExt _ _ (MemPrim pt) = MemPrim pt
  fixExt _ _ (MemMem space) = MemMem space
  fixExt i se (MemArray pt shape u ret) =
    MemArray pt (fixExt i se shape) u (fixExt i se ret)
  fixExt _ _ (MemAcc arrs shape) =
    MemAcc arrs shape

instance Typed (MemInfo SubExp Uniqueness ret) where
  typeOf = fromDecl . declTypeOf

instance Typed (MemInfo SubExp NoUniqueness ret) where
  typeOf (MemPrim pt) = Prim pt
  typeOf (MemMem space) = Mem space
  typeOf (MemArray bt shape u _) = Array (ElemPrim bt) shape u
  typeOf (MemAcc arrs shape)
    | shape == mempty = Acc arrs
    | otherwise = Array (ElemAcc arrs) shape NoUniqueness

instance DeclTyped (MemInfo SubExp Uniqueness ret) where
  declTypeOf (MemPrim bt) = Prim bt
  declTypeOf (MemMem space) = Mem space
  declTypeOf (MemArray bt shape u _) = Array (ElemPrim bt) shape u
  declTypeOf (MemAcc arrs shape)
    | shape == mempty = Acc arrs
    | otherwise = Array (ElemAcc arrs) shape Unique

instance (FreeIn d, FreeIn ret) => FreeIn (MemInfo d u ret) where
  freeIn' (MemArray _ shape _ ret) = freeIn' shape <> freeIn' ret
  freeIn' (MemMem s) = freeIn' s
  freeIn' MemPrim {} = mempty
  freeIn' (MemAcc arrs shape) = freeIn' arrs <> freeIn' shape

instance (Substitute d, Substitute ret) => Substitute (MemInfo d u ret) where
  substituteNames subst (MemArray bt shape u ret) =
    MemArray
      bt
      (substituteNames subst shape)
      u
      (substituteNames subst ret)
  substituteNames substs (MemAcc arrs shape) =
    MemAcc
      (substituteNames substs arrs)
      (substituteNames substs shape)
  substituteNames _ (MemMem space) =
    MemMem space
  substituteNames _ (MemPrim bt) =
    MemPrim bt

instance (Substitute d, Substitute ret) => Rename (MemInfo d u ret) where
  rename = substituteRename

simplifyIxFun ::
  Engine.SimplifiableLore lore =>
  IxFun ->
  Engine.SimpleM lore IxFun
simplifyIxFun = traverse $ fmap isInt64 . simplifyPrimExp . untyped

simplifyExtIxFun ::
  Engine.SimplifiableLore lore =>
  ExtIxFun ->
  Engine.SimpleM lore ExtIxFun
simplifyExtIxFun = traverse $ fmap isInt64 . simplifyExtPrimExp . untyped

isStaticIxFun :: ExtIxFun -> Maybe IxFun
isStaticIxFun = traverse $ traverse inst
  where
    inst Ext {} = Nothing
    inst (Free x) = Just x

instance
  (Engine.Simplifiable d, Engine.Simplifiable ret) =>
  Engine.Simplifiable (MemInfo d u ret)
  where
  simplify (MemPrim bt) =
    return $ MemPrim bt
  simplify (MemMem space) =
    pure $ MemMem space
  simplify (MemArray bt shape u ret) =
    MemArray bt <$> Engine.simplify shape <*> pure u <*> Engine.simplify ret
  simplify (MemAcc arrs shape) =
    MemAcc <$> Engine.simplify arrs <*> Engine.simplify shape

instance
  ( PP.Pretty (ShapeBase d),
    PP.Pretty (TypeBase (ShapeBase d) u),
    PP.Pretty d,
    PP.Pretty u,
    PP.Pretty ret
  ) =>
  PP.Pretty (MemInfo d u ret)
  where
  ppr (MemPrim bt) = PP.ppr bt
  ppr (MemMem DefaultSpace) = PP.text "mem"
  ppr (MemMem s) = PP.text "mem" <> PP.ppr s
  ppr (MemArray bt shape u ret) =
    PP.ppr (Array (ElemPrim bt) shape u) <> PP.text "@" <> PP.ppr ret
  ppr (MemAcc arrs shape) =
    PP.ppr shape <> PP.ppr (Acc arrs :: Type)

instance PP.Pretty (Param (MemInfo SubExp Uniqueness ret)) where
  ppr = PP.ppr . fmap declTypeOf

instance PP.Pretty (Param (MemInfo SubExp NoUniqueness ret)) where
  ppr = PP.ppr . fmap typeOf

instance PP.Pretty (PatElemT (MemInfo SubExp NoUniqueness ret)) where
  ppr = PP.ppr . fmap typeOf

-- | Memory information for an array bound somewhere in the program.
data MemBind
  = -- | Located in this memory block with this index
    -- function.
    ArrayIn VName IxFun
  deriving (Show, Generic)

instance SexpIso MemBind where
  sexpIso = with $ \membind ->
    Sexp.list (Sexp.el sexpIso >>> Sexp.el sexpIso)
      >>> membind

instance Eq MemBind where
  _ == _ = True

instance Ord MemBind where
  _ `compare` _ = EQ

instance Rename MemBind where
  rename = substituteRename

instance Substitute MemBind where
  substituteNames substs (ArrayIn ident ixfun) =
    ArrayIn (substituteNames substs ident) (substituteNames substs ixfun)

instance PP.Pretty MemBind where
  ppr (ArrayIn mem ixfun) =
    PP.text "@" <> PP.ppr mem <> PP.text "->" PP.</> PP.ppr ixfun

instance FreeIn MemBind where
  freeIn' (ArrayIn mem ixfun) = freeIn' mem <> freeIn' ixfun

-- | A description of the memory properties of an array being returned
-- by an operation.
data MemReturn
  = -- | The array is located in a memory block that is
    -- already in scope.
    ReturnsInBlock VName ExtIxFun
  | -- | The operation returns a new (existential) memory
    -- block.
    ReturnsNewBlock Space Int ExtIxFun
  deriving (Show, Generic)

instance SexpIso MemReturn where
  sexpIso =
    match $
      With
        ( .
            Sexp.list
              ( Sexp.el (Sexp.sym "returns-in-block")
                  >>> Sexp.el sexpIso
                  >>> Sexp.el sexpIso
              )
        )
        $ With
          ( .
              Sexp.list
                ( Sexp.el (Sexp.sym "returns-new-block")
                    >>> Sexp.el sexpIso
                    >>> Sexp.el sexpIso
                    >>> Sexp.el sexpIso
                )
          )
          End

instance Eq MemReturn where
  _ == _ = True

instance Ord MemReturn where
  _ `compare` _ = EQ

instance Rename MemReturn where
  rename = substituteRename

instance Substitute MemReturn where
  substituteNames substs (ReturnsInBlock ident ixfun) =
    ReturnsInBlock (substituteNames substs ident) (substituteNames substs ixfun)
  substituteNames substs (ReturnsNewBlock space i ixfun) =
    ReturnsNewBlock space i (substituteNames substs ixfun)

instance FixExt MemReturn where
  fixExt i (Var v) (ReturnsNewBlock _ j ixfun)
    | j == i =
      ReturnsInBlock v $
        fixExtIxFun
          i
          (primExpFromSubExp int64 (Var v))
          ixfun
  fixExt i se (ReturnsNewBlock space j ixfun) =
    ReturnsNewBlock
      space
      j'
      (fixExtIxFun i (primExpFromSubExp int64 se) ixfun)
    where
      j'
        | i < j = j -1
        | otherwise = j
  fixExt i se (ReturnsInBlock mem ixfun) =
    ReturnsInBlock mem (fixExtIxFun i (primExpFromSubExp int64 se) ixfun)

fixExtIxFun :: Int -> PrimExp VName -> ExtIxFun -> ExtIxFun
fixExtIxFun i e = fmap $ isInt64 . replaceInPrimExp update . untyped
  where
    update (Ext j) t
      | j > i = LeafExp (Ext $ j - 1) t
      | j == i = fmap Free e
      | otherwise = LeafExp (Ext j) t
    update (Free x) t = LeafExp (Free x) t

leafExp :: Int -> TPrimExp Int64 (Ext a)
leafExp i = isInt64 $ LeafExp (Ext i) int64

existentialiseIxFun :: [VName] -> IxFun -> ExtIxFun
existentialiseIxFun ctx = IxFun.substituteInIxFun ctx' . fmap (fmap Free)
  where
    ctx' = M.map leafExp $ M.fromList $ zip (map Free ctx) [0 ..]

instance PP.Pretty MemReturn where
  ppr (ReturnsInBlock v ixfun) =
    PP.parens $ PP.text (pretty v) <> PP.text "->" PP.</> PP.ppr ixfun
  ppr (ReturnsNewBlock space i ixfun) =
    PP.text ("?" ++ show i) <> PP.ppr space <> PP.text "->" PP.</> PP.ppr ixfun

instance FreeIn MemReturn where
  freeIn' (ReturnsInBlock v ixfun) = freeIn' v <> freeIn' ixfun
  freeIn' (ReturnsNewBlock space _ ixfun) = freeIn' space <> freeIn' ixfun

instance Engine.Simplifiable MemReturn where
  simplify (ReturnsNewBlock space i ixfun) =
    ReturnsNewBlock space i <$> simplifyExtIxFun ixfun
  simplify (ReturnsInBlock v ixfun) =
    ReturnsInBlock <$> Engine.simplify v <*> simplifyExtIxFun ixfun

instance Engine.Simplifiable MemBind where
  simplify (ArrayIn mem ixfun) =
    ArrayIn <$> Engine.simplify mem <*> simplifyIxFun ixfun

instance Engine.Simplifiable [FunReturns] where
  simplify = mapM Engine.simplify

-- | The memory return of an expression.  An array is annotated with
-- @Maybe MemReturn@, which can be interpreted as the expression
-- either dictating exactly where the array is located when it is
-- returned (if 'Just'), or able to put it whereever the binding
-- prefers (if 'Nothing').
--
-- This is necessary to capture the difference between an expression
-- that is just an array-typed variable, in which the array being
-- "returned" is located where it already is, and a @copy@ expression,
-- whose entire purpose is to store an existing array in some
-- arbitrary location.  This is a consequence of the design decision
-- never to have implicit memory copies.
type ExpReturns = MemInfo ExtSize NoUniqueness (Maybe MemReturn)

-- | The return of a body, which must always indicate where
-- returned arrays are located.
type BodyReturns = MemInfo ExtSize NoUniqueness MemReturn

-- | The memory return of a function, which must always indicate where
-- returned arrays are located.
type FunReturns = MemInfo ExtSize Uniqueness MemReturn

maybeReturns :: MemInfo d u r -> MemInfo d u (Maybe r)
maybeReturns (MemArray bt shape u ret) =
  MemArray bt shape u $ Just ret
maybeReturns (MemPrim bt) =
  MemPrim bt
maybeReturns (MemMem space) =
  MemMem space
maybeReturns (MemAcc arrs shape) =
  MemAcc arrs shape

noUniquenessReturns :: MemInfo d u r -> MemInfo d NoUniqueness r
noUniquenessReturns (MemArray bt shape _ r) =
  MemArray bt shape NoUniqueness r
noUniquenessReturns (MemPrim bt) =
  MemPrim bt
noUniquenessReturns (MemMem space) =
  MemMem space
noUniquenessReturns (MemAcc arrs shape) =
  MemAcc arrs shape

funReturnsToExpReturns :: FunReturns -> ExpReturns
funReturnsToExpReturns = noUniquenessReturns . maybeReturns

bodyReturnsToExpReturns :: BodyReturns -> ExpReturns
bodyReturnsToExpReturns = noUniquenessReturns . maybeReturns

matchRetTypeToResult ::
  (Mem lore, TC.Checkable lore) =>
  [FunReturns] ->
  Result ->
  TC.TypeM lore ()
matchRetTypeToResult rettype result = do
  scope <- askScope
  result_ts <- runReaderT (mapM subExpMemInfo result) $ removeScopeAliases scope
  matchReturnType rettype result result_ts

matchFunctionReturnType ::
  (Mem lore, TC.Checkable lore) =>
  [FunReturns] ->
  Result ->
  TC.TypeM lore ()
matchFunctionReturnType rettype result = do
  matchRetTypeToResult rettype result
  mapM_ checkResultSubExp result
  where
    checkResultSubExp Constant {} =
      return ()
    checkResultSubExp (Var v) = do
      dec <- varMemInfo v
      case dec of
        MemPrim _ -> return ()
        MemMem {} -> return ()
        MemAcc {} -> return ()
        MemArray _ _ _ (ArrayIn _ ixfun)
          | IxFun.isLinear ixfun ->
            return ()
          | otherwise ->
            TC.bad $
              TC.TypeError $
                "Array " ++ pretty v
                  ++ " returned by function, but has nontrivial index function "
                  ++ pretty ixfun

matchLoopResultMem ::
  (Mem lore, TC.Checkable lore) =>
  [FParam (Aliases lore)] ->
  [FParam (Aliases lore)] ->
  [SubExp] ->
  TC.TypeM lore ()
matchLoopResultMem ctx val = matchRetTypeToResult rettype
  where
    ctx_names = map paramName ctx

    -- Invent a ReturnType so we can pretend that the loop body is
    -- actually returning from a function.
    rettype = map (toRet . paramDec) val

    toExtV v
      | Just i <- v `elemIndex` ctx_names = Ext i
      | otherwise = Free v

    toExtSE (Var v) = Var <$> toExtV v
    toExtSE (Constant v) = Free $ Constant v

    toRet (MemPrim t) =
      MemPrim t
    toRet (MemMem space) =
      MemMem space
    toRet (MemAcc arrs shape) =
      MemAcc arrs (fmap toExtSE shape)
    toRet (MemArray pt shape u (ArrayIn mem ixfun))
      | Just i <- mem `elemIndex` ctx_names,
        Param _ (MemMem space) : _ <- drop i ctx =
        MemArray pt shape' u $ ReturnsNewBlock space i ixfun'
      | otherwise =
        MemArray pt shape' u $ ReturnsInBlock mem ixfun'
      where
        shape' = fmap toExtSE shape
        ixfun' = existentialiseIxFun ctx_names ixfun

matchBranchReturnType ::
  (Mem lore, TC.Checkable lore) =>
  [BodyReturns] ->
  Body (Aliases lore) ->
  TC.TypeM lore ()
matchBranchReturnType rettype (Body _ stms res) = do
  scope <- askScope
  ts <- runReaderT (mapM subExpMemInfo res) $ removeScopeAliases (scope <> scopeOf stms)
  matchReturnType rettype res ts

-- | Helper function for index function unification.
--
-- The first return value maps a VName (wrapped in 'Free') to its Int
-- (wrapped in 'Ext').  In case of duplicates, it is mapped to the
-- *first* Int that occurs.
--
-- The second return value maps each Int (wrapped in an 'Ext') to a
-- 'LeafExp' 'Ext' with the Int at which its associated VName first
-- occurs.
getExtMaps ::
  [(VName, Int)] ->
  ( M.Map (Ext VName) (TPrimExp Int64 (Ext VName)),
    M.Map (Ext VName) (TPrimExp Int64 (Ext VName))
  )
getExtMaps ctx_lst_ids =
  ( M.map leafExp $ M.mapKeys Free $ M.fromListWith (flip const) ctx_lst_ids,
    M.fromList $
      mapMaybe
        ( traverse
            ( fmap (\i -> isInt64 $ LeafExp (Ext i) int64)
                . (`lookup` ctx_lst_ids)
            )
            . uncurry (flip (,))
            . fmap Ext
        )
        ctx_lst_ids
  )

matchReturnType ::
  PP.Pretty u =>
  [MemInfo ExtSize u MemReturn] ->
  [SubExp] ->
  [MemInfo SubExp NoUniqueness MemBind] ->
  TC.TypeM lore ()
matchReturnType rettype res ts = do
  let (ctx_ts, val_ts) = splitFromEnd (length rettype) ts
      (ctx_res, _val_res) = splitFromEnd (length rettype) res

      existentialiseIxFun0 :: IxFun -> ExtIxFun
      existentialiseIxFun0 = fmap $ fmap Free

      fetchCtx i = case maybeNth i $ zip ctx_res ctx_ts of
        Nothing ->
          throwError $
            "Cannot find context variable "
              ++ show i
              ++ " in context results: "
              ++ pretty ctx_res
        Just (se, t) -> return (se, t)

      checkReturn (MemPrim x) (MemPrim y)
        | x == y = return ()
      checkReturn (MemMem x) (MemMem y)
        | x == y = return ()
      checkReturn (MemAcc x_arrs x_shape) (MemAcc y_arrs y_shape)
        | x_arrs == y_arrs,
          shapeRank x_shape == shapeRank y_shape =
          zipWithM_ checkDim (shapeDims x_shape) (shapeDims y_shape)
      checkReturn
        (MemArray x_pt x_shape _ x_ret)
        (MemArray y_pt y_shape _ y_ret)
          | x_pt == y_pt,
            shapeRank x_shape == shapeRank y_shape = do
            zipWithM_ checkDim (shapeDims x_shape) (shapeDims y_shape)
            checkMemReturn x_ret y_ret
      checkReturn x y =
        throwError $ unwords ["Expected", pretty x, "but got", pretty y]

      checkDim (Free x) y
        | x == y = return ()
        | otherwise =
          throwError $
            unwords
              [ "Expected dim",
                pretty x,
                "but got",
                pretty y
              ]
      checkDim (Ext i) y = do
        (x, _) <- fetchCtx i
        unless (x == y) $
          throwError $
            unwords
              [ "Expected ext dim",
                pretty i,
                "=>",
                pretty x,
                "but got",
                pretty y
              ]

      extsInMemInfo :: MemInfo ExtSize u MemReturn -> S.Set Int
      extsInMemInfo (MemArray _ shp _ ret) =
        extInShape shp <> extInMemReturn ret
      extsInMemInfo _ = S.empty

      checkMemReturn (ReturnsInBlock x_mem x_ixfun) (ArrayIn y_mem y_ixfun)
        | x_mem == y_mem =
          unless (IxFun.closeEnough x_ixfun $ existentialiseIxFun0 y_ixfun) $
            throwError $
              unwords
                [ "Index function unification failed (ReturnsInBlock)",
                  "\nixfun of body result: ",
                  pretty y_ixfun,
                  "\nixfun of return type: ",
                  pretty x_ixfun,
                  "\nand context elements: ",
                  pretty ctx_res
                ]
      checkMemReturn
        (ReturnsNewBlock x_space x_ext x_ixfun)
        (ArrayIn y_mem y_ixfun) = do
          (x_mem, x_mem_type) <- fetchCtx x_ext
          unless (IxFun.closeEnough x_ixfun $ existentialiseIxFun0 y_ixfun) $
            throwError $
              unwords
                [ "Index function unification failed (ReturnsNewBlock)",
                  "\nixfun of body result: ",
                  pretty y_ixfun,
                  "\nixfun of return type: ",
                  pretty x_ixfun,
                  "\nand context elements: ",
                  pretty ctx_res
                ]
          case x_mem_type of
            MemMem y_space ->
              unless (x_space == y_space) $
                throwError $
                  unwords
                    [ "Expected memory",
                      pretty y_mem,
                      "in space",
                      pretty x_space,
                      "but actually in space",
                      pretty y_space
                    ]
            t ->
              throwError $
                unwords
                  [ "Expected memory",
                    pretty x_ext,
                    "=>",
                    pretty x_mem,
                    "but but has type",
                    pretty t
                  ]
      checkMemReturn x y =
        throwError $
          unwords
            [ "Expected array in",
              pretty x,
              "but array returned in",
              pretty y
            ]

      bad :: String -> TC.TypeM lore a
      bad s =
        TC.bad $
          TC.TypeError $
            PP.pretty $
              "Return type"
                PP.</> PP.indent 2 (ppTuple' rettype)
                PP.</> "cannot match returns of results"
                PP.</> PP.indent 2 (ppTuple' ts)
                PP.</> PP.text s

  unless (length (S.unions $ map extsInMemInfo rettype) == length ctx_res) $
    TC.bad $
      TC.TypeError $
        "Too many context parameters for the number of "
          ++ "existentials in the return type! type:\n  "
          ++ prettyTuple rettype
          ++ "\ncannot match context parameters:\n  "
          ++ prettyTuple ctx_res

  either bad return =<< runExceptT (zipWithM_ checkReturn rettype val_ts)

matchPatternToExp ::
  (Mem lore, TC.Checkable lore) =>
  Pattern (Aliases lore) ->
  Exp (Aliases lore) ->
  TC.TypeM lore ()
matchPatternToExp pat e = do
  scope <- asksScope removeScopeAliases
  rt <- runReaderT (expReturns $ removeExpAliases e) scope

  let (ctxs, vals) = bodyReturnsFromPattern $ removePatternAliases pat
      (ctx_ids, _ctx_ts) = unzip ctxs
      (_val_ids, val_ts) = unzip vals
      (ctx_map_ids, ctx_map_exts) =
        getExtMaps $ zip ctx_ids [0 .. length ctx_ids - 1]

  let rt_exts = foldMap extInExpReturns rt

  unless
    ( length val_ts == length rt
        && and (zipWith (matches ctx_map_ids ctx_map_exts) val_ts rt)
        && M.keysSet ctx_map_exts `S.isSubsetOf` S.map Ext rt_exts
    )
    $ TC.bad $
      TC.TypeError $
        "Expression type:\n  " ++ prettyTuple rt
          ++ "\ncannot match pattern type:\n  "
          ++ prettyTuple val_ts
          ++ "\nwith context elements: "
          ++ pretty ctx_ids
  where
    matches _ _ (MemPrim x) (MemPrim y) = x == y
    matches _ _ (MemMem x_space) (MemMem y_space) =
      x_space == y_space
    matches _ _ (MemAcc x_arrs x_shape) (MemAcc y_arrs y_shape) =
      x_arrs == y_arrs && x_shape == y_shape
    matches ctxids ctxexts (MemArray x_pt x_shape _ x_ret) (MemArray y_pt y_shape _ y_ret) =
      x_pt == y_pt && x_shape == y_shape
        && case (x_ret, y_ret) of
          (ReturnsInBlock _ x_ixfun, Just (ReturnsInBlock _ y_ixfun)) ->
            let x_ixfun' = IxFun.substituteInIxFun ctxids x_ixfun
                y_ixfun' = IxFun.substituteInIxFun ctxexts y_ixfun
             in IxFun.closeEnough x_ixfun' y_ixfun'
          ( ReturnsInBlock _ x_ixfun,
            Just (ReturnsNewBlock _ _ y_ixfun)
            ) ->
              let x_ixfun' = IxFun.substituteInIxFun ctxids x_ixfun
                  y_ixfun' = IxFun.substituteInIxFun ctxexts y_ixfun
               in IxFun.closeEnough x_ixfun' y_ixfun'
          ( ReturnsNewBlock _ x_i x_ixfun,
            Just (ReturnsNewBlock _ y_i y_ixfun)
            ) ->
              let x_ixfun' = IxFun.substituteInIxFun ctxids x_ixfun
                  y_ixfun' = IxFun.substituteInIxFun ctxexts y_ixfun
               in x_i == y_i && IxFun.closeEnough x_ixfun' y_ixfun'
          (_, Nothing) -> True
          _ -> False
    matches _ _ _ _ = False

    extInExpReturns :: ExpReturns -> S.Set Int
    extInExpReturns (MemArray _ shape _ mem_return) =
      extInShape shape <> maybe S.empty extInMemReturn mem_return
    extInExpReturns _ = mempty

extInShape :: ShapeBase (Ext SubExp) -> S.Set Int
extInShape shape = S.fromList $ mapMaybe isExt $ shapeDims shape

extInMemReturn :: MemReturn -> S.Set Int
extInMemReturn (ReturnsInBlock _ extixfn) = extInIxFn extixfn
extInMemReturn (ReturnsNewBlock _ i extixfn) =
  S.singleton i <> extInIxFn extixfn

extInIxFn :: ExtIxFun -> S.Set Int
extInIxFn ixfun = S.fromList $ concatMap (mapMaybe isExt . toList) ixfun

varMemInfo ::
  Mem lore =>
  VName ->
  TC.TypeM lore (MemInfo SubExp NoUniqueness MemBind)
varMemInfo name = do
  dec <- TC.lookupVar name

  case dec of
    LetName (_, summary) -> return summary
    FParamName summary -> return $ noUniquenessReturns summary
    LParamName summary -> return summary
    IndexName it -> return $ MemPrim $ IntType it

nameInfoToMemInfo :: Mem lore => NameInfo lore -> MemBound NoUniqueness
nameInfoToMemInfo info =
  case info of
    FParamName summary -> noUniquenessReturns summary
    LParamName summary -> summary
    LetName summary -> summary
    IndexName it -> MemPrim $ IntType it

lookupMemInfo ::
  (HasScope lore m, Mem lore) =>
  VName ->
  m (MemInfo SubExp NoUniqueness MemBind)
lookupMemInfo = fmap nameInfoToMemInfo . lookupInfo

subExpMemInfo ::
  (HasScope lore m, Monad m, Mem lore) =>
  SubExp ->
  m (MemInfo SubExp NoUniqueness MemBind)
subExpMemInfo (Var v) = lookupMemInfo v
subExpMemInfo (Constant v) = return $ MemPrim $ primValueType v

lookupArraySummary ::
  (Mem lore, HasScope lore m, Monad m) =>
  VName ->
  m (VName, IxFun.IxFun (TPrimExp Int64 VName))
lookupArraySummary name = do
  summary <- lookupMemInfo name
  case summary of
    MemArray _ _ _ (ArrayIn mem ixfun) ->
      return (mem, ixfun)
    _ ->
      error $ "Variable " ++ pretty name ++ " does not look like an array."

checkMemInfo ::
  TC.Checkable lore =>
  VName ->
  MemInfo SubExp u MemBind ->
  TC.TypeM lore ()
checkMemInfo _ (MemPrim _) = return ()
checkMemInfo _ (MemMem (ScalarSpace d _)) = mapM_ (TC.require [Prim int64]) d
checkMemInfo _ (MemMem _) = return ()
checkMemInfo _ (MemAcc arrs shape) = do
  mapM_ (TC.require [Prim int32]) $ shapeDims shape
  mapM_ lookupType arrs
checkMemInfo name (MemArray _ shape _ (ArrayIn v ixfun)) = do
  t <- lookupType v
  case t of
    Mem {} ->
      return ()
    _ ->
      TC.bad $
        TC.TypeError $
          "Variable " ++ pretty v
            ++ " used as memory block, but is of type "
            ++ pretty t
            ++ "."

  TC.context ("in index function " ++ pretty ixfun) $ do
    traverse_ (TC.requirePrimExp int64 . untyped) ixfun
    let ixfun_rank = IxFun.rank ixfun
        ident_rank = shapeRank shape
    unless (ixfun_rank == ident_rank) $
      TC.bad $
        TC.TypeError $
          "Arity of index function (" ++ pretty ixfun_rank
            ++ ") does not match rank of array "
            ++ pretty name
            ++ " ("
            ++ show ident_rank
            ++ ")"

bodyReturnsFromPattern ::
  PatternT (MemBound NoUniqueness) ->
  ([(VName, BodyReturns)], [(VName, BodyReturns)])
bodyReturnsFromPattern pat =
  ( map asReturns $ patternContextElements pat,
    map asReturns $ patternValueElements pat
  )
  where
    ctx = patternContextElements pat

    ext (Var v)
      | Just (i, _) <- find ((== v) . patElemName . snd) $ zip [0 ..] ctx =
        Ext i
    ext se = Free se

    asReturns pe =
      ( patElemName pe,
        case patElemDec pe of
          MemPrim pt -> MemPrim pt
          MemMem space -> MemMem space
          MemArray pt shape u (ArrayIn mem ixfun) ->
            MemArray pt (Shape $ map ext $ shapeDims shape) u $
              case find ((== mem) . patElemName . snd) $ zip [0 ..] ctx of
                Just (i, PatElem _ (MemMem space)) ->
                  ReturnsNewBlock space i $
                    existentialiseIxFun (map patElemName ctx) ixfun
                _ -> ReturnsInBlock mem $ existentialiseIxFun [] ixfun
          MemAcc arrs shape ->
            MemAcc arrs $ Shape $ map ext $ shapeDims shape
      )

instance (PP.Pretty u, PP.Pretty r) => PrettyAnnot (PatElemT (MemInfo SubExp u r)) where
  ppAnnot = bindeeAnnot patElemName patElemDec

instance (PP.Pretty u, PP.Pretty r) => PrettyAnnot (Param (MemInfo SubExp u r)) where
  ppAnnot = bindeeAnnot paramName paramDec

bindeeAnnot ::
  (PP.Pretty u, PP.Pretty r) =>
  (a -> VName) ->
  (a -> MemInfo SubExp u r) ->
  a ->
  Maybe PP.Doc
bindeeAnnot bindeeName bindeeLore bindee =
  case bindeeLore bindee of
    dec@MemArray {} ->
      Just $
        PP.stack $
          map (("-- " <>) . PP.text) $
            lines $
              pretty (PP.ppr (bindeeName bindee) PP.<+> ":" PP.<+> PP.ppr dec)
    MemMem {} ->
      Nothing
    MemPrim _ ->
      Nothing
    MemAcc {} ->
      Nothing

extReturns :: [ExtType] -> [ExpReturns]
extReturns ts =
  evalState (mapM addDec ts) 0
  where
    addDec (Prim bt) =
      return $ MemPrim bt
    addDec (Mem space) =
      return $ MemMem space
    addDec t@(Array (ElemPrim pt) shape u)
      | existential t = do
        i <- get <* modify (+ 1)
        return $
          MemArray pt shape u $
            Just $
              ReturnsNewBlock DefaultSpace i $
                IxFun.iota $ map convert $ shapeDims shape
      | otherwise =
<<<<<<< HEAD
        return $ MemArray pt shape u Nothing
    addDec (Array (ElemAcc arrs) shape _) =
      return $ MemAcc arrs shape
    addDec (Acc arrs) =
      return $ MemAcc arrs mempty
    convert (Ext i) = le32 (Ext i)
    convert (Free v) = Free <$> pe32 v

data ArrayVar
  = ArrayVar PrimType Shape VName (IxFun.IxFun (TPrimExp Int32 VName))
  | ArrayAccVar [VName] Shape
=======
        return $ MemArray bt shape u Nothing
    convert (Ext i) = le64 (Ext i)
    convert (Free v) = Free <$> pe64 v
>>>>>>> 198ac7a1

arrayVarReturns ::
  (HasScope lore m, Monad m, Mem lore) =>
  VName ->
  m ArrayVar
arrayVarReturns v = do
  summary <- lookupMemInfo v
  case summary of
    MemArray et shape _ (ArrayIn mem ixfun) ->
      return $ ArrayVar et (Shape $ shapeDims shape) mem ixfun
    MemAcc arrs shape ->
      return $ ArrayAccVar arrs shape
    _ ->
      error $ "arrayVarReturns: " ++ pretty v ++ " is not an array."

varReturns ::
  (HasScope lore m, Monad m, Mem lore) =>
  VName ->
  m ExpReturns
varReturns v = do
  summary <- lookupMemInfo v
  case summary of
    MemPrim bt ->
      return $ MemPrim bt
    MemArray et shape _ (ArrayIn mem ixfun) ->
      return $
        MemArray et (fmap Free shape) NoUniqueness $
          Just $ ReturnsInBlock mem $ existentialiseIxFun [] ixfun
    MemMem space ->
      return $ MemMem space
    MemAcc arrs shape ->
      return $ MemAcc arrs $ fmap Free shape

-- | The return information of an expression.  This can be seen as the
-- "return type with memory annotations" of the expression.
expReturns ::
  ( Monad m,
    HasScope lore m,
    Mem lore
  ) =>
  Exp lore ->
  m [ExpReturns]
expReturns (BasicOp (SubExp (Var v))) =
  pure <$> varReturns v
expReturns (BasicOp (Opaque (Var v))) =
  pure <$> varReturns v
expReturns (BasicOp (Reshape newshape v)) = do
<<<<<<< HEAD
  info <- arrayVarReturns v
  let shape = Shape $ map (Free . newDim) newshape
  case info of
    ArrayVar et _ mem ixfun ->
      return
        [ MemArray et shape NoUniqueness $
            Just $
              ReturnsInBlock mem $
                existentialiseIxFun [] $
                  IxFun.reshape ixfun $ map (fmap pe32) newshape
        ]
    ArrayAccVar arrs _ ->
      return [MemAcc arrs shape]
=======
  (et, _, mem, ixfun) <- arrayVarReturns v
  return
    [ MemArray et (Shape $ map (Free . newDim) newshape) NoUniqueness $
        Just $
          ReturnsInBlock mem $
            existentialiseIxFun [] $
              IxFun.reshape ixfun $ map (fmap pe64) newshape
    ]
>>>>>>> 198ac7a1
expReturns (BasicOp (Rearrange perm v)) = do
  info <- arrayVarReturns v
  case info of
    ArrayVar et (Shape dims) mem ixfun -> do
      let ixfun' = IxFun.permute ixfun perm
          dims' = rearrangeShape perm dims
      return
        [ MemArray et (Shape $ map Free dims') NoUniqueness $
            Just $ ReturnsInBlock mem $ existentialiseIxFun [] ixfun'
        ]
    ArrayAccVar arrs (Shape dims) ->
      return [MemAcc arrs $ Shape $ map Free $ rearrangeShape perm dims]
expReturns (BasicOp (Rotate offsets v)) = do
<<<<<<< HEAD
  info <- arrayVarReturns v
  case info of
    ArrayVar et (Shape dims) mem ixfun -> do
      let offsets' = map pe32 offsets
          ixfun' = IxFun.rotate ixfun offsets'
      return
        [ MemArray et (Shape $ map Free dims) NoUniqueness $
            Just $ ReturnsInBlock mem $ existentialiseIxFun [] ixfun'
        ]
    ArrayAccVar arrs shape ->
      return [MemAcc arrs (fmap Free shape)]
=======
  (et, Shape dims, mem, ixfun) <- arrayVarReturns v
  let offsets' = map pe64 offsets
      ixfun' = IxFun.rotate ixfun offsets'
  return
    [ MemArray et (Shape $ map Free dims) NoUniqueness $
        Just $ ReturnsInBlock mem $ existentialiseIxFun [] ixfun'
    ]
>>>>>>> 198ac7a1
expReturns (BasicOp (Index v slice)) = do
  info <- sliceInfo v slice
  case info of
    MemArray et shape u (ArrayIn mem ixfun) ->
      return
        [ MemArray et (fmap Free shape) u $
            Just $ ReturnsInBlock mem $ existentialiseIxFun [] ixfun
        ]
    MemPrim pt -> return [MemPrim pt]
    MemMem space -> return [MemMem space]
    MemAcc arrs shape -> return [MemAcc arrs (fmap Free shape)]
expReturns (BasicOp (Update v _ _)) =
  pure <$> varReturns v
expReturns (BasicOp (UnAcc acc _)) = do
  acc_info <- lookupMemInfo acc
  case acc_info of
    MemAcc arrs _ -> mapM varReturns arrs
    _ -> error $ "UnAcc accumulator has info: " ++ pretty acc_info
expReturns (BasicOp (UpdateAcc acc _ _)) =
  pure <$> varReturns acc
expReturns (MkAcc shape arrs _) =
  return [MemAcc arrs $ fmap Free shape]
expReturns (BasicOp op) =
  extReturns . staticShapes <$> primOpType op
expReturns e@(DoLoop ctx val _ _) = do
  t <- expExtType e
  zipWithM typeWithDec t $ map fst val
  where
    typeWithDec t p =
      case (t, paramDec p) of
<<<<<<< HEAD
        ( Array (ElemPrim pt) shape u,
=======
        ( Array bt shape u,
>>>>>>> 198ac7a1
          MemArray _ _ _ (ArrayIn mem ixfun)
          )
            | Just (i, mem_p) <- isMergeVar mem,
              Mem space <- paramType mem_p ->
<<<<<<< HEAD
              return $ MemArray pt shape u $ Just $ ReturnsNewBlock space i ixfun'
            | otherwise ->
              return
                ( MemArray pt shape u $
=======
              return $ MemArray bt shape u $ Just $ ReturnsNewBlock space i ixfun'
            | otherwise ->
              return
                ( MemArray bt shape u $
>>>>>>> 198ac7a1
                    Just $ ReturnsInBlock mem ixfun'
                )
            where
              ixfun' = existentialiseIxFun (map paramName mergevars) ixfun
<<<<<<< HEAD
        (Array (ElemAcc arrs) shape _, _) ->
          return $ MemAcc arrs shape
=======
>>>>>>> 198ac7a1
        (Array {}, _) ->
          error "expReturns: Array return type but not array merge variable."
        (Acc arrs, _) ->
          return $ MemAcc arrs mempty
        (Prim pt, _) ->
          return $ MemPrim pt
        (Mem {}, _) ->
          error "expReturns: loop returns memory block explicitly."
    isMergeVar v = find ((== v) . paramName . snd) $ zip [0 ..] mergevars
    mergevars = map fst $ ctx ++ val
expReturns (Apply _ _ ret _) =
  return $ map funReturnsToExpReturns ret
expReturns (If _ _ _ (IfDec ret _)) =
  return $ map bodyReturnsToExpReturns ret
expReturns (Op op) =
  opReturns op

sliceInfo ::
  (Monad m, HasScope lore m, Mem lore) =>
  VName ->
  Slice SubExp ->
  m (MemInfo SubExp NoUniqueness MemBind)
sliceInfo v slice = do
  info <- arrayVarReturns v
  case (info, sliceDims slice) of
    (ArrayVar et _ _ _, []) ->
      return $ MemPrim et
    (ArrayVar et _ mem ixfun, dims) ->
      return $
        MemArray et (Shape dims) NoUniqueness $
          ArrayIn mem $
            IxFun.slice
              ixfun
<<<<<<< HEAD
              (map (fmap pe32) slice)
    (ArrayAccVar arrs _, dims) ->
      return $ MemAcc arrs (Shape dims)
=======
              (map (fmap (isInt64 . primExpFromSubExp int64)) slice)
>>>>>>> 198ac7a1

class TypedOp (Op lore) => OpReturns lore where
  opReturns ::
    (Monad m, HasScope lore m) =>
    Op lore ->
    m [ExpReturns]
  opReturns op = extReturns <$> opType op

applyFunReturns ::
  Typed dec =>
  [FunReturns] ->
  [Param dec] ->
  [(SubExp, Type)] ->
  Maybe [FunReturns]
applyFunReturns rets params args
  | Just _ <- applyRetType rettype params args =
    Just $ map correctDims rets
  | otherwise =
    Nothing
  where
    rettype = map declExtTypeOf rets
    parammap :: M.Map VName (SubExp, Type)
    parammap =
      M.fromList $
        zip (map paramName params) args

    substSubExp (Var v)
      | Just (se, _) <- M.lookup v parammap = se
    substSubExp se = se

    correctDims (MemPrim t) =
      MemPrim t
    correctDims (MemMem space) =
      MemMem space
    correctDims (MemArray et shape u memsummary) =
      MemArray et (correctShape shape) u $
        correctSummary memsummary
    correctDims (MemAcc arrs shape) =
      -- FIXME: probably not right, but for now let us assume that
      -- we are not passing accumulators across function calls.
      MemAcc arrs shape

    correctShape = Shape . map correctDim . shapeDims
    correctDim (Ext i) = Ext i
    correctDim (Free se) = Free $ substSubExp se

    correctSummary (ReturnsNewBlock space i ixfun) =
      ReturnsNewBlock space i ixfun
    correctSummary (ReturnsInBlock mem ixfun) =
      -- FIXME: we should also do a replacement in ixfun here.
      ReturnsInBlock mem' ixfun
      where
        mem' = case M.lookup mem parammap of
          Just (Var v, _) -> v
          _ -> mem<|MERGE_RESOLUTION|>--- conflicted
+++ resolved
@@ -283,9 +283,10 @@
       With (. Sexp.list (Sexp.el (Sexp.sym "prim") >>> Sexp.el sexpIso)) $
         With (. Sexp.list (Sexp.el (Sexp.sym "mem") >>> Sexp.el sexpIso)) $
           With
-            (. Sexp.list (Sexp.el (Sexp.sym "array") >>> Sexp.el sexpIso >>> Sexp.el sexpIso >>> Sexp.el sexpIso >>> Sexp.el sexpIso)) $
-            With (. Sexp.list (Sexp.el (Sexp.sym "acc") >>> Sexp.el sexpIso >>> Sexp.el sexpIso))
-            End
+            (. Sexp.list (Sexp.el (Sexp.sym "array") >>> Sexp.el sexpIso >>> Sexp.el sexpIso >>> Sexp.el sexpIso >>> Sexp.el sexpIso))
+            $ With
+              (. Sexp.list (Sexp.el (Sexp.sym "acc") >>> Sexp.el sexpIso >>> Sexp.el sexpIso))
+              End
 
 type MemBound u = MemInfo SubExp u MemBind
 
@@ -992,7 +993,7 @@
 checkMemInfo _ (MemMem (ScalarSpace d _)) = mapM_ (TC.require [Prim int64]) d
 checkMemInfo _ (MemMem _) = return ()
 checkMemInfo _ (MemAcc arrs shape) = do
-  mapM_ (TC.require [Prim int32]) $ shapeDims shape
+  mapM_ (TC.require [Prim int64]) $ shapeDims shape
   mapM_ lookupType arrs
 checkMemInfo name (MemArray _ shape _ (ArrayIn v ixfun)) = do
   t <- lookupType v
@@ -1096,23 +1097,17 @@
               ReturnsNewBlock DefaultSpace i $
                 IxFun.iota $ map convert $ shapeDims shape
       | otherwise =
-<<<<<<< HEAD
         return $ MemArray pt shape u Nothing
     addDec (Array (ElemAcc arrs) shape _) =
       return $ MemAcc arrs shape
     addDec (Acc arrs) =
       return $ MemAcc arrs mempty
-    convert (Ext i) = le32 (Ext i)
-    convert (Free v) = Free <$> pe32 v
-
-data ArrayVar
-  = ArrayVar PrimType Shape VName (IxFun.IxFun (TPrimExp Int32 VName))
-  | ArrayAccVar [VName] Shape
-=======
-        return $ MemArray bt shape u Nothing
     convert (Ext i) = le64 (Ext i)
     convert (Free v) = Free <$> pe64 v
->>>>>>> 198ac7a1
+
+data ArrayVar
+  = ArrayVar PrimType Shape VName (IxFun.IxFun (TPrimExp Int64 VName))
+  | ArrayAccVar [VName] Shape
 
 arrayVarReturns ::
   (HasScope lore m, Monad m, Mem lore) =>
@@ -1160,7 +1155,6 @@
 expReturns (BasicOp (Opaque (Var v))) =
   pure <$> varReturns v
 expReturns (BasicOp (Reshape newshape v)) = do
-<<<<<<< HEAD
   info <- arrayVarReturns v
   let shape = Shape $ map (Free . newDim) newshape
   case info of
@@ -1170,20 +1164,10 @@
             Just $
               ReturnsInBlock mem $
                 existentialiseIxFun [] $
-                  IxFun.reshape ixfun $ map (fmap pe32) newshape
+                  IxFun.reshape ixfun $ map (fmap pe64) newshape
         ]
     ArrayAccVar arrs _ ->
       return [MemAcc arrs shape]
-=======
-  (et, _, mem, ixfun) <- arrayVarReturns v
-  return
-    [ MemArray et (Shape $ map (Free . newDim) newshape) NoUniqueness $
-        Just $
-          ReturnsInBlock mem $
-            existentialiseIxFun [] $
-              IxFun.reshape ixfun $ map (fmap pe64) newshape
-    ]
->>>>>>> 198ac7a1
 expReturns (BasicOp (Rearrange perm v)) = do
   info <- arrayVarReturns v
   case info of
@@ -1197,11 +1181,10 @@
     ArrayAccVar arrs (Shape dims) ->
       return [MemAcc arrs $ Shape $ map Free $ rearrangeShape perm dims]
 expReturns (BasicOp (Rotate offsets v)) = do
-<<<<<<< HEAD
   info <- arrayVarReturns v
   case info of
     ArrayVar et (Shape dims) mem ixfun -> do
-      let offsets' = map pe32 offsets
+      let offsets' = map pe64 offsets
           ixfun' = IxFun.rotate ixfun offsets'
       return
         [ MemArray et (Shape $ map Free dims) NoUniqueness $
@@ -1209,15 +1192,6 @@
         ]
     ArrayAccVar arrs shape ->
       return [MemAcc arrs (fmap Free shape)]
-=======
-  (et, Shape dims, mem, ixfun) <- arrayVarReturns v
-  let offsets' = map pe64 offsets
-      ixfun' = IxFun.rotate ixfun offsets'
-  return
-    [ MemArray et (Shape $ map Free dims) NoUniqueness $
-        Just $ ReturnsInBlock mem $ existentialiseIxFun [] ixfun'
-    ]
->>>>>>> 198ac7a1
 expReturns (BasicOp (Index v slice)) = do
   info <- sliceInfo v slice
   case info of
@@ -1248,35 +1222,21 @@
   where
     typeWithDec t p =
       case (t, paramDec p) of
-<<<<<<< HEAD
         ( Array (ElemPrim pt) shape u,
-=======
-        ( Array bt shape u,
->>>>>>> 198ac7a1
           MemArray _ _ _ (ArrayIn mem ixfun)
           )
             | Just (i, mem_p) <- isMergeVar mem,
               Mem space <- paramType mem_p ->
-<<<<<<< HEAD
               return $ MemArray pt shape u $ Just $ ReturnsNewBlock space i ixfun'
             | otherwise ->
               return
                 ( MemArray pt shape u $
-=======
-              return $ MemArray bt shape u $ Just $ ReturnsNewBlock space i ixfun'
-            | otherwise ->
-              return
-                ( MemArray bt shape u $
->>>>>>> 198ac7a1
                     Just $ ReturnsInBlock mem ixfun'
                 )
             where
               ixfun' = existentialiseIxFun (map paramName mergevars) ixfun
-<<<<<<< HEAD
         (Array (ElemAcc arrs) shape _, _) ->
           return $ MemAcc arrs shape
-=======
->>>>>>> 198ac7a1
         (Array {}, _) ->
           error "expReturns: Array return type but not array merge variable."
         (Acc arrs, _) ->
@@ -1310,13 +1270,9 @@
           ArrayIn mem $
             IxFun.slice
               ixfun
-<<<<<<< HEAD
-              (map (fmap pe32) slice)
+              (map (fmap pe64) slice)
     (ArrayAccVar arrs _, dims) ->
       return $ MemAcc arrs (Shape dims)
-=======
-              (map (fmap (isInt64 . primExpFromSubExp int64)) slice)
->>>>>>> 198ac7a1
 
 class TypedOp (Op lore) => OpReturns lore where
   opReturns ::
