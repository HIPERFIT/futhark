{-# LANGUAGE OverloadedStrings #-}
{-# LANGUAGE UndecidableInstances #-}
{-# LANGUAGE TypeFamilies #-}
{-# LANGUAGE FlexibleContexts #-}
{-# LANGUAGE FlexibleInstances #-}
{-# LANGUAGE StandaloneDeriving #-}
{-# LANGUAGE ConstraintKinds #-}
{-# LANGUAGE MultiParamTypeClasses #-}
{-# LANGUAGE ScopedTypeVariables #-}
module Futhark.Representation.Kernels.Kernel
       ( Kernel(..)
       , kernelType
       , kernelSpace
       , KernelDebugHints(..)
       , GenReduceOp(..)
       , KernelBody(..)
       , KernelSpace(..)
       , spaceDimensions
       , SpaceStructure(..)
       , scopeOfKernelSpace
       , KernelResult(..)
       , kernelResultSubExp
       , KernelPath

       , chunkedKernelNonconcatOutputs

       , typeCheckKernel

         -- * Generic traversal
       , KernelMapper(..)
       , identityKernelMapper
       , mapKernelM
       , KernelWalker(..)
       , identityKernelWalker
       , walkKernelM

       -- * Host operations
       , HostOp(..)
       , HuskSpace(..)
       , scopeOfHuskSpace
       , boundByHuskSpace
       , constructHuskSpace
       , convertHuskSpace
       , typeCheckHostOp
       )
       where

import Control.Arrow (first)
import Control.Monad.Writer hiding (mapM_)
import Control.Monad.Identity hiding (mapM_)
import qualified Data.Set as S
import qualified Data.Map.Strict as M
import Data.Foldable
import Data.List

import Futhark.Representation.AST
import qualified Futhark.Analysis.Alias as Alias
import qualified Futhark.Analysis.SymbolTable as ST
import Futhark.Analysis.PrimExp.Convert
import qualified Futhark.Util.Pretty as PP
import Futhark.Util.Pretty
  ((</>), (<+>), ppr, commasep, Pretty, parens, text)
import Futhark.Transform.Substitute
import Futhark.Transform.Rename
import Futhark.Optimise.Simplify.Lore
import Futhark.Representation.Ranges
  (Ranges, removeLambdaRanges, removeBodyRanges, mkBodyRanges)
import Futhark.Representation.AST.Attributes.Ranges
import Futhark.Representation.AST.Attributes.Aliases
import Futhark.Representation.Aliases
  (Aliases, removeLambdaAliases, removeBodyAliases, removeStmAliases)
import Futhark.Representation.Kernels.KernelExp (SplitOrdering(..))
import Futhark.Representation.Kernels.Sizes
import qualified Futhark.TypeCheck as TC
import Futhark.Analysis.Metrics
import Futhark.Tools (partitionChunkedKernelLambdaParameters)
import Futhark.MonadFreshNames
import qualified Futhark.Analysis.Range as Range
import Futhark.Util (maybeNth)

-- | Some information about what goes into a kernel, and where it came
-- from.  Has no semantic meaning; only used for debugging generated
-- code.
data KernelDebugHints =
  KernelDebugHints { kernelName :: String
                   , kernelHints :: [(String, SubExp)]
                     -- ^ A mapping from a description to some
                     -- PrimType value.
                   }
  deriving (Eq, Show, Ord)

data GenReduceOp lore =
  GenReduceOp { genReduceWidth :: SubExp
              , genReduceDest :: [VName]
              , genReduceNeutral :: [SubExp]
              , genReduceShape :: Shape
                -- ^ In case this operator is semantically a
                -- vectorised operator (corresponding to a perfect map
                -- nest in the SOACS representation), these are the
                -- logical "dimensions".  This is used to generate
                -- more efficient code.
              , genReduceOp :: LambdaT lore
              }
  deriving (Eq, Ord, Show)

data Kernel lore
  = Kernel KernelDebugHints KernelSpace [Type] (KernelBody lore)
  | SegMap KernelSpace [Type] (KernelBody lore)
  | SegRed KernelSpace Commutativity (Lambda lore) [SubExp] [Type] (KernelBody lore)
    -- ^ The KernelSpace must always have at least two dimensions,
    -- implying that the result of a SegRed is always an array.
  | SegScan KernelSpace (Lambda lore) [SubExp] [Type] (KernelBody lore)
  | SegGenRed KernelSpace [GenReduceOp lore] [Type] (KernelBody lore)
    deriving (Eq, Show, Ord)

kernelSpace :: Kernel lore -> KernelSpace
kernelSpace (Kernel _ kspace _ _) = kspace
kernelSpace (SegMap kspace _ _) = kspace
kernelSpace (SegRed kspace _ _ _ _ _) = kspace
kernelSpace (SegScan kspace _ _ _ _) = kspace
kernelSpace (SegGenRed kspace _ _ _) = kspace

data KernelSpace = KernelSpace { spaceGlobalId :: VName
                               , spaceLocalId :: VName
                               , spaceGroupId :: VName
                               , spaceNumThreads :: SubExp
                               , spaceNumGroups :: SubExp
                               , spaceGroupSize :: SubExp -- flat group size
                               , spaceNumVirtGroups :: SubExp
                                 -- How many groups should we pretend
                                 -- exist?
                               , spaceStructure :: SpaceStructure
                               -- TODO: document what this spaceStructure is
                               -- used for
                               }
                 deriving (Eq, Show, Ord)
-- ^ first three bound in the kernel, the rest are params to kernel

-- | Indices computed for each thread (or group) inside the kernel.
-- This is an arbitrary-dimensional space that is generated from the
-- flat GPU thread space.
data SpaceStructure = FlatThreadSpace
                      [(VName, SubExp)] -- gtids and dim sizes
                    | NestedThreadSpace
                      [(VName, -- gtid
                        SubExp, -- global dim size
                        VName, -- ltid
                        SubExp -- local dim sizes
                       )]
                    deriving (Eq, Show, Ord)

-- | Global thread IDs and their upper bound.
spaceDimensions :: KernelSpace -> [(VName, SubExp)]
spaceDimensions = structureDimensions . spaceStructure
  where structureDimensions (FlatThreadSpace dims) = dims
        structureDimensions (NestedThreadSpace dims) =
          let (gtids, gdim_sizes, _, _) = unzip4 dims
          in zip gtids gdim_sizes

-- | The body of a 'Kernel'.
data KernelBody lore = KernelBody { kernelBodyLore :: BodyAttr lore
                                  , kernelBodyStms :: Stms lore
                                  , kernelBodyResult :: [KernelResult]
                                  }

deriving instance Annotations lore => Ord (KernelBody lore)
deriving instance Annotations lore => Show (KernelBody lore)
deriving instance Annotations lore => Eq (KernelBody lore)

data KernelResult = ThreadsReturn SubExp
                    -- ^ Each thread in the kernel space (which must
                    -- be non-empty) returns this.
                  | GroupsReturn SubExp
                    -- ^ Each group returns this.
                  | WriteReturn
                    [SubExp] -- Size of array.  Must match number of dims.
                    VName -- Which array
                    [([SubExp], SubExp)]
                    -- Arbitrary number of index/value pairs.
                  | ConcatReturns
                    SplitOrdering -- Permuted?
                    SubExp -- The final size.
                    SubExp -- Per-thread (max) chunk size.
                    (Maybe SubExp) -- Optional precalculated offset.
                    VName -- Chunk by this thread.
                  deriving (Eq, Show, Ord)

kernelResultSubExp :: KernelResult -> SubExp
kernelResultSubExp (ThreadsReturn se) = se
kernelResultSubExp (GroupsReturn se) = se
kernelResultSubExp (WriteReturn _ arr _) = Var arr
kernelResultSubExp (ConcatReturns _ _ _ _ v) = Var v

-- | Like 'Mapper', but just for 'Kernel's.
data KernelMapper flore tlore m = KernelMapper {
    mapOnKernelSubExp :: SubExp -> m SubExp
  , mapOnKernelLambda :: Lambda flore -> m (Lambda tlore)
  , mapOnKernelBody :: Body flore -> m (Body tlore)
  , mapOnKernelVName :: VName -> m VName
  , mapOnKernelLParam :: LParam flore -> m (LParam tlore)
  , mapOnKernelKernelBody :: KernelBody flore -> m (KernelBody tlore)
  }

-- | A mapper that simply returns the 'Kernel' verbatim.
identityKernelMapper :: Monad m => KernelMapper lore lore m
identityKernelMapper = KernelMapper { mapOnKernelSubExp = return
                                    , mapOnKernelLambda = return
                                    , mapOnKernelBody = return
                                    , mapOnKernelVName = return
                                    , mapOnKernelLParam = return
                                    , mapOnKernelKernelBody = return
                                    }

-- | Map a monadic action across the immediate children of a
-- Kernel.  The mapping does not descend recursively into subexpressions
-- and is done left-to-right.
mapKernelM :: (Applicative m, Monad m) =>
              KernelMapper flore tlore m -> Kernel flore -> m (Kernel tlore)
mapKernelM tv (SegMap space ts body) =
  SegMap
  <$> mapOnKernelSpace tv space
  <*> mapM (mapOnType $ mapOnKernelSubExp tv) ts
  <*> mapOnKernelKernelBody tv body
mapKernelM tv (SegRed space comm red_op nes ts body) =
  SegRed
  <$> mapOnKernelSpace tv space
  <*> pure comm
  <*> mapOnKernelLambda tv red_op
  <*> mapM (mapOnKernelSubExp tv) nes
  <*> mapM (mapOnType $ mapOnKernelSubExp tv) ts
  <*> mapOnKernelKernelBody tv body
mapKernelM tv (SegScan space scan_op nes ts body) =
  SegScan
  <$> mapOnKernelSpace tv space
  <*> mapOnKernelLambda tv scan_op
  <*> mapM (mapOnKernelSubExp tv) nes
  <*> mapM (mapOnType $ mapOnKernelSubExp tv) ts
  <*> mapOnKernelKernelBody tv body
mapKernelM tv (SegGenRed space ops ts body) =
  SegGenRed
  <$> mapOnKernelSpace tv space
  <*> mapM onGenRedOp ops
  <*> mapM (mapOnType $ mapOnKernelSubExp tv) ts
  <*> mapOnKernelKernelBody tv body
  where onGenRedOp (GenReduceOp w arrs nes shape op) =
          GenReduceOp <$> mapOnKernelSubExp tv w
          <*> mapM (mapOnKernelVName tv) arrs
          <*> mapM (mapOnKernelSubExp tv) nes
          <*> (Shape <$> mapM (mapOnKernelSubExp tv) (shapeDims shape))
          <*> mapOnKernelLambda tv op
mapKernelM tv (Kernel desc space ts kernel_body) =
  Kernel <$> mapOnKernelDebugHints desc <*>
  mapOnKernelSpace tv space <*>
  mapM (mapOnKernelType tv) ts <*>
  mapOnKernelKernelBody tv kernel_body
  where mapOnKernelDebugHints (KernelDebugHints name kvs) =
          KernelDebugHints name <$>
          (zip (map fst kvs) <$> mapM (mapOnKernelSubExp tv . snd) kvs)

mapOnKernelSpace :: Monad f =>
                    KernelMapper flore tlore f -> KernelSpace -> f KernelSpace
mapOnKernelSpace tv (KernelSpace gtid ltid gid num_threads num_groups group_size virt_groups structure) =
  KernelSpace gtid ltid gid -- all in binding position
  <$> mapOnKernelSubExp tv num_threads
  <*> mapOnKernelSubExp tv num_groups
  <*> mapOnKernelSubExp tv group_size
  <*> mapOnKernelSubExp tv virt_groups
  <*> mapOnKernelStructure structure
  where mapOnKernelStructure (FlatThreadSpace dims) =
          FlatThreadSpace <$> (zip gtids <$> mapM (mapOnKernelSubExp tv) gdim_sizes)
          where (gtids, gdim_sizes) = unzip dims
        mapOnKernelStructure (NestedThreadSpace dims) =
          NestedThreadSpace <$> (zip4 gtids
                                 <$> mapM (mapOnKernelSubExp tv) gdim_sizes
                                 <*> pure ltids
                                 <*> mapM (mapOnKernelSubExp tv) ldim_sizes)
          where (gtids, gdim_sizes, ltids, ldim_sizes) = unzip4 dims

mapOnKernelType :: Monad m =>
                   KernelMapper flore tlore m -> Type -> m Type
mapOnKernelType _tv (Prim pt) = pure $ Prim pt
mapOnKernelType tv (Array pt shape u) = Array pt <$> f shape <*> pure u
  where f (Shape dims) = Shape <$> mapM (mapOnKernelSubExp tv) dims
mapOnKernelType _tv (Mem s) = pure $ Mem s

instance (Attributes lore, FreeIn (LParamAttr lore)) =>
         FreeIn (Kernel lore) where
  freeIn e = execWriter $ mapKernelM free e
    where walk f x = tell (f x) >> return x
          free = KernelMapper { mapOnKernelSubExp = walk freeIn
                              , mapOnKernelLambda = walk freeIn
                              , mapOnKernelBody = walk freeIn
                              , mapOnKernelVName = walk freeIn
                              , mapOnKernelLParam = walk freeIn
                              , mapOnKernelKernelBody = walk freeIn
                              }

-- | Like 'Walker', but just for 'Kernel's.
data KernelWalker lore m = KernelWalker {
    walkOnKernelSubExp :: SubExp -> m ()
  , walkOnKernelLambda :: Lambda lore -> m ()
  , walkOnKernelBody :: Body lore -> m ()
  , walkOnKernelVName :: VName -> m ()
  , walkOnKernelLParam :: LParam lore -> m ()
  , walkOnKernelKernelBody :: KernelBody lore -> m ()
  }

-- | A no-op traversal.
identityKernelWalker :: Monad m => KernelWalker lore m
identityKernelWalker = KernelWalker {
    walkOnKernelSubExp = const $ return ()
  , walkOnKernelLambda = const $ return ()
  , walkOnKernelBody = const $ return ()
  , walkOnKernelVName = const $ return ()
  , walkOnKernelLParam = const $ return ()
  , walkOnKernelKernelBody = const $ return ()
  }

walkKernelMapper :: forall lore m. Monad m =>
                    KernelWalker lore m -> KernelMapper lore lore m
walkKernelMapper f = KernelMapper {
    mapOnKernelSubExp = wrap walkOnKernelSubExp
  , mapOnKernelLambda = wrap walkOnKernelLambda
  , mapOnKernelBody = wrap walkOnKernelBody
  , mapOnKernelVName = wrap walkOnKernelVName
  , mapOnKernelLParam = wrap walkOnKernelLParam
  , mapOnKernelKernelBody = wrap walkOnKernelKernelBody
  }
  where wrap :: (KernelWalker lore m -> a -> m ()) -> a -> m a
        wrap op k = op f k >> return k

-- | As 'mapKernelM', but ignoring the results.
walkKernelM :: Monad m => KernelWalker lore m -> Kernel lore -> m ()
walkKernelM f = void . mapKernelM m
  where m = walkKernelMapper f

instance FreeIn KernelResult where
  freeIn (GroupsReturn what) = freeIn what
  freeIn (ThreadsReturn what) = freeIn what
  freeIn (WriteReturn rws arr res) = freeIn rws <> freeIn arr <> freeIn res
  freeIn (ConcatReturns o w per_thread_elems moffset v) =
    freeIn o <> freeIn w <> freeIn per_thread_elems <> freeIn moffset <> freeIn v

instance Attributes lore => FreeIn (KernelBody lore) where
  freeIn (KernelBody attr stms res) =
    (freeIn attr <> free_in_stms <> free_in_res) `S.difference` bound_in_stms
    where free_in_stms = fold $ fmap freeIn stms
          free_in_res = freeIn res
          bound_in_stms = fold $ fmap boundByStm stms

instance Attributes lore => Substitute (KernelBody lore) where
  substituteNames subst (KernelBody attr stms res) =
    KernelBody
    (substituteNames subst attr)
    (substituteNames subst stms)
    (substituteNames subst res)

instance Substitute KernelResult where
  substituteNames subst (GroupsReturn se) =
    GroupsReturn $ substituteNames subst se
  substituteNames subst (ThreadsReturn se) =
    ThreadsReturn $ substituteNames subst se
  substituteNames subst (WriteReturn rws arr res) =
    WriteReturn
    (substituteNames subst rws) (substituteNames subst arr)
    (substituteNames subst res)
  substituteNames subst (ConcatReturns o w per_thread_elems moffset v) =
    ConcatReturns
    (substituteNames subst o)
    (substituteNames subst w)
    (substituteNames subst per_thread_elems)
    (substituteNames subst moffset)
    (substituteNames subst v)

instance Substitute KernelSpace where
  substituteNames subst (KernelSpace gtid ltid gid num_threads num_groups group_size virt_groups structure) =
    KernelSpace (substituteNames subst gtid)
    (substituteNames subst ltid)
    (substituteNames subst gid)
    (substituteNames subst num_threads)
    (substituteNames subst num_groups)
    (substituteNames subst group_size)
    (substituteNames subst virt_groups)
    (substituteNames subst structure)

instance Substitute SpaceStructure where
  substituteNames subst (FlatThreadSpace dims) =
    FlatThreadSpace (map (substituteNames subst) dims)
  substituteNames subst (NestedThreadSpace dims) =
    NestedThreadSpace (map (substituteNames subst) dims)

instance Attributes lore => Substitute (Kernel lore) where
  substituteNames subst (Kernel desc space ts kbody) =
    Kernel desc
    (substituteNames subst space)
    (substituteNames subst ts)
    (substituteNames subst kbody)
  substituteNames subst k = runIdentity $ mapKernelM substitute k
    where substitute =
            KernelMapper { mapOnKernelSubExp = return . substituteNames subst
                         , mapOnKernelLambda = return . substituteNames subst
                         , mapOnKernelBody = return . substituteNames subst
                         , mapOnKernelVName = return . substituteNames subst
                         , mapOnKernelLParam = return . substituteNames subst
                         , mapOnKernelKernelBody = return . substituteNames subst
                         }

instance Attributes lore => Rename (KernelBody lore) where
  rename (KernelBody attr stms res) = do
    attr' <- rename attr
    renamingStms stms $ \stms' ->
      KernelBody attr' stms' <$> rename res

instance Rename KernelResult where
  rename = substituteRename

scopeOfKernelSpace :: KernelSpace -> Scope lore
scopeOfKernelSpace (KernelSpace gtid ltid gid _ _ _ _ structure) =
  M.fromList $ zip ([gtid, ltid, gid] ++ structure') $ repeat $ IndexInfo Int32
  where structure' = case structure of
                       FlatThreadSpace dims -> map fst dims
                       NestedThreadSpace dims ->
                         let (gtids, _, ltids, _) = unzip4 dims
                         in gtids ++ ltids

instance Attributes lore => Rename (Kernel lore) where
  rename = mapKernelM renamer
    where renamer = KernelMapper rename rename rename rename rename rename


kernelResultShape :: KernelSpace -> Type -> KernelResult -> Type
kernelResultShape _ t (WriteReturn rws _ _) =
  t `arrayOfShape` Shape rws
kernelResultShape space t (GroupsReturn _) =
  t `arrayOfRow` spaceNumGroups space
kernelResultShape space t (ThreadsReturn _) =
  foldr (flip arrayOfRow . snd) t $ spaceDimensions space
kernelResultShape _ t (ConcatReturns _ w _ _ _) =
  t `arrayOfRow` w

kernelType :: Kernel lore -> [Type]
kernelType (Kernel _ space ts body) =
  zipWith (kernelResultShape space) ts $ kernelBodyResult body

kernelType (SegMap space ts body) =
  zipWith (kernelResultShape space) ts $ kernelBodyResult body

kernelType (SegRed space _ _ nes ts body) =
  map (`arrayOfShape` Shape outer_dims) red_ts ++
  zipWith (kernelResultShape space) map_ts
  (drop (length red_ts) $ kernelBodyResult body)
  where outer_dims = init $ map snd $ spaceDimensions space
        (red_ts, map_ts) = splitAt (length nes) ts

kernelType (SegScan space _ _ ts _) =
  map (`arrayOfShape` Shape dims) ts
  where dims = map snd $ spaceDimensions space

kernelType (SegGenRed space ops _ _) = do
  op <- ops
  let shape = Shape (segment_dims <> [genReduceWidth op]) <> genReduceShape op
  map (`arrayOfShape` shape) (lambdaReturnType $ genReduceOp op)
  where dims = map snd $ spaceDimensions space
        segment_dims = init dims

chunkedKernelNonconcatOutputs :: Lambda lore -> Int
chunkedKernelNonconcatOutputs fun =
  length $ takeWhile (not . outerSizeIsChunk) $ lambdaReturnType fun
  where outerSizeIsChunk = (==Var (paramName chunk)) . arraySize 0
        (_, chunk, _) = partitionChunkedKernelLambdaParameters $ lambdaParams fun

instance TypedOp (Kernel lore) where
  opType = pure . staticShapes . kernelType

instance (Attributes lore, Aliased lore) => AliasedOp (Kernel lore) where
  opAliases = map (const mempty) . kernelType

  consumedInOp (Kernel _ _ _ kbody) =
    consumedInKernelBody kbody <>
    mconcat (map consumedByReturn (kernelBodyResult kbody))
    where consumedByReturn (WriteReturn _ a _) = S.singleton a
          consumedByReturn _                   = mempty
  consumedInOp (SegGenRed _ ops _ kbody) =
    S.fromList (concatMap genReduceDest ops) <>
    consumedInKernelBody kbody
  consumedInOp (SegMap _ _ kbody) =
    consumedInKernelBody kbody
  consumedInOp (SegRed _ _ _ _ _ kbody) =
    consumedInKernelBody kbody
  consumedInOp (SegScan _ _ _ _ kbody) =
    consumedInKernelBody kbody

aliasAnalyseKernelBody :: (Attributes lore,
                           CanBeAliased (Op lore)) =>
                          KernelBody lore
                       -> KernelBody (Aliases lore)
aliasAnalyseKernelBody (KernelBody attr stms res) =
  let Body attr' stms' _ = Alias.analyseBody $ Body attr stms []
  in KernelBody attr' stms' res

instance (Attributes lore,
          Attributes (Aliases lore),
          CanBeAliased (Op lore)) => CanBeAliased (Kernel lore) where
  type OpWithAliases (Kernel lore) = Kernel (Aliases lore)

  addOpAliases = runIdentity . mapKernelM alias
    where alias = KernelMapper return (return . Alias.analyseLambda)
                  (return . Alias.analyseBody) return return
                  (return . aliasAnalyseKernelBody)

  removeOpAliases = runIdentity . mapKernelM remove
    where remove = KernelMapper return (return . removeLambdaAliases)
                   (return . removeBodyAliases) return return
                   (return . removeKernelBodyAliases)
          removeKernelBodyAliases :: KernelBody (Aliases lore)
                                  -> KernelBody lore
          removeKernelBodyAliases (KernelBody (_, attr) stms res) =
            KernelBody attr (fmap removeStmAliases stms) res

instance Attributes lore => IsOp (Kernel lore) where
  safeOp _ = True
  cheapOp Kernel{} = False
  cheapOp _ = True

instance Ranged inner => RangedOp (Kernel inner) where
  opRanges op = replicate (length $ kernelType op) unknownRange

instance (Attributes lore, CanBeRanged (Op lore)) => CanBeRanged (Kernel lore) where
  type OpWithRanges (Kernel lore) = Kernel (Ranges lore)

  removeOpRanges = runIdentity . mapKernelM remove
    where remove = KernelMapper return (return . removeLambdaRanges)
                   (return . removeBodyRanges) return return
                   (return . removeKernelBodyRanges)
          removeKernelBodyRanges = error "removeKernelBodyRanges"
  addOpRanges = Range.runRangeM . mapKernelM add
    where add = KernelMapper return Range.analyseLambda
                Range.analyseBody return return addKernelBodyRanges
          addKernelBodyRanges (KernelBody attr stms res) =
            Range.analyseStms stms $ \stms' -> do
            let attr' = (mkBodyRanges stms $ map kernelResultSubExp res, attr)
            return $ KernelBody attr' stms' res

instance (Attributes lore, CanBeWise (Op lore)) => CanBeWise (Kernel lore) where
  type OpWithWisdom (Kernel lore) = Kernel (Wise lore)

  removeOpWisdom = runIdentity . mapKernelM remove
    where remove = KernelMapper return
                   (return . removeLambdaWisdom)
                   (return . removeBodyWisdom)
                   return return
                   (return . removeKernelBodyWisdom)
          removeKernelBodyWisdom :: KernelBody (Wise lore)
                                 -> KernelBody lore
          removeKernelBodyWisdom (KernelBody attr stms res) =
            let Body attr' stms' _ = removeBodyWisdom $ Body attr stms []
            in KernelBody attr' stms' res

instance Attributes lore => ST.IndexOp (Kernel lore) where
  indexOp vtable k (Kernel _ space _ kbody) is = do
    ThreadsReturn se <- maybeNth k $ kernelBodyResult kbody
    let (gtids, _) = unzip $ spaceDimensions space
    guard $ length gtids == length is
    let prim_table = M.fromList $ zip gtids $ zip is $ repeat mempty
        prim_table' = foldl expandPrimExpTable prim_table $ kernelBodyStms kbody
    case se of
      Var v -> M.lookup v prim_table'
      _ -> Nothing
    where expandPrimExpTable table stm
            | [v] <- patternNames $ stmPattern stm,
              Just (pe,cs) <-
                  runWriterT $ primExpFromExp (asPrimExp table) $ stmExp stm =
                M.insert v (pe, stmCerts stm <> cs) table
            | otherwise =
                table

          asPrimExp table v
            | Just (e,cs) <- M.lookup v table = tell cs >> return e
            | Just (Prim pt) <- ST.lookupType v vtable =
                return $ LeafExp v pt
            | otherwise = lift Nothing

  indexOp _ _ _ _ = Nothing

consumedInKernelBody :: Aliased lore =>
                        KernelBody lore -> Names
consumedInKernelBody (KernelBody attr stms _) =
  consumedInBody $ Body attr stms []

typeCheckReduceLambda :: TC.Checkable lore => [Type] -> [Type] -> Lambda (Aliases lore) -> TC.TypeM lore ()
typeCheckReduceLambda ts ne_ts red_op = do
  let asArg t = (t, mempty)
  TC.checkLambda red_op $ map asArg $ ne_ts ++ ne_ts
  unless (lambdaReturnType red_op == ne_ts &&
          take (length ne_ts) ts == ne_ts) $
    TC.bad $ TC.TypeError
    "SegRed: wrong type for reduction or neutral elements."

typeCheckKernel :: TC.Checkable lore => Kernel (Aliases lore) -> TC.TypeM lore ()

typeCheckKernel (SegMap space ts kbody) = do
  checkSpace space
  mapM_ TC.checkType ts
  TC.binding (scopeOfKernelSpace space) $ checkKernelBody ts kbody

<<<<<<< HEAD
  ne_ts <- mapM subExpType nes

  TC.binding (scopeOfKernelSpace space) $ do
    typeCheckReduceLambda ts ne_ts red_op
    TC.checkLambdaBody ts body
=======
typeCheckKernel (SegRed space _ red_op nes ts body) =
  checkScanRed space red_op nes ts body

typeCheckKernel (SegScan space scan_op nes ts body) =
  checkScanRed space scan_op nes ts body
>>>>>>> e65ff99c

typeCheckKernel (SegGenRed space ops ts body) = do
  checkSpace space
  mapM_ TC.checkType ts

  TC.binding (scopeOfKernelSpace space) $ do
    nes_ts <- forM ops $ \(GenReduceOp dest_w dests nes shape op) -> do
      TC.require [Prim int32] dest_w
      nes' <- mapM TC.checkArg nes
      mapM_ (TC.require [Prim int32]) $ shapeDims shape

      -- Operator type must match the type of neutral elements.
      let stripVecDims = stripArray $ shapeRank shape
      TC.checkLambda op $ map (TC.noArgAliases .first stripVecDims) $ nes' ++ nes'
      let nes_t = map TC.argType nes'
      unless (nes_t == lambdaReturnType op) $
        TC.bad $ TC.TypeError $ "SegGenRed operator has return type " ++
        prettyTuple (lambdaReturnType op) ++ " but neutral element has type " ++
        prettyTuple nes_t

      -- Arrays must have proper type.
      let dest_shape = Shape (segment_dims <> [dest_w]) <> shape
      forM_ (zip nes_t dests) $ \(t, dest) -> do
        TC.requireI [t `arrayOfShape` dest_shape] dest
        TC.consume =<< TC.lookupAliases dest

      return $ map (`arrayOfShape` shape) nes_t

    checkKernelBody ts body

    -- Return type of bucket function must be an index for each
    -- operation followed by the values to write.
    let bucket_ret_t = replicate (length ops) (Prim int32) ++ concat nes_ts
    unless (bucket_ret_t == ts) $
      TC.bad $ TC.TypeError $ "SegGenRed body has return type " ++
      prettyTuple ts ++ " but should have type " ++
      prettyTuple bucket_ret_t

  where segment_dims = init $ map snd $ spaceDimensions space

typeCheckKernel (Kernel _ space kts kbody) = do
  checkSpace space
  mapM_ TC.checkType kts
  mapM_ (TC.require [Prim int32] . snd) $ spaceDimensions space

  TC.binding (scopeOfKernelSpace space) $
    checkKernelBody kts kbody

checkKernelBody :: TC.Checkable lore =>
                   [Type] -> KernelBody (Aliases lore) -> TC.TypeM lore ()
checkKernelBody ts (KernelBody (_, attr) stms kres) = do
  TC.checkBodyLore attr
  TC.checkStms stms $ do
    unless (length ts == length kres) $
      TC.bad $ TC.TypeError $ "Kernel return type is " ++ prettyTuple ts ++
      ", but body returns " ++ show (length kres) ++ " values."
    zipWithM_ checkKernelResult kres ts

  where checkKernelResult (GroupsReturn what) t =
          TC.require [t] what
        checkKernelResult (ThreadsReturn what) t =
          TC.require [t] what
        checkKernelResult (WriteReturn rws arr res) t = do
          mapM_ (TC.require [Prim int32]) rws
          arr_t <- lookupType arr
          forM_ res $ \(is, e) -> do
            mapM_ (TC.require [Prim int32]) is
            TC.require [t] e
            unless (arr_t == t `arrayOfShape` Shape rws) $
              TC.bad $ TC.TypeError $ "WriteReturn returning " ++
              pretty e ++ " of type " ++ pretty t ++ ", shape=" ++ pretty rws ++
              ", but destination array has type " ++ pretty arr_t
          TC.consume =<< TC.lookupAliases arr
        checkKernelResult (ConcatReturns o w per_thread_elems moffset v) t = do
          case o of
            SplitContiguous     -> return ()
            SplitStrided stride -> TC.require [Prim int32] stride
          TC.require [Prim int32] w
          TC.require [Prim int32] per_thread_elems
          mapM_ (TC.require [Prim int32]) moffset
          vt <- lookupType v
          unless (vt == t `arrayOfRow` arraySize 0 vt) $
            TC.bad $ TC.TypeError $ "Invalid type for ConcatReturns " ++ pretty v

checkScanRed :: TC.Checkable lore =>
                KernelSpace
             -> Lambda (Aliases lore)
             -> [SubExp]
             -> [Type]
             -> KernelBody (Aliases lore)
             -> TC.TypeM lore ()
checkScanRed space scan_op nes ts kbody = do
  checkSpace space
  mapM_ TC.checkType ts

  ne_ts <- mapM subExpType nes

  let asArg t = (t, mempty)
  TC.binding (scopeOfKernelSpace space) $ do
    TC.checkLambda scan_op $ map asArg $ ne_ts ++ ne_ts
    unless (lambdaReturnType scan_op == ne_ts &&
            take (length nes) ts == ne_ts) $
      TC.bad $ TC.TypeError "wrong type for reduction or neutral elements."

    checkKernelBody ts kbody

checkSpace :: TC.Checkable lore => KernelSpace -> TC.TypeM lore ()
checkSpace (KernelSpace _ _ _ num_threads num_groups group_size virt_groups structure) = do
  mapM_ (TC.require [Prim int32]) [num_threads,num_groups,group_size,virt_groups]
  case structure of
    FlatThreadSpace dims ->
      mapM_ (TC.require [Prim int32] . snd) dims
    NestedThreadSpace dims ->
      let (_, gdim_sizes, _, ldim_sizes) = unzip4 dims
      in mapM_ (TC.require [Prim int32]) $ gdim_sizes ++ ldim_sizes

instance OpMetrics (Op lore) => OpMetrics (Kernel lore) where
  opMetrics (Kernel _ _ _ kbody) =
    inside "Kernel" $ kernelBodyMetrics kbody
  opMetrics (SegMap _ _ body) =
    inside "SegMap" $ kernelBodyMetrics body
  opMetrics (SegRed _ _ red_op _ _ body) =
    inside "SegRed" $ lambdaMetrics red_op >> kernelBodyMetrics body
  opMetrics (SegScan _ scan_op _ _ body) =
    inside "SegScan" $ lambdaMetrics scan_op >> kernelBodyMetrics body
  opMetrics (SegGenRed _ ops _ body) =
    inside "SegGenRed" $ do mapM_ (lambdaMetrics . genReduceOp) ops
                            kernelBodyMetrics body

kernelBodyMetrics :: OpMetrics (Op lore) => KernelBody lore -> MetricsM ()
kernelBodyMetrics = mapM_ bindingMetrics . kernelBodyStms

instance PrettyLore lore => PP.Pretty (Kernel lore) where
  ppr (Kernel desc space ts body) =
    text "kernel" <+> text (kernelName desc) <>
    PP.align (ppr space) <+>
    PP.colon <+> ppTuple' ts <+> PP.nestedBlock "{" "}" (ppr body)

  ppr (SegMap space ts body) =
    text "segmap" <>
    PP.align (ppr space) <+> PP.colon <+> ppTuple' ts <+>
    PP.nestedBlock "{" "}" (ppr body)

  ppr (SegRed space comm red_op nes ts body) =
    text name <> PP.parens (ppr red_op <> PP.comma </>
                             PP.braces (PP.commasep $ map ppr nes)) </>
    PP.align (ppr space) <+> PP.colon <+> ppTuple' ts <+>
    PP.nestedBlock "{" "}" (ppr body)
    where name = case comm of Commutative    -> "segred_comm"
                              Noncommutative -> "segred"

  ppr (SegScan space scan_op nes ts body) =
    text "segscan" <> PP.parens (ppr scan_op <> PP.comma </>
                                 PP.braces (PP.commasep $ map ppr nes)) </>
    PP.align (ppr space) <+> PP.colon <+> ppTuple' ts <+>
    PP.nestedBlock "{" "}" (ppr body)

  ppr (SegGenRed space ops ts body) =
    text "seggenred" <>
    PP.parens (PP.braces (mconcat $ intersperse (PP.comma <> PP.line) $ map ppOp ops)) </>
    PP.align (ppr space) <+> PP.colon <+> ppTuple' ts <+>
    PP.nestedBlock "{" "}" (ppr body)
    where ppOp (GenReduceOp w dests nes shape op) =
            ppr w <> PP.comma </>
            PP.braces (PP.commasep $ map ppr dests) <> PP.comma </>
            PP.braces (PP.commasep $ map ppr nes) <> PP.comma </>
            ppr shape <> PP.comma </>
            ppr op

instance Pretty KernelSpace where
  ppr (KernelSpace f_gtid f_ltid gid num_threads num_groups group_size virt_groups structure) =
    parens (commasep [text "num groups:" <+> ppr num_groups,
                      text "group size:" <+> ppr group_size,
                      text "virt_num_groups:" <+> ppr virt_groups,
                      text "num threads:" <+> ppr num_threads,
                      text "global TID ->" <+> ppr f_gtid,
                      text "local TID ->" <+> ppr f_ltid,
                      text "group ID ->" <+> ppr gid]) </> structure'
    where structure' =
            case structure of
              FlatThreadSpace dims -> flat dims
              NestedThreadSpace space ->
                parens (commasep $ do
                           (gtid,gd,ltid,ld) <- space
                           return $ ppr (gtid,ltid) <+> "<" <+> ppr (gd,ld))
          flat dims = parens $ commasep $ do
            (i,d) <- dims
            return $ ppr i <+> "<" <+> ppr d

instance PrettyLore lore => Pretty (KernelBody lore) where
  ppr (KernelBody _ stms res) =
    PP.stack (map ppr (stmsToList stms)) </>
    text "return" <+> PP.braces (PP.commasep $ map ppr res)

instance Pretty KernelResult where
  ppr (GroupsReturn what) =
    text "group returns" <+> ppr what
  ppr (ThreadsReturn what) =
    text "thread returns" <+> ppr what
  ppr (WriteReturn rws arr res) =
    ppr arr <+> text "with" <+> PP.apply (map ppRes res)
    where ppRes (is, e) =
            PP.brackets (PP.commasep $ zipWith f is rws) <+> text "<-" <+> ppr e
          f i rw = ppr i <+> text "<" <+> ppr rw
  ppr (ConcatReturns o w per_thread_elems offset v) =
    text "concat" <> suff <>
    parens (commasep [ppr w, ppr per_thread_elems] <> offset_text) <+>
    ppr v
    where suff = case o of SplitContiguous     -> mempty
                           SplitStrided stride -> text "Strided" <> parens (ppr stride)
          offset_text = case offset of Nothing -> ""
                                       Just se -> "," <+> "offset=" <> ppr se

--- Host operations

-- | A host-level operation; parameterised by what else it can do.
data HostOp lore inner
  = GetSize Name SizeClass
    -- ^ Produce some runtime-configurable size.
  | GetSizeMax SizeClass
    -- ^ The maximum size of some class.
  | CmpSizeLe Name SizeClass SubExp
    -- ^ Compare size (likely a threshold) with some Int32 value.
  | Husk (HuskSpace lore) (Lambda lore) [SubExp] [Type] (Body lore)
  | HostOp inner
    -- ^ The arbitrary operation.
  deriving (Eq, Ord, Show)

data HuskSpace lore = HuskSpace
                    { hspaceSource :: [VName]
                    , hspaceSourceElems :: SubExp
                    , hspacePartitions :: [LParam lore]
                    , hspacePartitionElems :: VName
                    , hspacePartitionOffset :: VName
                    , hspacePartitionsMemory :: [LParam lore]
                    , hspacePartitionSizes :: [VName]
                    }

deriving instance Annotations lore => Eq (HuskSpace lore)
deriving instance Annotations lore => Ord (HuskSpace lore)
deriving instance Annotations lore => Show (HuskSpace lore)

scopeOfHuskSpace :: HuskSpace lore -> Scope lore
scopeOfHuskSpace (HuskSpace _ _ parts parts_elems parts_offset parts_mem parts_sizes) =
  M.fromList (zip (parts_elems : parts_offset : parts_sizes) $ repeat $ IndexInfo Int32)
  <> scopeOfLParams parts
  <> scopeOfLParams parts_mem

boundByHuskSpace :: HuskSpace lore -> Names
boundByHuskSpace (HuskSpace _ _ parts parts_elems parts_offset parts_mem parts_sizes) =
  S.fromList $ concat [[parts_elems, parts_offset], parts_sizes, map paramName parts, map paramName parts_mem]

constructHuskSpace :: (MonadFreshNames m, HasScope lore m, LParamAttr lore ~ Type)
                   => [VName] -> SubExp -> m (HuskSpace lore)
constructHuskSpace src src_elems = do
  parts_names <- replicateM (length src) $ newVName "partition"
  parts_elems <- newVName "partition_elems"
  parts_offset <- newVName "partition_offset"
  parts_mem_names <- replicateM (length src) $ newVName "partition_mem"
  parts_sizes <- replicateM (length src) $ newVName "partition_size"
  src_ts <- mapM lookupType src
  let parts_ts = map (\t -> setOuterSize t $ Var parts_elems) src_ts
      parts = zipWith Param parts_names parts_ts
      parts_mem_ts = map (\s -> Mem (Var s) $ Space "device") parts_sizes
      parts_mem = zipWith Param parts_mem_names parts_mem_ts
  return $ HuskSpace src src_elems parts parts_elems parts_offset parts_mem parts_sizes

convertHuskSpace :: LParamAttr fromlore ~ LParamAttr tolore
                 => HuskSpace fromlore -> HuskSpace tolore
convertHuskSpace (HuskSpace src src_elems parts parts_elems parts_offset parts_mem parts_size) =
  HuskSpace src src_elems parts parts_elems parts_offset parts_mem parts_size

instance (Attributes lore, Substitute inner) => Substitute (HostOp lore inner) where
  substituteNames substs (HostOp op) =
    HostOp $ substituteNames substs op
  substituteNames substs (CmpSizeLe name sclass x) =
    CmpSizeLe name sclass $ substituteNames substs x
  substituteNames substs (Husk hspace red_op nes ts body) =
    Husk (substituteNames substs hspace) (substituteNames substs red_op)
         (substituteNames substs nes) ts (substituteNames substs body)
  substituteNames _ x = x

instance Substitute (LParamAttr lore) => Substitute (HuskSpace lore) where
  substituteNames substs (HuskSpace src src_elems parts parts_elems parts_offset parts_mem parts_sizes) =
    HuskSpace (substituteNames substs src) (substituteNames substs src_elems)
              (substituteNames substs parts) (substituteNames substs parts_elems)
              (substituteNames substs parts_offset) (substituteNames substs parts_mem)
              (substituteNames substs parts_sizes)

instance (Attributes lore, Rename inner) => Rename (HostOp lore inner) where
  rename (HostOp op) = HostOp <$> rename op
  rename (Husk hspace red_op nes ts body) = do
    hspace' <- rename hspace
    red_op' <- rename red_op
    nes' <- rename nes
    body' <- rename body
    return $ Husk hspace' red_op' nes' ts body'
  rename (CmpSizeLe name sclass x) = CmpSizeLe name sclass <$> rename x
  rename x = pure x

instance Renameable lore => Rename (HuskSpace lore) where
  rename (HuskSpace src src_elems parts parts_elems parts_offset parts_mem parts_sizes) = do
    parts' <- rename parts
    parts_elems' <- rename parts_elems
    parts_offset' <- rename parts_offset
    parts_mem' <- rename parts_mem
    parts_sizes' <- rename parts_sizes
    return $ HuskSpace src src_elems parts' parts_elems' parts_offset' parts_mem' parts_sizes'

instance (Attributes lore, IsOp inner) => IsOp (HostOp lore inner) where
  safeOp (HostOp op) = safeOp op
  safeOp _ = True
  cheapOp (HostOp op) = cheapOp op
  cheapOp _ = True

instance TypedOp inner => TypedOp (HostOp lore inner) where
  opType GetSize{} = pure [Prim int32]
  opType GetSizeMax{} = pure [Prim int32]
  opType CmpSizeLe{} = pure [Prim Bool]
  opType (HostOp op) = opType op
  opType (Husk hspace _ nes ts _) =
    pure $ staticShapes $ addHuskMapDim ts nes $ hspaceSourceElems hspace

addHuskMapDim :: [Type] -> [SubExp] -> SubExp -> [Type]
addHuskMapDim ts nes num_elems =
  let (red_ts, map_ts) = splitAt (length nes) ts
  in red_ts ++ map (`arrayOfShape` Shape [num_elems]) map_ts

instance (Attributes lore, AliasedOp inner) => AliasedOp (HostOp lore inner) where
  opAliases (HostOp op) = opAliases op
  opAliases (Husk _ _ _ ts _) = map (const mempty) ts
  opAliases _ = [mempty]

  consumedInOp (HostOp op) = consumedInOp op
  consumedInOp _ = mempty

instance (Attributes lore, RangedOp inner) => RangedOp (HostOp lore inner) where
  opRanges (HostOp op) = opRanges op
  opRanges (Husk _ _ _ ts _) = replicate (length ts) unknownRange
  opRanges _ = [unknownRange]

instance (Attributes lore, FreeIn inner) => FreeIn (HostOp lore inner) where
  freeIn (HostOp op) = freeIn op
  freeIn (Husk hspace red_op _ _ body) =
    mconcat [ freeInLambda red_op
            , freeInBody body
            , S.fromList $ hspaceSource hspace
            , freeIn $ hspaceSourceElems hspace]
    `S.difference` boundByHuskSpace hspace
  freeIn (CmpSizeLe _ _ x) = freeIn x
  freeIn _ = mempty

instance (Attributes lore,
          CanBeAliased (Op lore),
          CanBeAliased inner) => CanBeAliased (HostOp lore inner) where
  type OpWithAliases (HostOp lore inner) = HostOp (Aliases lore) (OpWithAliases inner)

  addOpAliases (HostOp op) = HostOp $ addOpAliases op
  addOpAliases (GetSize name sclass) = GetSize name sclass
  addOpAliases (GetSizeMax sclass) = GetSizeMax sclass
  addOpAliases (CmpSizeLe name sclass x) = CmpSizeLe name sclass x
  addOpAliases (Husk hspace red_op nes ts body) =
    Husk (convertHuskSpace hspace) (Alias.analyseLambda red_op)
         nes ts (Alias.analyseBody body)

  removeOpAliases (HostOp op) = HostOp $ removeOpAliases op
  removeOpAliases (GetSize name sclass) = GetSize name sclass
  removeOpAliases (GetSizeMax sclass) = GetSizeMax sclass
  removeOpAliases (CmpSizeLe name sclass x) = CmpSizeLe name sclass x
  removeOpAliases (Husk hspace red_op nes ts body) =
    Husk (convertHuskSpace hspace) (removeLambdaAliases red_op)
         nes ts (removeBodyAliases body)

instance (Attributes lore,
          CanBeRanged (Op lore),
          CanBeRanged inner) => CanBeRanged (HostOp lore inner) where
  type OpWithRanges (HostOp lore inner) = HostOp (Ranges lore) (OpWithRanges inner)

  addOpRanges (HostOp op) = HostOp $ addOpRanges op
  addOpRanges (GetSize name sclass) = GetSize name sclass
  addOpRanges (GetSizeMax sclass) = GetSizeMax sclass
  addOpRanges (CmpSizeLe name sclass x) = CmpSizeLe name sclass x
  addOpRanges (Husk hspace red_op nes ts body) =
    let hspace' = convertHuskSpace hspace
        red_op' = Range.runRangeM $ Range.analyseLambda red_op
        body' = Range.runRangeM $ Range.analyseBody body
    in Husk hspace' red_op' nes ts body'

  removeOpRanges (HostOp op) = HostOp $ removeOpRanges op
  removeOpRanges (GetSize name sclass) = GetSize name sclass
  removeOpRanges (GetSizeMax sclass) = GetSizeMax sclass
  removeOpRanges (CmpSizeLe name sclass x) = CmpSizeLe name sclass x
  removeOpRanges (Husk hspace red_op nes ts body) =
    Husk (convertHuskSpace hspace) (removeLambdaRanges red_op)
         nes ts (removeBodyRanges body)

instance (Attributes lore,
          CanBeWise (Op lore),
          CanBeWise inner) => CanBeWise (HostOp lore inner) where
  type OpWithWisdom (HostOp lore inner) = HostOp (Wise lore) (OpWithWisdom inner)

  removeOpWisdom (HostOp op) = HostOp $ removeOpWisdom op
  removeOpWisdom (GetSize name sclass) = GetSize name sclass
  removeOpWisdom (GetSizeMax sclass) = GetSizeMax sclass
  removeOpWisdom (CmpSizeLe name sclass x) = CmpSizeLe name sclass x
  removeOpWisdom (Husk hspace red_op nes ts body) =
    Husk (convertHuskSpace hspace) (removeLambdaWisdom red_op)
         nes ts (removeBodyWisdom body)

instance ST.IndexOp op => ST.IndexOp (HostOp lore op) where
  indexOp vtable k (HostOp op) is = ST.indexOp vtable k op is
  indexOp _ _ _ _ = Nothing

instance (PrettyLore lore, PP.Pretty inner) => PP.Pretty (HostOp lore inner) where
  ppr (GetSize name size_class) =
    text "get_size" <> parens (commasep [ppr name, ppr size_class])

  ppr (GetSizeMax size_class) =
    text "get_size_max" <> parens (ppr size_class)

  ppr (CmpSizeLe name size_class x) =
    text "get_size" <> parens (commasep [ppr name, ppr size_class]) <+>
    text "<=" <+> ppr x

  ppr (Husk hspace red_op nes ts body) =
    text "husk" <> PP.parens (ppr red_op <> PP.comma </>
                              PP.braces (PP.commasep $ map ppr nes)) </>
    PP.align (ppr hspace) <+>
    PP.align (ppTuple' ts) <+>
    PP.nestedBlock "{" "}" (ppr body)

  ppr (HostOp op) = ppr op

instance Pretty (HuskSpace lore) where
  ppr (HuskSpace src src_elems parts parts_elems parts_offset parts_mem parts_sizes) =
    parens (commasep [text "source data:" <+> ppr src,
                      text "number of source elements:" <+> ppr src_elems,
                      text "partitions ->" <+> ppr (map paramName parts),
                      text "partition memory ->" <+> ppr (map paramName parts_mem),
                      text "number of partition elements ->" <+> ppr parts_elems,
                      text "offset of partitions ->" <+> ppr parts_offset,
                      text "partition byte sizes ->" <+> ppr parts_sizes])

instance (OpMetrics (Op lore), OpMetrics inner) => OpMetrics (HostOp lore inner) where
  opMetrics GetSize{} = seen "GetSize"
  opMetrics GetSizeMax{} = seen "GetSizeMax"
  opMetrics CmpSizeLe{} = seen "CmpSizeLe"
  opMetrics (HostOp op) = opMetrics op
  opMetrics (Husk _ red_op _ _ body) = 
    inside "Husk" $ lambdaMetrics red_op >> bodyMetrics body

<<<<<<< HEAD
instance (Aliased lore, UsageInOp inner) => UsageInOp (HostOp lore inner) where
  usageInOp GetSize{} = mempty
  usageInOp GetSizeMax{} = mempty
  usageInOp CmpSizeLe{} = mempty
  usageInOp (HostOp op) = usageInOp op
  usageInOp (Husk hspace red_op nes _ body) = 
    mconcat $ map UT.consumedUsage (S.toList $ consumedInBody body)
            ++ [ usageInLambda red_op $ concatMap varInSubExp $ take (length nes) $ bodyResult body
               , UT.usages (S.fromList $ hspacePartitionElems hspace : varInSubExp (hspaceSourceElems hspace))
               , UT.usages (S.fromList $ hspaceSource hspace)]
    where varInSubExp (Var n) = [n]
          varInSubExp _ = []

=======
>>>>>>> e65ff99c
typeCheckHostOp :: TC.Checkable lore =>
                   (inner -> TC.TypeM lore ())
                -> HostOp (Aliases lore) inner
                -> TC.TypeM lore ()
typeCheckHostOp _ GetSize{} = return ()
typeCheckHostOp _ GetSizeMax{} = return ()
typeCheckHostOp _ (CmpSizeLe _ _ x) = TC.require [Prim int32] x
typeCheckHostOp f (HostOp op) = f op
typeCheckHostOp _ (Husk hspace red_op nes ts body) = do
  mapM_ TC.checkType ts
  ne_ts <- mapM subExpType nes
  TC.binding (scopeOfHuskSpace hspace) $ do
    TC.checkBody body
    typeCheckReduceLambda ts ne_ts red_op<|MERGE_RESOLUTION|>--- conflicted
+++ resolved
@@ -603,19 +603,11 @@
   mapM_ TC.checkType ts
   TC.binding (scopeOfKernelSpace space) $ checkKernelBody ts kbody
 
-<<<<<<< HEAD
-  ne_ts <- mapM subExpType nes
-
-  TC.binding (scopeOfKernelSpace space) $ do
-    typeCheckReduceLambda ts ne_ts red_op
-    TC.checkLambdaBody ts body
-=======
 typeCheckKernel (SegRed space _ red_op nes ts body) =
   checkScanRed space red_op nes ts body
 
 typeCheckKernel (SegScan space scan_op nes ts body) =
   checkScanRed space scan_op nes ts body
->>>>>>> e65ff99c
 
 typeCheckKernel (SegGenRed space ops ts body) = do
   checkSpace space
@@ -879,7 +871,7 @@
   src_ts <- mapM lookupType src
   let parts_ts = map (\t -> setOuterSize t $ Var parts_elems) src_ts
       parts = zipWith Param parts_names parts_ts
-      parts_mem_ts = map (\s -> Mem (Var s) $ Space "device") parts_sizes
+      parts_mem_ts = replicate (length parts_mem_names) $ Mem $ Space "device"
       parts_mem = zipWith Param parts_mem_names parts_mem_ts
   return $ HuskSpace src src_elems parts parts_elems parts_offset parts_mem parts_sizes
 
@@ -960,8 +952,8 @@
 instance (Attributes lore, FreeIn inner) => FreeIn (HostOp lore inner) where
   freeIn (HostOp op) = freeIn op
   freeIn (Husk hspace red_op _ _ body) =
-    mconcat [ freeInLambda red_op
-            , freeInBody body
+    mconcat [ freeIn red_op
+            , freeIn body
             , S.fromList $ hspaceSource hspace
             , freeIn $ hspaceSourceElems hspace]
     `S.difference` boundByHuskSpace hspace
@@ -1067,22 +1059,6 @@
   opMetrics (Husk _ red_op _ _ body) = 
     inside "Husk" $ lambdaMetrics red_op >> bodyMetrics body
 
-<<<<<<< HEAD
-instance (Aliased lore, UsageInOp inner) => UsageInOp (HostOp lore inner) where
-  usageInOp GetSize{} = mempty
-  usageInOp GetSizeMax{} = mempty
-  usageInOp CmpSizeLe{} = mempty
-  usageInOp (HostOp op) = usageInOp op
-  usageInOp (Husk hspace red_op nes _ body) = 
-    mconcat $ map UT.consumedUsage (S.toList $ consumedInBody body)
-            ++ [ usageInLambda red_op $ concatMap varInSubExp $ take (length nes) $ bodyResult body
-               , UT.usages (S.fromList $ hspacePartitionElems hspace : varInSubExp (hspaceSourceElems hspace))
-               , UT.usages (S.fromList $ hspaceSource hspace)]
-    where varInSubExp (Var n) = [n]
-          varInSubExp _ = []
-
-=======
->>>>>>> e65ff99c
 typeCheckHostOp :: TC.Checkable lore =>
                    (inner -> TC.TypeM lore ())
                 -> HostOp (Aliases lore) inner
