--- conflicted
+++ resolved
@@ -123,15 +123,9 @@
       e2' <- rangePropExp e2
       if typeOf e1 /= Elem Int then return $ BinOp Less e1' e2' ty pos
       else do
-<<<<<<< HEAD
-        ineq <- rangeRExpCompare (RExp e1) (RExp e2) pos
-        case () of _ | ineq <= Just ILT -> return $ Literal (LogVal True) pos
-                     | ineq >  Just ILT -> return $ Literal (LogVal False) pos
-=======
         ineq <- rangeCompare (RExp e1) (RExp e2) pos
         case () of _ | ineq == ILT -> return $ Literal (LogVal True) pos
                      | ineq >= IEQ -> return $ Literal (LogVal False) pos
->>>>>>> 60e8419c
                      | otherwise -> return $ BinOp Less e1' e2' ty pos
 
     rangePropExp (BinOp Equal e1 e2 ty pos) = do
