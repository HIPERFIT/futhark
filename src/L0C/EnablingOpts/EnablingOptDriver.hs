{-# LANGUAGE GeneralizedNewtypeDeriving #-}

module L0C.EnablingOpts.EnablingOptDriver (
                                    enablingOpts
                                  , copyCtProp
                                  , CallGraph
                                  , buildCG
                                  , aggInlineDriver
                                  , deadFunElim
                                  , normCopyDeadOpts
                                  , normCopyOneTupleLambda
                                  , EnablingOptError(..)
                            )
  where

import L0C.L0
import L0C.Renamer
import L0C.FreshNames

import L0C.EnablingOpts.InliningDeadFun
import L0C.EnablingOpts.CopyCtPropFold
import L0C.EnablingOpts.DeadVarElim
import L0C.EnablingOpts.LetNormalizer
import L0C.EnablingOpts.EnablingOptErrors

import qualified L0C.TupleTransform as TT

--------------------------------------------------------------
---- Enabling Optimization Driver
--------------------------------------------------------------

enablingOpts :: Prog -> Either EnablingOptError Prog
enablingOpts prog = do

    prog_inl      <- aggInlineDriver $ mkUnnamedLamPrg prog

    prog_dfe      <- deadFunElim     prog_inl

    let prog_uniq = renameProg prog_dfe

<<<<<<< HEAD
    prog_enopt1 <- normCopyDeadOpts prog_uniq
    prog_enopt2 <- normCopyDeadOpts prog_enopt1
    prog_deadf2 <- deadFunElim      prog_enopt2
    prog_flat_opt <- normCopyDeadOpts prog_deadf2

    normCopyDeadOpts prog_flat_opt
=======
    prog_ntup     <- tupleNormProg   prog_rn

    prog_enopt1 <- normCopyDeadOpts prog_ntup
    prog_enopt2 <- normCopyDeadOpts prog_enopt1
    prog_deadf2 <- deadFunElim      prog_enopt2
    prog_flat_opt <- normCopyDeadOpts $ renameProg $ TT.transformProg prog_deadf2

    prog_rp <- rangeProp prog_flat_opt

    tupleNormProg   prog_rp >>= tupleNormProg >>= normCopyDeadOpts
>>>>>>> 47c61ffa

--    if(succs)
--    then enablingOpts outprog
--    else return       outprog

normCopyDeadOpts :: Prog -> Either EnablingOptError Prog
normCopyDeadOpts prog = do
    (_, prog_nlet) <- letNormProg     prog
    (_,prog_cp)    <- copyCtProp      $ TT.transformProg prog_nlet
    (_, prog_dce)  <- deadCodeElim    prog_cp
    return prog_dce

normCopyOneTupleLambda :: Prog -> VNameSource -> TupleLambda ->
                          Either EnablingOptError (VNameSource, TupleLambda)
normCopyOneTupleLambda prog nmsrc lam = do
    (nmsrc', lam') <- letNormOneTupleLambda    nmsrc lam
    lam''          <- copyCtPropOneTupleLambda prog  lam'
    return (nmsrc', lam'')<|MERGE_RESOLUTION|>--- conflicted
+++ resolved
@@ -36,16 +36,8 @@
 
     prog_dfe      <- deadFunElim     prog_inl
 
-    let prog_uniq = renameProg prog_dfe
+    let prog_rn   = renameProg       prog_dfe
 
-<<<<<<< HEAD
-    prog_enopt1 <- normCopyDeadOpts prog_uniq
-    prog_enopt2 <- normCopyDeadOpts prog_enopt1
-    prog_deadf2 <- deadFunElim      prog_enopt2
-    prog_flat_opt <- normCopyDeadOpts prog_deadf2
-
-    normCopyDeadOpts prog_flat_opt
-=======
     prog_ntup     <- tupleNormProg   prog_rn
 
     prog_enopt1 <- normCopyDeadOpts prog_ntup
@@ -56,7 +48,6 @@
     prog_rp <- rangeProp prog_flat_opt
 
     tupleNormProg   prog_rp >>= tupleNormProg >>= normCopyDeadOpts
->>>>>>> 47c61ffa
 
 --    if(succs)
 --    then enablingOpts outprog
