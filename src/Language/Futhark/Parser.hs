-- | Interface to the Futhark parser.
module Language.Futhark.Parser
  ( parseFuthark
  , parseExp
  , parseType
  , parseLambda

  , parseValue
  , parseValues

  , parseExpIncr
  , parseExpIncrIO

  , ParseError (..)
  )
  where

import Control.Applicative
import Control.Monad
import Control.Monad.Trans.State
import Control.Monad.Except
import Data.Maybe (mapMaybe)
import Data.List (intersect, (\\))
import Data.Monoid
import qualified Data.Text as T
import qualified Data.Text.IO as T
import System.FilePath (takeDirectory, (</>), (<.>))

import Prelude

import Language.Futhark.Syntax
import Language.Futhark.Attributes hiding (arrayValue)
import Language.Futhark.Parser.Parser
import Language.Futhark.Parser.Lexer

-- | A parse error.  Use 'show' to get a human-readable description.
data ParseError = ParseError String

instance Show ParseError where
  show (ParseError s) = s

parseInMonad :: ParserMonad a -> FilePath -> T.Text
             -> ReadLineMonad (Either ParseError a)
parseInMonad p file program =
  either (Left . ParseError) Right <$> either (return . Left)
  (evalStateT (evalStateT (runExceptT p) env))
  (scanTokens file program)
  where env = newParserEnv file Int32 Float64

parseIncrementalIO :: ParserMonad a -> FilePath -> T.Text
                   -> IO (Either ParseError a)
parseIncrementalIO p file program =
  getLinesFromIO $ parseInMonad p file program

parseIncremental :: ParserMonad a -> FilePath -> T.Text
                 -> Either ParseError a
parseIncremental p file program =
  either (Left . ParseError) id
  $ getLinesFromTexts (T.lines program)
  $ parseInMonad p file mempty

parse :: ParserMonad a -> FilePath -> T.Text
      -> Either ParseError a
parse p file program =
  either (Left . ParseError) id
  $ getNoLines $ parseInMonad p file program

-- | Parse an Futhark expression greedily from the given 'String', only parsing
-- enough lines to get a correct expression, using the 'FilePath' as the source
-- name for error messages.
parseExpIncr :: FilePath -> T.Text
             -> Either ParseError UncheckedExp
parseExpIncr = parseIncremental expression

-- | Parse an Futhark expression incrementally from IO 'getLine' calls, using the
-- 'FilePath' as the source name for error messages.
parseExpIncrIO :: FilePath -> T.Text
               -> IO (Either ParseError UncheckedExp)
parseExpIncrIO = parseIncrementalIO expression

-- Needed by @parseFuthark@, since that function might read files.  Kept as
-- simple as possible and without external dependencies.
newtype ErrorIO e t = ErrorIO { evalErrorIO :: IO (Either e t) }

instance Monad (ErrorIO e) where
  m >>= g = ErrorIO $ do
    eith <- evalErrorIO m
    case eith of
      Left e -> return $ Left e
      Right t -> evalErrorIO $ g t

  return x = ErrorIO $ return $ Right x

bad :: e -> ErrorIO e t
bad e = ErrorIO $ return $ Left e

liftEither :: Either e t -> ErrorIO e t
liftEither eith = ErrorIO $ return eith

instance MonadIO (ErrorIO e) where
  liftIO io = ErrorIO (Right <$> io)

instance Functor (ErrorIO e) where
  fmap = liftM

instance Applicative (ErrorIO e) where
  (<*>) = ap
  pure = return

-- | Parse an entire Futhark program from the given 'String', using
-- the 'FilePath' as the source name for error messages and the
-- relative path to use for includes, and parsing and reacting to all
-- headers.
--
-- Fails on cyclical includes.  Ignores repeat non-cyclical includes.
parseFuthark :: FilePath -> T.Text
                -> IO (Either ParseError UncheckedProg)
<<<<<<< HEAD
parseFuthark fp0 s0 = parseWithPrevIncludes [fp0] (fp0, s0)
  where parseWithPrevIncludes :: [FilePath] -> (FilePath, String)
                              -> IO (Either ParseError UncheckedProg)
        parseWithPrevIncludes prevIncludes (fp, s) =
          case parse prog fp s of
            Left e -> return $ Left e
            Right p ->
              let newIncludes = mapMaybe headerInclude $ progWHHeaders p
                  intersection = prevIncludes `intersect` newIncludes
              in if not (null intersection)
                 then return $ Left $ ParseError
                      ("Include cycle with " ++ show intersection ++ ".")
                 else let p' = Prog $ progWHDeclarations p
                      in if null newIncludes
                         then return $ Right p'
                         else includeIncludes prevIncludes newIncludes p'

        includeIncludes :: [FilePath] -> [FilePath] -> UncheckedProg
                           -> IO (Either ParseError UncheckedProg)
        includeIncludes prevIncludes newIncludes endProg = do
          let allIncludes = prevIncludes ++ newIncludes
          ss <- liftIO $ mapM readFile newIncludes
          parses <- liftIO $ mapM (parseWithPrevIncludes allIncludes)
            (zip newIncludes ss)
          return $ foldr mergePrograms (Right endProg) parses

        mergePrograms :: Either ParseError UncheckedProg
                      -> Either ParseError UncheckedProg
                      -> Either ParseError UncheckedProg
        mergePrograms a b = case (a, b) of
          (Right (Prog fs), Right (Prog gs)) -> Right (Prog (fs ++ gs))
          (Left err, _) -> Left err
          (_, Left err) -> Left err
=======
parseFuthark fp0 s0 =
  (snd <$>) <$> evalErrorIO (parseWithIncludes [fp0] [fp0] (fp0, s0))
  where parseWithIncludes :: [FilePath] -> [FilePath] -> (FilePath, T.Text)
                             -> ErrorIO ParseError ([FilePath], UncheckedProg)
        parseWithIncludes alreadyIncluded includeSources (fp, s) = do
          p <- liftEither $ parse prog fp s
          let newIncludes = mapMaybe headerInclude $ progWHHeaders p
              intersectionSources = includeSources `intersect` newIncludes

          unless (null intersectionSources) $ bad
            $ ParseError ("Include cycle with " ++ show intersectionSources ++ ".")

          let newIncludes' = newIncludes \\ alreadyIncluded
              alreadyIncluded' = fp : newIncludes' ++ alreadyIncluded
              includeSources' = fp : includeSources
              p' = Prog $ progWHFunctions p
          if null newIncludes'
            then return (alreadyIncluded', p')
            else includeIncludes alreadyIncluded' includeSources' newIncludes' p'

        includeIncludes :: [FilePath] -> [FilePath] -> [FilePath] -> UncheckedProg
                          -> ErrorIO ParseError ([FilePath], UncheckedProg)
        includeIncludes alreadyIncluded includeSources newIncludes baseProg =
          foldM (\(already, p) new -> do
                    (already', p1) <- includeInclude already includeSources new
                    return (already', mergePrograms p p1))
            (alreadyIncluded, baseProg) newIncludes

        includeInclude :: [FilePath] -> [FilePath] -> FilePath
                          -> ErrorIO ParseError ([FilePath], UncheckedProg)
        includeInclude alreadyIncluded includeSources newInclude = do
          t <- liftIO $ T.readFile newInclude
          parseWithIncludes alreadyIncluded includeSources (newInclude, t)

        mergePrograms :: UncheckedProg -> UncheckedProg -> UncheckedProg
        mergePrograms (Prog fs) (Prog gs) = Prog (fs ++ gs)
>>>>>>> 28f7929e

        headerInclude :: ProgHeader -> Maybe String
        headerInclude (Include strings) =
          Just $ foldl (</>) search_dir strings <.> "fut"

        search_dir = takeDirectory fp0

-- | Parse an Futhark expression from the given 'String', using the
-- 'FilePath' as the source name for error messages.
parseExp :: FilePath -> T.Text
         -> Either ParseError UncheckedExp
parseExp = parse expression

-- | Parse an Futhark type from the given 'String', using the
-- 'FilePath' as the source name for error messages.
parseType :: FilePath -> T.Text
          -> Either ParseError UncheckedType
parseType = parse futharktype

-- | Parse an Futhark anonymous function from the given 'String', using the
-- 'FilePath' as the source name for error messages.
parseLambda :: FilePath -> T.Text
            -> Either ParseError UncheckedLambda
parseLambda = parse lambda

-- | Parse any Futhark value from the given 'String', using the 'FilePath'
-- as the source name for error messages.
parseValue :: FilePath -> T.Text
           -> Either ParseError Value
parseValue = parse anyValue

-- | Parse several Futhark values (separated by anything) from the given
-- 'String', using the 'FilePath' as the source name for error
-- messages.
parseValues :: FilePath -> T.Text
            -> Either ParseError [Value]
parseValues = parse anyValues<|MERGE_RESOLUTION|>--- conflicted
+++ resolved
@@ -115,47 +115,22 @@
 -- Fails on cyclical includes.  Ignores repeat non-cyclical includes.
 parseFuthark :: FilePath -> T.Text
                 -> IO (Either ParseError UncheckedProg)
-<<<<<<< HEAD
-parseFuthark fp0 s0 = parseWithPrevIncludes [fp0] (fp0, s0)
-  where parseWithPrevIncludes :: [FilePath] -> (FilePath, String)
-                              -> IO (Either ParseError UncheckedProg)
-        parseWithPrevIncludes prevIncludes (fp, s) =
-          case parse prog fp s of
-            Left e -> return $ Left e
-            Right p ->
-              let newIncludes = mapMaybe headerInclude $ progWHHeaders p
-                  intersection = prevIncludes `intersect` newIncludes
-              in if not (null intersection)
-                 then return $ Left $ ParseError
-                      ("Include cycle with " ++ show intersection ++ ".")
-                 else let p' = Prog $ progWHDeclarations p
-                      in if null newIncludes
-                         then return $ Right p'
-                         else includeIncludes prevIncludes newIncludes p'
-
-        includeIncludes :: [FilePath] -> [FilePath] -> UncheckedProg
-                           -> IO (Either ParseError UncheckedProg)
-        includeIncludes prevIncludes newIncludes endProg = do
-          let allIncludes = prevIncludes ++ newIncludes
-          ss <- liftIO $ mapM readFile newIncludes
-          parses <- liftIO $ mapM (parseWithPrevIncludes allIncludes)
-            (zip newIncludes ss)
-          return $ foldr mergePrograms (Right endProg) parses
-
-        mergePrograms :: Either ParseError UncheckedProg
-                      -> Either ParseError UncheckedProg
-                      -> Either ParseError UncheckedProg
-        mergePrograms a b = case (a, b) of
-          (Right (Prog fs), Right (Prog gs)) -> Right (Prog (fs ++ gs))
-          (Left err, _) -> Left err
-          (_, Left err) -> Left err
-=======
 parseFuthark fp0 s0 =
   (snd <$>) <$> evalErrorIO (parseWithIncludes [fp0] [fp0] (fp0, s0))
   where parseWithIncludes :: [FilePath] -> [FilePath] -> (FilePath, T.Text)
                              -> ErrorIO ParseError ([FilePath], UncheckedProg)
         parseWithIncludes alreadyIncluded includeSources (fp, s) = do
           p <- liftEither $ parse prog fp s
+          let decs = progWHDecs p
+              progFuns = mapMaybe isFun decs
+              progTypes = mapMaybe isType decs
+
+              isFun (FunDec a) = Just a
+              isFun _          = Nothing
+
+              isType (TypeDec t) = Just t
+              isType _           = Nothing
+
           let newIncludes = mapMaybe headerInclude $ progWHHeaders p
               intersectionSources = includeSources `intersect` newIncludes
 
@@ -165,7 +140,8 @@
           let newIncludes' = newIncludes \\ alreadyIncluded
               alreadyIncluded' = fp : newIncludes' ++ alreadyIncluded
               includeSources' = fp : includeSources
-              p' = Prog $ progWHFunctions p
+              p' = Prog  progTypes progFuns
+
           if null newIncludes'
             then return (alreadyIncluded', p')
             else includeIncludes alreadyIncluded' includeSources' newIncludes' p'
@@ -185,8 +161,7 @@
           parseWithIncludes alreadyIncluded includeSources (newInclude, t)
 
         mergePrograms :: UncheckedProg -> UncheckedProg -> UncheckedProg
-        mergePrograms (Prog fs) (Prog gs) = Prog (fs ++ gs)
->>>>>>> 28f7929e
+        mergePrograms (Prog ts fs) (Prog ts' gs) = Prog (ts ++ ts') (fs ++ gs)
 
         headerInclude :: ProgHeader -> Maybe String
         headerInclude (Include strings) =
