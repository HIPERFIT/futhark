--- conflicted
+++ resolved
@@ -35,59 +35,6 @@
 
   $white+                               ;
   "--"[^\n]*                            ;
-<<<<<<< HEAD
-  "&&"                     { const AND }
-  "||"                     { const OR }
-  ">>"                     { const SHIFTR }
-  ">>>"                    { const ZSHIFTR }
-  "<<"                     { const SHIFTL }
-  "=>"                     { const ARROW }
-  "<-"                     { const SETTO }
-  "<="                     { const LEQ }
-  ">="                     { const GEQ }
-  "+"                      { const PLUS }
-  "-"                      { const MINUS }
-  "~"                      { const TILDE }
-  "*"                      { const TIMES }
-  "**"                     { const POW }
-  "/"                      { const DIVIDE }
-  "%"                      { const MOD }
-  "//"                     { const QUOT }
-  "%%"                     { const REM }
-  "="                      { const EQU }
-  "=="                     { const EQU2 }
-  "!="                     { const NEQU }
-  "<"                      { const LTH }
-  ">"                      { const GTH }
-  "&"                      { const BAND }
-  "|"                      { const BOR }
-  "^"                      { const XOR }
-  "("                      { const LPAR }
-  ")"                      { const RPAR }
-  "["                      { const LBRACKET }
-  "]"                      { const RBRACKET }
-  "{"                      { const LCURLY }
-  "}"                      { const RCURLY }
-  ","                      { const COMMA }
-  "_"                      { const UNDERSCORE }
-  "!"                      { const BANG }
-  "."                      { const DOT }
-  @intlit i8               { I8LIT . readInt8 . takeWhile (/='i') }
-  @intlit i16              { I16LIT . readInt16 . takeWhile (/='i') }
-  @intlit i32              { I32LIT . readInt32 . takeWhile (/='i') }
-  @intlit i64              { I64LIT . readInt64 . takeWhile (/='i') }
-  @intlit u8               { U8LIT . readInt8 . takeWhile (/='u') }
-  @intlit u16              { U16LIT . readInt16 . takeWhile (/='u') }
-  @intlit u32              { U32LIT . readInt32 . takeWhile (/='u') }
-  @intlit u64              { U64LIT . readInt64 . takeWhile (/='u') }
-  @intlit                  { INTLIT . readInt64 }
-  @reallit f32             { F32LIT . read . takeWhile (/='f') }
-  @reallit f64             { F64LIT . read . takeWhile (/='f') }
-  @reallit                 { REALLIT . readReal }
-  [a-zA-Z] [a-zA-Z0-9_']*  { keyword }
-  "'" @charlit "'"         { CHARLIT . read }
-  \" @stringcharlit* \"    { STRINGLIT . read }
-=======
   "&&"                     { tokenC AND }
   "||"                     { tokenC OR }
   ">>"                     { tokenC SHIFTR }
@@ -123,6 +70,7 @@
   ","                      { tokenC COMMA }
   "_"                      { tokenC UNDERSCORE }
   "!"                      { tokenC BANG }
+  "."                      { tokenC DOT }
   @intlit i8               { tokenS $ I8LIT . readInt8 . T.takeWhile (/='i') }
   @intlit i16              { tokenS $ I16LIT . readInt16 . T.takeWhile (/='i') }
   @intlit i32              { tokenS $ I32LIT . readInt32 . T.takeWhile (/='i') }
@@ -138,7 +86,6 @@
   [a-zA-Z] [a-zA-Z0-9_']*  { tokenS keyword }
   "'" @charlit "'"         { tokenS $ CHARLIT . read . T.unpack }
   \" @stringcharlit* \"    { tokenS $ STRINGLIT . read . T.unpack }
->>>>>>> 89dcc044
 
 {
 
@@ -201,8 +148,8 @@
     "streamRed"    -> STREAM_RED
     "streamRedPer" -> STREAM_REDPER
     "streamSeq"    -> STREAM_SEQ
+    "write"        -> WRITE
     "include"      -> INCLUDE
-    "write"        -> WRITE
     "entry"        -> ENTRY
     _              -> ID $ nameFromText s
 
@@ -343,8 +290,10 @@
            | STREAM_REDPER
            | STREAM_SEQ
            | BANG
+           | DOT
            | ABS
            | SIGNUM
+           | WRITE
            | INCLUDE
            | ENTRY
 
