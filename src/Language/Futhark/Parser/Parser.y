{
-- | Futhark parser written with Happy.
module Language.Futhark.Parser.Parser
  ( prog
  , expression
  , lambda
  , futharktype
  , anyValue
  , anyValues
  , ParserEnv (..)
  , ParserMonad
  , ReadLineMonad(..)
  , getLinesFromIO
  , getLinesFromTexts
  , getNoLines
  , newParserEnv
  )
  where

import Control.Applicative
import Control.Monad
import Control.Monad.Trans
import Control.Monad.Except
import Control.Monad.Reader
import Control.Monad.Trans.State
import Control.Applicative ((<$>), (<*>))
import Data.Array
<<<<<<< HEAD
=======
import qualified Data.Text as T
import qualified Data.Text.IO as T
import Data.Char (ord)
>>>>>>> 28f7929e
import Data.Maybe (fromMaybe)
import Data.Loc hiding (L) -- Lexer has replacements.
import qualified Data.HashMap.Lazy as HM
import Data.Monoid

import Language.Futhark.Syntax hiding (ID)
import Language.Futhark.Attributes hiding (arrayValue)
import Language.Futhark.Parser.Lexer

}

%name prog Prog
%name expression Exp
%name lambda FunAbstr
%name futharktype Type
%name anyValue Value
%name anyValues CatValues

%tokentype { L Token }
%error { parseError }
%monad { ParserMonad }
%lexer { lexer } { L _ EOF }

%token
      if              { L $$ IF }
      then            { L $$ THEN }
      else            { L $$ ELSE }
      let             { L $$ LET }
      loop            { L $$ LOOP }
      in              { L $$ IN }
      default         { L $$ DEFAULT }
      int             { L $$ INT }
      float           { L $$ FLOAT }
      i8              { L $$ I8 }
      i16             { L $$ I16 }
      i32             { L $$ I32 }
      i64             { L $$ I64 }
      u8              { L $$ U8 }
      u16             { L $$ U16 }
      u32             { L $$ U32 }
      u64             { L $$ U64 }
      bool            { L $$ BOOL }
      char            { L $$ CHAR }
      f32             { L $$ F32 }
      f64             { L $$ F64 }

      id              { L _ (ID _) }

      intlit          { L _ (INTLIT _) }
      i8lit           { L _ (I8LIT _) }
      i16lit          { L _ (I16LIT _) }
      i32lit          { L _ (I32LIT _) }
      i64lit          { L _ (I64LIT _) }
      u8lit           { L _ (U8LIT _) }
      u16lit          { L _ (U16LIT _) }
      u32lit          { L _ (U32LIT _) }
      u64lit          { L _ (U64LIT _) }
      reallit         { L _ (REALLIT _) }
      f32lit          { L _ (F32LIT _) }
      f64lit          { L _ (F64LIT _) }
      stringlit       { L _ (STRINGLIT _) }
      charlit         { L _ (CHARLIT _) }

      '+'             { L $$ PLUS }
      '-'             { L $$ MINUS }
      '*'             { L $$ TIMES }
      '/'             { L $$ DIVIDE }
      '%'             { L $$ MOD }
      '//'            { L $$ QUOT }
      '%%'            { L $$ REM }
      '='             { L $$ EQU }
      '=='            { L $$ EQU2 }
      '!='            { L $$ NEQU }
      '<'             { L $$ LTH }
      '>'             { L $$ GTH }
      '<='            { L $$ LEQ }
      '>='            { L $$ GEQ }
      pow             { L $$ POW }
      '<<'            { L $$ SHIFTL }
      '>>'            { L $$ SHIFTR }
      '>>>'           { L $$ ZSHIFTR }
      '|'             { L $$ BOR }
      '&'             { L $$ BAND }
      '^'             { L $$ XOR }
      '('             { L $$ LPAR }
      ')'             { L $$ RPAR }
      '['             { L $$ LBRACKET }
      ']'             { L $$ RBRACKET }
      '{'             { L $$ LCURLY }
      '}'             { L $$ RCURLY }
      ','             { L $$ COMMA }
      '_'             { L $$ UNDERSCORE }
      '!'             { L $$ BANG }
      '.'             { L $$ DOT }
      fun             { L $$ FUN }
      fn              { L $$ FN }
      '=>'            { L $$ ARROW }
      '<-'            { L $$ SETTO }
      for             { L $$ FOR }
      do              { L $$ DO }
      with            { L $$ WITH }
      iota            { L $$ IOTA }
      size            { L $$ SIZE }
      replicate       { L $$ REPLICATE }
      map             { L $$ MAP }
      reduce          { L $$ REDUCE }
      reduceComm      { L $$ REDUCECOMM }
      reshape         { L $$ RESHAPE }
      rearrange       { L $$ REARRANGE }
      transpose       { L $$ TRANSPOSE }
      zipWith         { L $$ ZIPWITH }
      zip             { L $$ ZIP }
      unzip           { L $$ UNZIP }
      unsafe          { L $$ UNSAFE }
      scan            { L $$ SCAN }
      split           { L $$ SPLIT }
      concat          { L $$ CONCAT }
      filter          { L $$ FILTER }
      partition       { L $$ PARTITION }
      true            { L $$ TRUE }
      false           { L $$ FALSE }
      '~'             { L $$ TILDE }
      abs             { L $$ ABS }
      signum          { L $$ SIGNUM }
      '&&'            { L $$ AND }
      '||'            { L $$ OR }
      empty           { L $$ EMPTY }
      copy            { L $$ COPY }
      while           { L $$ WHILE }
      streamMap       { L $$ STREAM_MAP }
      streamMapPer    { L $$ STREAM_MAPPER }
      streamRed       { L $$ STREAM_RED }
      streamRedPer    { L $$ STREAM_REDPER }
      streamSeq       { L $$ STREAM_SEQ }
      include         { L $$ INCLUDE }
<<<<<<< HEAD
      type            { L $$ TYPE }
=======
      write           { L $$ WRITE }
>>>>>>> 28f7929e

%nonassoc ifprec letprec
%left '||'
%left '&&'
%left '&' '^' '|'
%left '<=' '>=' '>' '<' '==' '!='

%left '<<' '>>' '>>>'
%left '+' '-'

%left '*' '/' '%' '//' '%%'
%left pow
%nonassoc '~' '!' signum abs float f32 f64 int i8 i16 i32 i64 unsafe default
%nonassoc '['
%%

Prog :: { UncheckedProgWithHeaders }
     :   Headers DecStart { ProgWithHeaders $1 $2 }
     |   DecStart { ProgWithHeaders [] $1 }
;

DecStart : Decs { $1 }
         | DefaultDec Decs { $2 }
;

Decs : Dec Decs { $1 : $2 }
     | Dec { [$1] }
;

Dec :: { DecBase f vn }
       : fun Fun { $2 }
       | type TypeDecl { $2 }
;

DefaultDec :: { () }
           :  default '(' SignedType ')' {% defaultIntType (fst $3)  }
           |  default '(' FloatType ')' {% defaultRealType (fst $3) }
           |  default '(' SignedType ',' FloatType ')'
                {% defaultIntType (fst $3) >> defaultRealType (fst $5) }
;

-- Note that this production does not include Minus.
BinOp :: { (BinOp, SrcLoc) }
      : '+'     { (Plus, $1) }
      | '*'     { (Times, $1) }
      | '/'     { (Divide, $1) }
      | '%'     { (Mod, $1) }
      | '//'    { (Quot, $1) }
      | '%%'    { (Rem, $1) }
      | '=='    { (Equal, $1) }
      | '!='    { (NotEqual, $1) }
      | '<'     { (Less, $1) }
      | '<='    { (Leq, $1) }
      | '>'     { (Greater, $1) }
      | '>='    { (Geq, $1) }
      | '&&'    { (LogAnd, $1) }
      | '||'    { (LogOr, $1) }
      | pow     { (Pow, $1) }
      | '^'     { (Xor, $1) }
      | '&'     { (Band, $1) }
      | '|'     { (Bor, $1) }
      | '>>'    { (ShiftR, $1) }
      | '>>>'   { (ZShiftR, $1) }
      | '<<'    { (ShiftL, $1) }

UnOp :: { (UnOp, SrcLoc) }
     : '~' { (Complement, $1) }
     | '!' { (Not, $1) }
     | abs { (Abs, $1) }
     | signum { (Signum, $1) }
     | SignedType { (ToSigned (fst $1), snd $1) }
     | UnsignedType { (ToUnsigned (fst $1), snd $1) }
     | FloatType { (ToFloat (fst $1), snd $1) }

Headers :: { [ProgHeader] }
        : Header Headers { $1 : $2 }
        | Header { [$1] }
;

Header :: { ProgHeader }
Header : include IncludeParts { Include $2 }
;

<<<<<<< HEAD
FunDecs : fun Fun FunDecs   { $2 : $3 }
        | fun Fun           { [$2] }
=======
IncludeParts :: { [String] }
IncludeParts : id '.' IncludeParts { let L pos (ID name) = $1 in nameToString name : $3 }
IncludeParts : id { let L pos (ID name) = $1 in [nameToString name] }

FunDefs : Fun FunDefs   { $1 : $2 }
        | Fun           { [$1] }
>>>>>>> 28f7929e
;

Fun :     UserType id '(' TypeIds ')' '=' Exp
                        { let L pos (ID name) = $2 in (name, $1, $4, $7, pos) }
        | UserType id '(' ')' '=' Exp
                        { let L pos (ID name) = $2 in (name, $1, [], $6, pos) }
;

Uniqueness : '*' { Unique }
           |     { Nonunique }

TypeDecl   : id '=' UserTypeWAlias { let L pos (ID name) = $1 in TypeDef name $3 pos}


UserTypeWAlias : PrimType { UserPrim $1 }
               | UserArrayTypeWAlias { $1 }
               | '{' UserTypesWAlias '}' { UserTuple $2 }
               | id { let L _ (ID name) = $1 in UserTypeAlias name}

UserTypesWAlias : UserTypeWAlias ',' UserTypesWAlias { $1 : $3 }
                | UserTypeWAlias { [$1] }
                | {[]}

UserType :: { UncheckedUserType }
         : PrimType      { UserPrim $1 }
         | UserArrayType     { $1 }
         | '{' Types '}' { UserTuple $2 }
         | id            { let L pos (ID name) = $1 in UserTypeAlias name }
;

UserArrayType :: { UncheckedType }
              : Uniqueness '[' UserType DimDecl ']'
                { let (ds, et) = $3
                   in UserArray $3 (ShapeDecl ($4:ds)) $1 }
UserArrayTypeWAlias :: { UncheckedType }
               : Uniqueness '[' UserTypeWAlias ']'
                  { let (ds, et) = $3
                     in UserArray $3 AnyDim $1 }

Type :: { UncheckedType }
        : PrimType     { Prim $1 }
        | ArrayType     { Array $1 }
        | '{' Types '}' { Tuple $2 }
;

DimDecl :: { DimDecl Name }
        : ',' id
          { let L _ (ID name) = $2
            in NamedDim name }
        | ',' intlit
          { let L _ (INTLIT n) = $2
            in ConstDim (fromIntegral n) }
        | { AnyDim }

ArrayType :: { UncheckedArrayType }
          : Uniqueness '[' PrimArrayRowType DimDecl ']'
            { let (ds, et) = $3
              in PrimArray et (ShapeDecl ($4:ds)) $1 NoInfo }
          | Uniqueness '[' TupleArrayRowType DimDecl ']'
            { let (ds, et) = $3
              in TupleArray et (ShapeDecl ($4:ds)) $1 }

PrimArrayRowType : PrimType
                    { ([], $1) }
                  | '[' PrimArrayRowType DimDecl ']'
                    { let (ds, et) = $2
                      in ($3:ds, et) }

TupleArrayRowType : '{' TupleArrayElemTypes '}'
                     { ([], $2) }
                  | '[' TupleArrayRowType DimDecl ']'
                     { let (ds, et) = $2
                       in ($3:ds, et) }

TupleArrayElemTypes : { [] }
                    | TupleArrayElemType
                      { [$1] }
                    | TupleArrayElemType ',' TupleArrayElemTypes
                      { $1 : $3 }

TupleArrayElemType : PrimType                    { PrimArrayElem $1 NoInfo Nonunique }
                   | ArrayType                   { ArrayArrayElem $1 }
                   | '{' TupleArrayElemTypes '}' { TupleArrayElem $2 }

PrimType : UnsignedType { Unsigned (fst $1) }
         | SignedType   { Signed (fst $1) }
         | FloatType    { FloatType (fst $1) }
         | bool         { Bool }
         | char         { Char }

SignedType :: { (IntType, SrcLoc) }
           : int { (Int32, $1) }
           | i8  { (Int8, $1) }
           | i16 { (Int16, $1) }
           | i32 { (Int32, $1) }
           | i64 { (Int64, $1) }

UnsignedType :: { (IntType, SrcLoc) }
             : u8  { (Int8, $1) }
             | u16 { (Int16, $1) }
             | u32 { (Int32, $1) }
             | u64 { (Int64, $1) }

FloatType :: { (FloatType, SrcLoc) }
          : float { (Float64, $1) }
          | f32  { (Float32, $1) }
          | f64  { (Float64, $1) }

Types : Type ',' Types { $1 : $3 }
      | Type           { [$1] }
      |                { [] }
;

TypeIds : UserType id ',' TypeIds
                        { let L pos (ID name) = $2 in Ident name $1 pos : $4 }
        | UserType id       { let L pos (ID name) = $2 in [Ident name $1 pos] }
;

Exp  :: { UncheckedExp }
     : PrimLit        { Literal (PrimValue (fst $1)) (snd $1) }
     | stringlit      { let L pos (STRINGLIT s) = $1
                        in Literal (ArrayValue (arrayFromList $ map (PrimValue . CharValue) s) $ Prim Char) pos }
     | Id %prec letprec { Var $1 }
     | empty '(' Type ')' { Literal (emptyArray $3) $1 }
     | '[' Exps ']'   { ArrayLit $2 NoInfo $1 }
     | '{' Exps '}'   { TupLit $2 $1 }
     | '{'      '}'   { TupLit [] $1 }
     | Exp '+' Exp    { BinOp Plus $1 $3 NoInfo $2 }
     | Exp '-' Exp    { BinOp Minus $1 $3 NoInfo $2 }
     | Exp '*' Exp    { BinOp Times $1 $3 NoInfo $2 }
     | Exp '/' Exp    { BinOp Divide $1 $3 NoInfo $2 }
     | Exp '%' Exp    { BinOp Mod $1 $3 NoInfo $2 }
     | Exp '//' Exp   { BinOp Quot $1 $3 NoInfo $2 }
     | Exp '%%' Exp   { BinOp Rem $1 $3 NoInfo $2 }
     | '-' Exp %prec '~' { UnOp Negate $2 $1 }
     | '!' Exp        { UnOp Not $2 $1 }
     | '~' Exp        { UnOp Complement $2 $1 }
     | abs Exp        { UnOp Abs $2 $1 }
     | signum Exp     { UnOp Signum $2 $1 }
     | SignedType '(' Exp ')' { UnOp (ToSigned (fst $1)) $3 (snd $1) }
     | UnsignedType '(' Exp ')' { UnOp (ToUnsigned (fst $1)) $3 (snd $1) }
     | FloatType '(' Exp ')' { UnOp (ToFloat (fst $1)) $3 (snd $1) }
     | Exp pow Exp    { BinOp Pow $1 $3 NoInfo $2 }
     | Exp '>>' Exp   { BinOp ShiftR $1 $3 NoInfo $2 }
     | Exp '>>>' Exp  { BinOp ZShiftR $1 $3 NoInfo $2 }
     | Exp '<<' Exp   { BinOp ShiftL $1 $3 NoInfo $2 }
     | Exp '&&' Exp   { BinOp LogAnd $1 $3 NoInfo $2 }
     | Exp '||' Exp   { BinOp LogOr $1 $3 NoInfo $2 }
     | Exp '&' Exp    { BinOp Band $1 $3 NoInfo $2 }
     | Exp '|' Exp    { BinOp Bor $1 $3 NoInfo $2 }
     | Exp '^' Exp    { BinOp Xor $1 $3 NoInfo $2 }

     | Exp '==' Exp   { BinOp Equal $1 $3 NoInfo $2 }
     | Exp '!=' Exp   { BinOp NotEqual $1 $3 NoInfo $2 }
     | Exp '<' Exp    { BinOp Less $1 $3 NoInfo $2 }
     | Exp '<=' Exp   { BinOp Leq  $1 $3 NoInfo $2 }
     | Exp '>' Exp    { BinOp Greater $1 $3 NoInfo $2 }
     | Exp '>=' Exp   { BinOp Geq  $1 $3 NoInfo $2 }

     | if Exp then Exp else Exp %prec ifprec
                      { If $2 $4 $6 NoInfo $1 }

     | id '(' Exps ')'
                      { let L pos (ID name) = $1
                        in Apply name [ (arg, Observe) | arg <- $3 ] NoInfo pos
                      }
     | id '(' ')'     { let L pos (ID name) = $1
                        in Apply name [] NoInfo pos }

     | iota '(' Exp ')' { Iota $3 $1 }

     | size '(' NaturalInt ',' Exp ')'
                      { Size $3 $5 $1 }

     | replicate '(' Exp ',' Exp ')' { Replicate $3 $5 $1 }

     | reshape '(' '(' Exps ')' ',' Exp ')'
                      { Reshape $4 $7 $1 }

     | rearrange '(' '(' NaturalInts ')' ',' Exp ')'
                      { Rearrange $4 $7 $1 }

     | transpose '(' Exp ')' { Transpose $3 $1 }

     | split '(' '(' Exps ')' ',' Exp ')'
                      { Split $4 $7 $1 }

     | concat '(' Exp ',' Exps ')'
                      { Concat $3 $5 $1 }

     | reduce '(' FunAbstr ',' Exp ',' Exp ')'
                      { Reduce (commutativity $3) $3 $5 $7 $1 }

     | reduceComm '(' FunAbstr ',' Exp ',' Exp ')'
                      { Reduce Commutative $3 $5 $7 $1 }


     | map '(' FunAbstr ',' Exp ')'
                      { Map $3 $5 $1 }

     | scan '(' FunAbstr ',' Exp ',' Exp ')'
                      { Scan $3 $5 $7 $1 }

     | zip '(' Exps ')'
                      { Zip (map (\x -> (x, NoInfo)) $3) $1 }

     | unzip '(' Exp ')'
                      { Unzip $3 [] $1 }

     | unsafe Exp     { Unsafe $2 $1 }

     | filter '(' FunAbstr ',' Exp ')'
                      { Filter $3 $5 $1 }

     | partition '(' FunAbstrsThenExp ')'
                      { Partition (fst $3) (snd $3) $1 }

     | zipWith '(' FunAbstr ',' Exps ')'
                      { Map $3 (Zip (map (\x -> (x, NoInfo)) $5) $1) $1 }

     | copy '(' Exp ')' { Copy $3 $1 }

     | '(' Exp ')' { $2 }

     | LetExp         { $1 }

     | Exp Index
                      { Index $1 $2 (srclocOf $1) }

     | streamMap       '(' FunAbstr ',' Exp ')'
                         { Stream (MapLike InOrder)  $3 $5 $1 }
     | streamMapPer    '(' FunAbstr ',' Exp ')'
                         { Stream (MapLike Disorder) $3 $5 $1 }
     | streamRed       '(' FunAbstr ',' FunAbstr ',' Exp ',' Exp ')'
                         { Stream (RedLike InOrder (commutativity $3) $3 $7) $5 $9 $1 }
     | streamRedPer    '(' FunAbstr ',' FunAbstr ',' Exp ',' Exp ')'
                         { Stream (RedLike Disorder Commutative $3 $7) $5 $9 $1 }
     | streamSeq       '(' FunAbstr ',' Exp ',' Exp ')'
                         { Stream (Sequential $5) $3 $7 $1 }
     | write           '(' Exp ',' Exp ',' Exp ')'
                         { Write $3 $5 $7 $1 }

LetExp :: { UncheckedExp }
     : let Id '=' Exp LetBody
                      { LetPat (Id $2) $4 $5 $1 }

     | let '_' '=' Exp LetBody
                      { LetPat (Wildcard NoInfo $2) $4 $5 $1 }

     | let '{' Patterns '}' '=' Exp LetBody
                      { LetPat (TuplePattern $3 $1) $6 $7 $1 }

     | let Id '=' Id with Index '<-' Exp LetBody
                      { LetWith $2 $4 $6 $8 $9 $1 }

     | let Id Index '=' Exp LetBody
                      { LetWith $2 $2 $3 $5 $6 $1 }

     | let Id '[' ']' '=' Exp LetBody
                      { LetWith $2 $2 [] $6 $7 $1 }

     | loop '(' Pattern ')' '=' LoopForm do Exp LetBody
                      {% liftM (\t -> DoLoop $3 t $6 $8 $9 $1)
                               (patternExp $3) }
     | loop '(' Pattern '=' Exp ')' '=' LoopForm do Exp LetBody
                      { DoLoop $3 $5 $8 $10 $11 $1 }

LetBody :: { UncheckedExp }
    : in Exp %prec letprec { $2 }
    | LetExp { $1 }

LoopForm : for Id '<' Exp
           { For FromUpTo (zeroExpression (srclocOf $1)) $2 $4 }
         | for Exp '<=' Id '<' Exp
           { For FromUpTo $2 $4 $6 }
         | for Exp '>' Id '>=' Exp
           { For FromDownTo $6 $4 $2 }
         | for Exp '>' Id
           { For FromDownTo (zeroExpression (srclocOf $1)) $4 $2 }
         | while Exp      { While $2 }

Index : '[' Exps ']'                  { $2 }

Exps : Exp ',' Exps { $1 : $3 }
     | Exp          { [$1] }

Id : id { let L loc (ID name) = $1 in Ident name NoInfo loc }

Patterns : Pattern ',' Patterns  { $1 : $3 }
         | Pattern               { [$1] }
         |                       { [] }
;

Pattern : id { let L pos (ID name) = $1 in Id $ Ident name NoInfo pos }
      | '_' { Wildcard NoInfo $1 }
      | '{' Patterns '}' { TuplePattern $2 $1 }

FunAbstr :: { UncheckedLambda }
         : fn UserType '(' TypeIds ')' '=>' Exp
           { AnonymFun $4 $7 $2 $1 }
         | id '(' Exps ')'
           { let L pos (ID name) = $1
             in CurryFun name $3 NoInfo pos }
         | id '(' ')'
           { let L pos (ID name) = $1
             in CurryFun name [] NoInfo pos }
         | id
           { let L pos (ID name) = $1
             in CurryFun name [] NoInfo pos }
           -- Minus is handed explicitly here because I could figure
           -- out how to resolve the ambiguity with negation.
         | '-' Exp
           { CurryBinOpRight Minus $2 NoInfo NoInfo $1 }
         | '-'
           { BinOpFun Minus NoInfo NoInfo NoInfo $1 }
         | Exp '-'
           { CurryBinOpLeft Minus $1 NoInfo NoInfo (srclocOf $1) }
         | BinOp Exp
           { CurryBinOpRight (fst $1) $2 NoInfo NoInfo (snd $1) }
         | Exp BinOp
           { CurryBinOpLeft (fst $2) $1 NoInfo NoInfo (snd $2) }
         | BinOp
           { BinOpFun (fst $1) NoInfo NoInfo NoInfo (snd $1) }
         | UnOp
           { UnOpFun (fst $1) NoInfo NoInfo (snd $1) }

FunAbstrsThenExp : FunAbstr ',' Exp              { ([$1], $3) }
                 | FunAbstr ',' FunAbstrsThenExp { ($1 : fst $3, snd $3) }

Value : IntValue { $1 }
      | FloatValue { $1 }
      | CharValue { $1 }
      | StringValue { $1 }
      | BoolValue { $1 }
      | ArrayValue { $1 }
      | TupleValue { $1 }

CatValues : Value CatValues { $1 : $2 }
          |                 { [] }

NaturalInt :: { Int }
           :  intlit { let L _ (INTLIT num) = $1 in fromIntegral num  }

NaturalInts :: { [Int] }
           : intlit                 { let L _ (INTLIT num) = $1 in [fromIntegral num] }
           | intlit ',' NaturalInts { let L _ (INTLIT num) = $1 in fromIntegral num : $3  }

IntValue :: { Value }
         : SignedLit { PrimValue (SignedValue (fst $1)) }
         | '-' SignedLit { PrimValue (SignedValue (intNegate (fst $2))) }
         | UnsignedLit { PrimValue (UnsignedValue (fst $1)) }

FloatValue :: { Value }
         : FloatLit { PrimValue (FloatValue (fst $1)) }
         | '-' FloatLit { PrimValue (FloatValue (floatNegate (fst $2))) }

CharValue : charlit      { let L pos (CHARLIT char) = $1 in PrimValue $ CharValue char }
StringValue : stringlit  { let L pos (STRINGLIT s) = $1 in ArrayValue (arrayFromList $ map (PrimValue . CharValue) s) $ Prim Char }
BoolValue : true          { PrimValue $ BoolValue True }
         | false          { PrimValue $ BoolValue False }

SignedLit :: { (IntValue, SrcLoc) }
          : i8lit  { let L pos (I8LIT num)  = $1 in (Int8Value num, pos) }
          | i16lit { let L pos (I16LIT num) = $1 in (Int16Value num, pos) }
          | i32lit { let L pos (I32LIT num) = $1 in (Int32Value num, pos) }
          | i64lit { let L pos (I64LIT num) = $1 in (Int64Value num, pos) }
          | intlit {% let L pos (INTLIT num) = $1 in do num' <- getIntValue num; return (num', pos) }

UnsignedLit :: { (IntValue, SrcLoc) }
            : u8lit  { let L pos (U8LIT num)  = $1 in (Int8Value num, pos) }
            | u16lit { let L pos (U16LIT num) = $1 in (Int16Value num, pos) }
            | u32lit { let L pos (U32LIT num) = $1 in (Int32Value num, pos) }
            | u64lit { let L pos (U64LIT num) = $1 in (Int64Value num, pos) }

FloatLit :: { (FloatValue, SrcLoc) }
         : f32lit { let L pos (F32LIT num) = $1 in (Float32Value num, pos) }
         | f64lit { let L pos (F64LIT num) = $1 in (Float64Value num, pos) }
         | reallit {% let L pos (REALLIT num) = $1 in do num' <- getRealValue num; return (num', pos) }

PrimLit :: { (PrimValue, SrcLoc) }
        : SignedLit { let (x,loc) = $1 in (SignedValue x, loc) }
        | UnsignedLit { let (x,loc) = $1 in (UnsignedValue x, loc) }
        | FloatLit { let (x,loc) = $1 in (FloatValue x, loc) }

        | true   { (BoolValue True, $1) }
        | false  { (BoolValue False, $1) }

        | charlit { let L pos (CHARLIT char) = $1 in (CharValue char, pos) }

ArrayValue :  '[' Value ']'
             {% return $ ArrayValue (arrayFromList [$2]) $ removeNames $ toDecl $ valueType $2
             }
           |  '[' Value ',' Values ']'
             {% case combArrayTypes (valueType $2) $ map valueType $4 of
                  Nothing -> throwError "Invalid array value"
                  Just ts -> return $ ArrayValue (arrayFromList $ $2:$4) $ removeNames ts
             }
           | empty '(' Type ')'
             { emptyArray $3 }
TupleValue : '{' Values '}' { TupValue $2 }

Values : Value ',' Values { $1 : $3 }
       | Value            { [$1] }
       |                  { [] }

{

data ParserEnv = ParserEnv {
                 parserFile :: FilePath
               , parserIntType :: IntType
               , parserRealType :: FloatType
               , parserRealFun :: Double -> FloatValue
               }

newParserEnv :: FilePath -> IntType -> FloatType -> ParserEnv
newParserEnv path intType realType =
  let s = ParserEnv path intType realType Float64Value
  in modParserEnv s realType

modParserEnv :: ParserEnv -> FloatType -> ParserEnv
modParserEnv s realType =
  case realType of
    Float32 -> s {
        parserRealType = Float32,
        parserRealFun = float32RealFun
      }
    Float64 -> s {
        parserRealType = Float64,
        parserRealFun = float64RealFun
      }
  where

    float32RealFun x =
      let (m,n) = decodeFloat x
      in Float32Value $ encodeFloat m n
    float64RealFun = Float64Value

type ParserMonad a =
  ExceptT String (
    StateT ParserEnv (
       StateT [L Token] ReadLineMonad)) a

data ReadLineMonad a = Value a
                     | GetLine (T.Text -> ReadLineMonad a)

readLineFromMonad :: ReadLineMonad T.Text
readLineFromMonad = GetLine Value

instance Monad ReadLineMonad where
  return = Value
  Value x >>= f = f x
  GetLine g >>= f = GetLine $ \s -> g s >>= f

instance Functor ReadLineMonad where
  f `fmap` m = do x <- m
                  return $ f x

instance Applicative ReadLineMonad where
  (<*>) = ap

getLinesFromIO :: ReadLineMonad a -> IO a
getLinesFromIO (Value x) = return x
getLinesFromIO (GetLine f) = do
  s <- T.getLine
  getLinesFromIO $ f s

getLinesFromTexts :: [T.Text] -> ReadLineMonad a -> Either String a
getLinesFromTexts _ (Value x) = Right x
getLinesFromTexts (x : xs) (GetLine f) = getLinesFromTexts xs $ f x
getLinesFromTexts [] (GetLine _) = Left "Ran out of input"

getNoLines :: ReadLineMonad a -> Either String a
getNoLines (Value x) = Right x
getNoLines (GetLine _) = Left "Unexpected end of input"

combArrayTypes :: TypeBase Rank NoInfo Name
               -> [TypeBase Rank NoInfo Name]
               -> Maybe (TypeBase Rank NoInfo Name)
combArrayTypes t ts = foldM comb t ts
  where comb x y
          | x == y    = Just x
          | otherwise = Nothing

arrayFromList :: [a] -> Array Int a
arrayFromList l = listArray (0, length l-1) l

patternExp :: UncheckedPattern -> ParserMonad UncheckedExp
patternExp (Id ident) = return $ Var ident
patternExp (TuplePattern pats loc) = TupLit <$> (mapM patternExp pats) <*> return loc
patternExp (Wildcard _ loc) = throwError $ "Cannot have wildcard at " ++ locStr loc

zeroExpression :: SrcLoc -> UncheckedExp
zeroExpression = Literal $ PrimValue $ SignedValue $ Int32Value 0

commutativity :: LambdaBase ty vn -> Commutativity
commutativity (BinOpFun binop _ _ _ _)
  | commutative binop = Commutative
commutativity _ = Noncommutative

eof :: L Token
eof = L (SrcLoc $ Loc (Pos "" 0 0 0) (Pos "" 0 0 0)) EOF

getTokens :: ParserMonad [L Token]
getTokens = lift $ lift get

putTokens :: [L Token] -> ParserMonad ()
putTokens ts = lift $ lift $ put ts

defaultIntType :: IntType -> ParserMonad ()
defaultIntType intType = do
  s <- lift $ get
  lift $ put $ s { parserIntType = intType }

defaultRealType :: FloatType -> ParserMonad ()
defaultRealType realType = do
  s <- lift $ get
  lift $ put $ modParserEnv s realType

getFilename :: ParserMonad FilePath
getFilename = lift $ gets parserFile

getIntValue :: Int64 -> ParserMonad IntValue
getIntValue x = do
  t <- lift $ gets parserIntType
  return $ (getIntFun t) (toInteger x)

getIntFun :: IntType -> (Integer -> IntValue)
getIntFun Int8  = Int8Value . fromInteger
getIntFun Int16 = Int16Value . fromInteger
getIntFun Int32 = Int32Value . fromInteger
getIntFun Int64 = Int64Value . fromInteger

getRealValue :: Double -> ParserMonad FloatValue
getRealValue x = do f <- lift $ gets parserRealFun
                    return $ f x

intNegate :: IntValue -> IntValue
intNegate (Int8Value v) = Int8Value (-v)
intNegate (Int16Value v) = Int16Value (-v)
intNegate (Int32Value v) = Int32Value (-v)
intNegate (Int64Value v) = Int64Value (-v)

floatNegate :: FloatValue -> FloatValue
floatNegate (Float32Value v) = Float32Value (-v)
floatNegate (Float64Value v) = Float64Value (-v)

readLine :: ParserMonad T.Text
readLine = lift $ lift $ lift readLineFromMonad

lexer :: (L Token -> ParserMonad a) -> ParserMonad a
lexer cont = do
  ts <- getTokens
  case ts of
    [] -> do
      ended <- lift $ runExceptT $ cont eof
      case ended of
        Right x -> return x
        Left _ -> do
          ts' <- scanTokens <$> getFilename <*> readLine
          ts'' <- case ts' of Right x -> return x
                              Left e  -> throwError e
          case ts'' of
            [] -> cont eof
            xs -> do
              putTokens xs
              lexer cont
    (x : xs) -> do
      putTokens xs
      cont x

parseError :: L Token -> ParserMonad a
parseError (L _ EOF) = throwError "Parse error: End of file"
parseError tok       = throwError $ "Parse error at " ++ locStr (srclocOf tok)
}<|MERGE_RESOLUTION|>--- conflicted
+++ resolved
@@ -25,12 +25,9 @@
 import Control.Monad.Trans.State
 import Control.Applicative ((<$>), (<*>))
 import Data.Array
-<<<<<<< HEAD
-=======
 import qualified Data.Text as T
 import qualified Data.Text.IO as T
 import Data.Char (ord)
->>>>>>> 28f7929e
 import Data.Maybe (fromMaybe)
 import Data.Loc hiding (L) -- Lexer has replacements.
 import qualified Data.HashMap.Lazy as HM
@@ -73,7 +70,6 @@
       u32             { L $$ U32 }
       u64             { L $$ U64 }
       bool            { L $$ BOOL }
-      char            { L $$ CHAR }
       f32             { L $$ F32 }
       f64             { L $$ F64 }
 
@@ -126,6 +122,7 @@
       '!'             { L $$ BANG }
       '.'             { L $$ DOT }
       fun             { L $$ FUN }
+      entry           { L $$ ENTRY }
       fn              { L $$ FN }
       '=>'            { L $$ ARROW }
       '<-'            { L $$ SETTO }
@@ -166,11 +163,8 @@
       streamRedPer    { L $$ STREAM_REDPER }
       streamSeq       { L $$ STREAM_SEQ }
       include         { L $$ INCLUDE }
-<<<<<<< HEAD
-      type            { L $$ TYPE }
-=======
       write           { L $$ WRITE }
->>>>>>> 28f7929e
+      type            { L $$ TYPE}
 
 %nonassoc ifprec letprec
 %left '||'
@@ -192,18 +186,22 @@
      |   DecStart { ProgWithHeaders [] $1 }
 ;
 
-DecStart : Decs { $1 }
-         | DefaultDec Decs { $2 }
-;
-
-Decs : Dec Decs { $1 : $2 }
+
+DecStart :: { [DecBase f vn] }
+         :  DefaultDec Decs { $2 }
+         |  Decs { $1 }
+;
+
+Decs :: { [DecBase f vn] }
+     : Dec Decs { $1 : $2 }
      | Dec { [$1] }
 ;
 
 Dec :: { DecBase f vn }
-       : fun Fun { $2 }
-       | type TypeDecl { $2 }
-;
+       : Fun { FunDec $1 }
+       | UserTypeAlias { TypeDec $1 }
+;
+
 
 DefaultDec :: { () }
            :  default '(' SignedType ')' {% defaultIntType (fst $3)  }
@@ -254,36 +252,44 @@
 Header : include IncludeParts { Include $2 }
 ;
 
-<<<<<<< HEAD
-FunDecs : fun Fun FunDecs   { $2 : $3 }
-        | fun Fun           { [$2] }
-=======
 IncludeParts :: { [String] }
 IncludeParts : id '.' IncludeParts { let L pos (ID name) = $1 in nameToString name : $3 }
 IncludeParts : id { let L pos (ID name) = $1 in [nameToString name] }
 
-FunDefs : Fun FunDefs   { $1 : $2 }
-        | Fun           { [$1] }
->>>>>>> 28f7929e
-;
-
-Fun :     UserType id '(' TypeIds ')' '=' Exp
-                        { let L pos (ID name) = $2 in (name, $1, $4, $7, pos) }
-        | UserType id '(' ')' '=' Exp
-                        { let L pos (ID name) = $2 in (name, $1, [], $6, pos) }
-;
-
+Fun     : fun UserTypeDecl id '(' Params ')' '=' Exp
+                        { let L pos (ID name) = $3
+                          in FunDef (name==defaultEntryPoint) name $2 $5 $8 pos }
+        | fun UserTypeDecl id '(' ')' '=' Exp
+                        { let L pos (ID name) = $3
+                          in FunDef (name==defaultEntryPoint) name $2 [] $7 pos }
+        | entry UserTypeDecl id '(' Params ')' '=' Exp
+                        { let L pos (ID name) = $3
+                          in FunDef True name $2 $5 $8 pos }
+        | entry UserTypeDecl id '(' ')' '=' Exp
+                        { let L pos (ID name) = $3
+                          in FunDef True name $2 [] $7 pos }
+;
+Uniqueness :: { Uniqueness }
 Uniqueness : '*' { Unique }
            |     { Nonunique }
 
-TypeDecl   : id '=' UserTypeWAlias { let L pos (ID name) = $1 in TypeDef name $3 pos}
-
-
+
+UserTypeDecl :: { TypeDeclBase NoInfo Name }
+              : UserType { TypeDecl $1 NoInfo }
+
+UserTypeAlias :: { TypeDefBase NoInfo Name }
+UserTypeAlias  : type id '=' UserTypeWAliasDecl { let L pos (ID name) = $2 in TypeDef name $4 pos}
+
+UserTypeWAliasDecl :: { UncheckedUserTypeDecl }
+                    : UserTypeWAlias { TypeDecl $1 NoInfo }
+
+UserTypeWAlias :: { UserType Name }
 UserTypeWAlias : PrimType { UserPrim $1 }
                | UserArrayTypeWAlias { $1 }
                | '{' UserTypesWAlias '}' { UserTuple $2 }
                | id { let L _ (ID name) = $1 in UserTypeAlias name}
 
+UserTypesWAlias :: { [ UserType Name ] }
 UserTypesWAlias : UserTypeWAlias ',' UserTypesWAlias { $1 : $3 }
                 | UserTypeWAlias { [$1] }
                 | {[]}
@@ -291,18 +297,35 @@
 UserType :: { UncheckedUserType }
          : PrimType      { UserPrim $1 }
          | UserArrayType     { $1 }
-         | '{' Types '}' { UserTuple $2 }
+         | '{' UserTypes '}' { UserTuple $2 }
          | id            { let L pos (ID name) = $1 in UserTypeAlias name }
 ;
 
-UserArrayType :: { UncheckedType }
-              : Uniqueness '[' UserType DimDecl ']'
+UserTypes :: { [UncheckedUserType] }
+UserTypes : UserType ',' UserTypes { $1 : $3 }
+          | UserType               { [$1] }
+          | {[]}
+UserArrayType :: { UserType Name }
+UserArrayType  : Uniqueness '[' UserArrayRowType DimDecl ']'
                 { let (ds, et) = $3
-                   in UserArray $3 (ShapeDecl ($4:ds)) $1 }
-UserArrayTypeWAlias :: { UncheckedType }
-               : Uniqueness '[' UserTypeWAlias ']'
-                  { let (ds, et) = $3
-                     in UserArray $3 AnyDim $1 }
+                   in UserArray et (ShapeDecl ($4:ds)) $1 }
+
+UserArrayRowType :: { ([DimDecl Name], UserType Name) }
+UserArrayRowType : UserType { ([], $1) }
+                 | '[' UserArrayRowType DimDecl ']'
+                   { let (ds, et) = $2
+                      in ($3:ds, et) }
+
+UserArrayTypeWAlias :: { UserType Name }
+UserArrayTypeWAlias : Uniqueness '[' UserArrayWAliasRowType ']'
+                    { let (ds, et) = $3
+                        in UserArray et (ShapeDecl $ AnyDim:ds ) $1 }
+
+UserArrayWAliasRowType :: { ([DimDecl Name] , UserType Name ) }
+UserArrayWAliasRowType : UserTypeWAlias { ([], $1) }
+                       | '[' UserArrayWAliasRowType ']'
+                         { let (ds, et) = $2
+                            in ( AnyDim : ds, et) }
 
 Type :: { UncheckedType }
         : PrimType     { Prim $1 }
@@ -329,9 +352,9 @@
 
 PrimArrayRowType : PrimType
                     { ([], $1) }
-                  | '[' PrimArrayRowType DimDecl ']'
+                 | '[' PrimArrayRowType DimDecl ']'
                     { let (ds, et) = $2
-                      in ($3:ds, et) }
+                       in ($3:ds, et) }
 
 TupleArrayRowType : '{' TupleArrayElemTypes '}'
                      { ([], $2) }
@@ -353,7 +376,6 @@
          | SignedType   { Signed (fst $1) }
          | FloatType    { FloatType (fst $1) }
          | bool         { Bool }
-         | char         { Char }
 
 SignedType :: { (IntType, SrcLoc) }
            : int { (Int32, $1) }
@@ -377,16 +399,16 @@
       | Type           { [$1] }
       |                { [] }
 ;
-
-TypeIds : UserType id ',' TypeIds
-                        { let L pos (ID name) = $2 in Ident name $1 pos : $4 }
-        | UserType id       { let L pos (ID name) = $2 in [Ident name $1 pos] }
-;
+Params :: { [ParamBase NoInfo Name] }
+Params : UserTypeDecl id ',' Params { let L pos (ID name) = $2 in (Param name $1 pos) : $4 }
+       | UserTypeDecl id            { let L pos (ID name) = $2 in [Param name $1 pos] }
 
 Exp  :: { UncheckedExp }
      : PrimLit        { Literal (PrimValue (fst $1)) (snd $1) }
-     | stringlit      { let L pos (STRINGLIT s) = $1
-                        in Literal (ArrayValue (arrayFromList $ map (PrimValue . CharValue) s) $ Prim Char) pos }
+     | stringlit      {% let L pos (STRINGLIT s) = $1 in do
+                             s' <- mapM (getIntValue . fromIntegral . ord) s
+                             t <- lift $ gets parserIntType
+                             return $ Literal (ArrayValue (arrayFromList $ map (PrimValue . SignedValue) s') $ Prim $ Signed t) pos }
      | Id %prec letprec { Var $1 }
      | empty '(' Type ')' { Literal (emptyArray $3) $1 }
      | '[' Exps ']'   { ArrayLit $2 NoInfo $1 }
@@ -530,7 +552,7 @@
                       {% liftM (\t -> DoLoop $3 t $6 $8 $9 $1)
                                (patternExp $3) }
      | loop '(' Pattern '=' Exp ')' '=' LoopForm do Exp LetBody
-                      { DoLoop $3 $5 $8 $10 $11 $1 }
+                  { DoLoop $3 $5 $8 $10 $11 $1 }
 
 LetBody :: { UncheckedExp }
     : in Exp %prec letprec { $2 }
@@ -563,7 +585,7 @@
       | '{' Patterns '}' { TuplePattern $2 $1 }
 
 FunAbstr :: { UncheckedLambda }
-         : fn UserType '(' TypeIds ')' '=>' Exp
+         : fn UserTypeDecl '(' Params ')' '=>' Exp
            { AnonymFun $4 $7 $2 $1 }
          | id '(' Exps ')'
            { let L pos (ID name) = $1
@@ -596,7 +618,6 @@
 
 Value : IntValue { $1 }
       | FloatValue { $1 }
-      | CharValue { $1 }
       | StringValue { $1 }
       | BoolValue { $1 }
       | ArrayValue { $1 }
@@ -621,17 +642,22 @@
          : FloatLit { PrimValue (FloatValue (fst $1)) }
          | '-' FloatLit { PrimValue (FloatValue (floatNegate (fst $2))) }
 
-CharValue : charlit      { let L pos (CHARLIT char) = $1 in PrimValue $ CharValue char }
-StringValue : stringlit  { let L pos (STRINGLIT s) = $1 in ArrayValue (arrayFromList $ map (PrimValue . CharValue) s) $ Prim Char }
-BoolValue : true          { PrimValue $ BoolValue True }
-         | false          { PrimValue $ BoolValue False }
+StringValue : stringlit  {% let L pos (STRINGLIT s) = $1 in do
+                             s' <- mapM (getIntValue . fromIntegral . ord) s
+                             t <- lift $ gets parserIntType
+                             return $ ArrayValue (arrayFromList $ map (PrimValue . SignedValue) s') $ Prim $ Signed t }
+BoolValue : true           { PrimValue $ BoolValue True }
+          | false          { PrimValue $ BoolValue False }
 
 SignedLit :: { (IntValue, SrcLoc) }
-          : i8lit  { let L pos (I8LIT num)  = $1 in (Int8Value num, pos) }
-          | i16lit { let L pos (I16LIT num) = $1 in (Int16Value num, pos) }
-          | i32lit { let L pos (I32LIT num) = $1 in (Int32Value num, pos) }
-          | i64lit { let L pos (I64LIT num) = $1 in (Int64Value num, pos) }
-          | intlit {% let L pos (INTLIT num) = $1 in do num' <- getIntValue num; return (num', pos) }
+          : i8lit   { let L pos (I8LIT num)  = $1 in (Int8Value num, pos) }
+          | i16lit  { let L pos (I16LIT num) = $1 in (Int16Value num, pos) }
+          | i32lit  { let L pos (I32LIT num) = $1 in (Int32Value num, pos) }
+          | i64lit  { let L pos (I64LIT num) = $1 in (Int64Value num, pos) }
+          | intlit  {% let L pos (INTLIT num) = $1 in do num' <- getIntValue num; return (num', pos) }
+          | charlit {% let L pos (CHARLIT char) = $1 in do
+                       num <- getIntValue $ fromIntegral $ ord char
+                       return (num, pos) }
 
 UnsignedLit :: { (IntValue, SrcLoc) }
             : u8lit  { let L pos (U8LIT num)  = $1 in (Int8Value num, pos) }
@@ -652,10 +678,8 @@
         | true   { (BoolValue True, $1) }
         | false  { (BoolValue False, $1) }
 
-        | charlit { let L pos (CHARLIT char) = $1 in (CharValue char, pos) }
-
 ArrayValue :  '[' Value ']'
-             {% return $ ArrayValue (arrayFromList [$2]) $ removeNames $ toDecl $ valueType $2
+             {% return $ ArrayValue (arrayFromList [$2]) $ removeNames $ toStruct $ valueType $2
              }
            |  '[' Value ',' Values ']'
              {% case combArrayTypes (valueType $2) $ map valueType $4 of
