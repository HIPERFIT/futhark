{
-- | Futhark parser written with Happy.
module Language.Futhark.Parser.Parser
  ( prog
  , expression
  , lambda
  , futharktype
  , anyValue
  , anyValues
  , ParserEnv (..)
  , ParserMonad
  , ReadLineMonad(..)
  , getLinesFromIO
  , getLinesFromStrings
  , getNoLines
  , newParserEnv
  )
  where

import Control.Applicative
import Control.Monad
import Control.Monad.Trans
import Control.Monad.Except
import Control.Monad.Reader
import Control.Monad.Trans.State
import Control.Applicative ((<$>), (<*>))
import Data.Array
import Data.Char (ord)
import Data.Maybe (fromMaybe)
import Data.Loc hiding (L) -- Lexer has replacements.
import qualified Data.HashMap.Lazy as HM
import Data.Monoid

import Language.Futhark.Syntax hiding (ID)
import Language.Futhark.Attributes hiding (arrayValue)
import Language.Futhark.Parser.Lexer

}

%name prog Prog
%name expression Exp
%name lambda FunAbstr
%name futharktype Type
%name anyValue Value
%name anyValues CatValues

%tokentype { L Token }
%error { parseError }
%monad { ParserMonad }
%lexer { lexer } { L _ EOF }

%token
      if              { L $$ IF }
      then            { L $$ THEN }
      else            { L $$ ELSE }
      let             { L $$ LET }
      loop            { L $$ LOOP }
      in              { L $$ IN }
      default         { L $$ DEFAULT }
      int             { L $$ INT }
      float           { L $$ FLOAT }
      i8              { L $$ I8 }
      i16             { L $$ I16 }
      i32             { L $$ I32 }
      i64             { L $$ I64 }
      u8              { L $$ U8 }
      u16             { L $$ U16 }
      u32             { L $$ U32 }
      u64             { L $$ U64 }
      bool            { L $$ BOOL }
      f32             { L $$ F32 }
      f64             { L $$ F64 }

      id              { L _ (ID _) }

      intlit          { L _ (INTLIT _) }
      i8lit           { L _ (I8LIT _) }
      i16lit          { L _ (I16LIT _) }
      i32lit          { L _ (I32LIT _) }
      i64lit          { L _ (I64LIT _) }
      u8lit           { L _ (U8LIT _) }
      u16lit          { L _ (U16LIT _) }
      u32lit          { L _ (U32LIT _) }
      u64lit          { L _ (U64LIT _) }
      reallit         { L _ (REALLIT _) }
      f32lit          { L _ (F32LIT _) }
      f64lit          { L _ (F64LIT _) }
      stringlit       { L _ (STRINGLIT _) }
      charlit         { L _ (CHARLIT _) }

      '+'             { L $$ PLUS }
      '-'             { L $$ MINUS }
      '*'             { L $$ TIMES }
      '/'             { L $$ DIVIDE }
      '%'             { L $$ MOD }
      '//'            { L $$ QUOT }
      '%%'            { L $$ REM }
      '='             { L $$ EQU }
      '=='            { L $$ EQU2 }
      '!='            { L $$ NEQU }
      '<'             { L $$ LTH }
      '>'             { L $$ GTH }
      '<='            { L $$ LEQ }
      '>='            { L $$ GEQ }
      pow             { L $$ POW }
      '<<'            { L $$ SHIFTL }
      '>>'            { L $$ SHIFTR }
      '>>>'           { L $$ ZSHIFTR }
      '|'             { L $$ BOR }
      '&'             { L $$ BAND }
      '^'             { L $$ XOR }
      '('             { L $$ LPAR }
      ')'             { L $$ RPAR }
      '['             { L $$ LBRACKET }
      ']'             { L $$ RBRACKET }
      '{'             { L $$ LCURLY }
      '}'             { L $$ RCURLY }
      ','             { L $$ COMMA }
      '_'             { L $$ UNDERSCORE }
      '!'             { L $$ BANG }
      fun             { L $$ FUN }
      entry           { L $$ ENTRY }
      fn              { L $$ FN }
      '=>'            { L $$ ARROW }
      '<-'            { L $$ SETTO }
      for             { L $$ FOR }
      do              { L $$ DO }
      with            { L $$ WITH }
      iota            { L $$ IOTA }
      size            { L $$ SIZE }
      replicate       { L $$ REPLICATE }
      map             { L $$ MAP }
      reduce          { L $$ REDUCE }
      reduceComm      { L $$ REDUCECOMM }
      reshape         { L $$ RESHAPE }
      rearrange       { L $$ REARRANGE }
      transpose       { L $$ TRANSPOSE }
      zipWith         { L $$ ZIPWITH }
      zip             { L $$ ZIP }
      unzip           { L $$ UNZIP }
      unsafe          { L $$ UNSAFE }
      scan            { L $$ SCAN }
      split           { L $$ SPLIT }
      concat          { L $$ CONCAT }
      filter          { L $$ FILTER }
      partition       { L $$ PARTITION }
      true            { L $$ TRUE }
      false           { L $$ FALSE }
      '~'             { L $$ TILDE }
      abs             { L $$ ABS }
      signum          { L $$ SIGNUM }
      '&&'            { L $$ AND }
      '||'            { L $$ OR }
      empty           { L $$ EMPTY }
      copy            { L $$ COPY }
      while           { L $$ WHILE }
      streamMap       { L $$ STREAM_MAP }
      streamMapPer    { L $$ STREAM_MAPPER }
      streamRed       { L $$ STREAM_RED }
      streamRedPer    { L $$ STREAM_REDPER }
      streamSeq       { L $$ STREAM_SEQ }
      include         { L $$ INCLUDE }
      type            { L $$ TYPE }

%nonassoc ifprec letprec
%left '||'
%left '&&'
%left '&' '^' '|'
%left '<=' '>=' '>' '<' '==' '!='

%left '<<' '>>' '>>>'
%left '+' '-'

%left '*' '/' '%' '//' '%%'
%left pow
%nonassoc '~' '!' signum abs float f32 f64 int i8 i16 i32 i64 unsafe default
%nonassoc '['
%%

Prog :: { UncheckedProgWithHeaders }
     :   Headers DecStart { ProgWithHeaders $1 $2 }
     |   DecStart { ProgWithHeaders [] $1 }
;

<<<<<<< HEAD
DecStart : Decs { $1 }
         | DefaultDec Decs { $2 }
=======
Decs : FunDefs { $1 }
     | DefaultDec FunDefs { $2 }
>>>>>>> f659ee84
;

Decs : Dec Decs { $1 : $2 }
     | Dec { [$1] }

Dec  : fun Fun { $2 }
     | type TypeAlias { $2 }


DefaultDec :: { () }
           :  default '(' SignedType ')' {% defaultIntType (fst $3)  }
           |  default '(' FloatType ')' {% defaultRealType (fst $3) }
           |  default '(' SignedType ',' FloatType ')'
                {% defaultIntType (fst $3) >> defaultRealType (fst $5) }
;

-- Note that this production does not include Minus.
BinOp :: { (BinOp, SrcLoc) }
      : '+'     { (Plus, $1) }
      | '*'     { (Times, $1) }
      | '/'     { (Divide, $1) }
      | '%'     { (Mod, $1) }
      | '//'    { (Quot, $1) }
      | '%%'    { (Rem, $1) }
      | '=='    { (Equal, $1) }
      | '!='    { (NotEqual, $1) }
      | '<'     { (Less, $1) }
      | '<='    { (Leq, $1) }
      | '>'     { (Greater, $1) }
      | '>='    { (Geq, $1) }
      | '&&'    { (LogAnd, $1) }
      | '||'    { (LogOr, $1) }
      | pow     { (Pow, $1) }
      | '^'     { (Xor, $1) }
      | '&'     { (Band, $1) }
      | '|'     { (Bor, $1) }
      | '>>'    { (ShiftR, $1) }
      | '>>>'   { (ZShiftR, $1) }
      | '<<'    { (ShiftL, $1) }

UnOp :: { (UnOp, SrcLoc) }
     : '~' { (Complement, $1) }
     | '!' { (Not, $1) }
     | abs { (Abs, $1) }
     | signum { (Signum, $1) }
     | SignedType { (ToSigned (fst $1), snd $1) }
     | UnsignedType { (ToUnsigned (fst $1), snd $1) }
     | FloatType { (ToFloat (fst $1), snd $1) }

Headers :: { [ProgHeader] }
        : Header Headers { $1 : $2 }
        | Header { [$1] }
;

Header :: { ProgHeader }
Header : include id { let L pos (ID name) = $2 in Include (nameToString name) }
;

<<<<<<< HEAD
Fun :     Type id '(' TypeIds ')' '=' Exp
                        { let L pos (ID name) = $2 in (name, $1, $4, $7, pos) }
        | Type id '(' ')' '=' Exp
                        { let L pos (ID name) = $2 in (name, $1, [], $6, pos) }
=======
FunDefs : Fun FunDefs   { $1 : $2 }
        | Fun           { [$1] }
;

Fun     : fun TypeDecl id '(' Params ')' '=' Exp
                        { let L pos (ID name) = $3
                          in FunDef (name==defaultEntryPoint) name $2 $5 $8 pos }
        | fun TypeDecl id '(' ')' '=' Exp
                        { let L pos (ID name) = $3
                          in FunDef (name==defaultEntryPoint) name $2 [] $7 pos }
        | entry TypeDecl id '(' Params ')' '=' Exp
                        { let L pos (ID name) = $3
                          in FunDef True name $2 $5 $8 pos }
        | entry TypeDecl id '(' ')' '=' Exp
                        { let L pos (ID name) = $3
                          in FunDef True name $2 [] $7 pos }
>>>>>>> f659ee84
;

TypeAlias: id '=' Type { let L pos (ID name) = $1 in (name, $3 , pos) }
;

Uniqueness : '*' { Unique }
           |     { Nonunique }

TypeDecl :: { UncheckedTypeDecl }
            : Type { TypeDecl $1 NoInfo }

Type :: { UncheckedType }
        : PrimType      { UserPrim $1 }
        | ArrayType     { UserArray $1 }
        | '{' Types '}' { UserTuple $2 }
        | id            { let L pos (ID name) = $1 in UserTypeAlias (Name name) }
;

DimDecl :: { DimDecl Name }
        : ',' id
          { let L _ (ID name) = $2
            in NamedDim name }
        | ',' intlit
          { let L _ (INTLIT n) = $2
            in ConstDim (fromIntegral n) }
        | { AnyDim }

ArrayType :: { UncheckedArrayType }
          : Uniqueness '[' PrimArrayRowType DimDecl ']'
            { let (ds, et) = $3
              in UserPrimArray et (ShapeDecl ($4:ds)) $1 NoInfo }
          | Uniqueness '[' TypeAliasArrayRowType DimDecl ']'
            { let (ds, et) = $3
              in UserTupleArray et (ShapeDecl ($4:ds)) $1 }
          | Uniqueness '[' TupleArrayRowType DimDecl ']'
            { let (ds, et) = $3
              in UserTupleArray et (ShapeDecl ($4:ds)) $1 }

PrimArrayRowType : PrimType
                    { ([], $1) }
                  | '[' PrimArrayRowType DimDecl ']'
                    { let (ds, et) = $2
                      in ($3:ds, et) }

TypeAliasArrayRowType : id
                        { ([], $1)}
                      | '[' TypeAliasArrayRowType ']'
                        { let (ds, et) = $2
                          in ($3:ds, et) }


TupleArrayRowType : '{' TupleArrayElemTypes '}'
                     { ([], $2) }
                  | '[' TupleArrayRowType DimDecl ']'
                     { let (ds, et) = $2
                       in ($3:ds, et) }

TupleArrayElemTypes : { [] }
                    | TupleArrayElemType
                      { [$1] }
                    | TupleArrayElemType ',' TupleArrayElemTypes
                      { $1 : $3 }

TupleArrayElemType : PrimType                   { PrimArrayElem $1 NoInfo }
                   | ArrayType                   { ArrayArrayElem $1 }
                   | '{' TupleArrayElemTypes '}' { TupleArrayElem $2 }
                   | id
                   { let L _ (ID name) = $1 in TypeAliasArrayElem (Name name) }


PrimType : UnsignedType { Unsigned (fst $1) }
         | SignedType   { Signed (fst $1) }
         | FloatType    { FloatType (fst $1) }
         | bool         { Bool }

SignedType :: { (IntType, SrcLoc) }
           : int { (Int32, $1) }
           | i8  { (Int8, $1) }
           | i16 { (Int16, $1) }
           | i32 { (Int32, $1) }
           | i64 { (Int64, $1) }

UnsignedType :: { (IntType, SrcLoc) }
             : u8  { (Int8, $1) }
             | u16 { (Int16, $1) }
             | u32 { (Int32, $1) }
             | u64 { (Int64, $1) }

FloatType :: { (FloatType, SrcLoc) }
          : float { (Float64, $1) }
          | f32  { (Float32, $1) }
          | f64  { (Float64, $1) }

Types : Type ',' Types { $1 : $3 }
      | Type           { [$1] }
      |                { [] }
;

Params : TypeDecl id ',' Params { let L pos (ID name) = $2 in Param name $1 pos : $4 }
       | TypeDecl id            { let L pos (ID name) = $2 in [Param name $1 pos] }

Exp  :: { UncheckedExp }
     : PrimLit        { Literal (PrimValue (fst $1)) (snd $1) }
     | stringlit      {% let L pos (STRINGLIT s) = $1 in do
                             s' <- mapM (getIntValue . fromIntegral . ord) s
                             t <- lift $ gets parserIntType
                             return $ Literal (ArrayValue (arrayFromList $ map (PrimValue . SignedValue) s') $ Prim $ Signed t) pos }
     | Id %prec letprec { Var $1 }
     | empty '(' Type ')' { Literal (emptyArray $3) $1 }
     | '[' Exps ']'   { ArrayLit $2 NoInfo $1 }
     | '{' Exps '}'   { TupLit $2 $1 }
     | '{'      '}'   { TupLit [] $1 }
     | Exp '+' Exp    { BinOp Plus $1 $3 NoInfo $2 }
     | Exp '-' Exp    { BinOp Minus $1 $3 NoInfo $2 }
     | Exp '*' Exp    { BinOp Times $1 $3 NoInfo $2 }
     | Exp '/' Exp    { BinOp Divide $1 $3 NoInfo $2 }
     | Exp '%' Exp    { BinOp Mod $1 $3 NoInfo $2 }
     | Exp '//' Exp   { BinOp Quot $1 $3 NoInfo $2 }
     | Exp '%%' Exp   { BinOp Rem $1 $3 NoInfo $2 }
     | '-' Exp %prec '~' { UnOp Negate $2 $1 }
     | '!' Exp        { UnOp Not $2 $1 }
     | '~' Exp        { UnOp Complement $2 $1 }
     | abs Exp        { UnOp Abs $2 $1 }
     | signum Exp     { UnOp Signum $2 $1 }
     | SignedType '(' Exp ')' { UnOp (ToSigned (fst $1)) $3 (snd $1) }
     | UnsignedType '(' Exp ')' { UnOp (ToUnsigned (fst $1)) $3 (snd $1) }
     | FloatType '(' Exp ')' { UnOp (ToFloat (fst $1)) $3 (snd $1) }
     | Exp pow Exp    { BinOp Pow $1 $3 NoInfo $2 }
     | Exp '>>' Exp   { BinOp ShiftR $1 $3 NoInfo $2 }
     | Exp '>>>' Exp  { BinOp ZShiftR $1 $3 NoInfo $2 }
     | Exp '<<' Exp   { BinOp ShiftL $1 $3 NoInfo $2 }
     | Exp '&&' Exp   { BinOp LogAnd $1 $3 NoInfo $2 }
     | Exp '||' Exp   { BinOp LogOr $1 $3 NoInfo $2 }
     | Exp '&' Exp    { BinOp Band $1 $3 NoInfo $2 }
     | Exp '|' Exp    { BinOp Bor $1 $3 NoInfo $2 }
     | Exp '^' Exp    { BinOp Xor $1 $3 NoInfo $2 }

     | Exp '==' Exp   { BinOp Equal $1 $3 NoInfo $2 }
     | Exp '!=' Exp   { BinOp NotEqual $1 $3 NoInfo $2 }
     | Exp '<' Exp    { BinOp Less $1 $3 NoInfo $2 }
     | Exp '<=' Exp   { BinOp Leq  $1 $3 NoInfo $2 }
     | Exp '>' Exp    { BinOp Greater $1 $3 NoInfo $2 }
     | Exp '>=' Exp   { BinOp Geq  $1 $3 NoInfo $2 }

     | if Exp then Exp else Exp %prec ifprec
                      { If $2 $4 $6 NoInfo $1 }

     | id '(' Exps ')'
                      { let L pos (ID name) = $1
                        in Apply name [ (arg, Observe) | arg <- $3 ] NoInfo pos
                      }
     | id '(' ')'     { let L pos (ID name) = $1
                        in Apply name [] NoInfo pos }

     | iota '(' Exp ')' { Iota $3 $1 }

     | size '(' NaturalInt ',' Exp ')'
                      { Size $3 $5 $1 }

     | replicate '(' Exp ',' Exp ')' { Replicate $3 $5 $1 }

     | reshape '(' '(' Exps ')' ',' Exp ')'
                      { Reshape $4 $7 $1 }

     | rearrange '(' '(' NaturalInts ')' ',' Exp ')'
                      { Rearrange $4 $7 $1 }

     | transpose '(' Exp ')' { Transpose $3 $1 }

     | split '(' '(' Exps ')' ',' Exp ')'
                      { Split $4 $7 $1 }

     | concat '(' Exp ',' Exps ')'
                      { Concat $3 $5 $1 }

     | reduce '(' FunAbstr ',' Exp ',' Exp ')'
                      { Reduce (commutativity $3) $3 $5 $7 $1 }

     | reduceComm '(' FunAbstr ',' Exp ',' Exp ')'
                      { Reduce Commutative $3 $5 $7 $1 }


     | map '(' FunAbstr ',' Exp ')'
                      { Map $3 $5 $1 }

     | scan '(' FunAbstr ',' Exp ',' Exp ')'
                      { Scan $3 $5 $7 $1 }

     | zip '(' Exps ')'
                      { Zip (map (\x -> (x, NoInfo)) $3) $1 }

     | unzip '(' Exp ')'
                      { Unzip $3 [] $1 }

     | unsafe Exp     { Unsafe $2 $1 }

     | filter '(' FunAbstr ',' Exp ')'
                      { Filter $3 $5 $1 }

     | partition '(' FunAbstrsThenExp ')'
                      { Partition (fst $3) (snd $3) $1 }

     | zipWith '(' FunAbstr ',' Exps ')'
                      { Map $3 (Zip (map (\x -> (x, NoInfo)) $5) $1) $1 }

     | copy '(' Exp ')' { Copy $3 $1 }

     | '(' Exp ')' { $2 }

     | LetExp         { $1 }

     | Exp Index
                      { Index $1 $2 (srclocOf $1) }

     | streamMap       '(' FunAbstr ',' Exp ')'
                         { Stream (MapLike InOrder)  $3 $5 $1 }
     | streamMapPer    '(' FunAbstr ',' Exp ')'
                         { Stream (MapLike Disorder) $3 $5 $1 }
     | streamRed       '(' FunAbstr ',' FunAbstr ',' Exp ',' Exp ')'
                         { Stream (RedLike InOrder (commutativity $3) $3 $7) $5 $9 $1 }
     | streamRedPer    '(' FunAbstr ',' FunAbstr ',' Exp ',' Exp ')'
                         { Stream (RedLike Disorder Commutative $3 $7) $5 $9 $1 }
     | streamSeq       '(' FunAbstr ',' Exp ',' Exp ')'
                         { Stream (Sequential $5) $3 $7 $1 }

LetExp :: { UncheckedExp }
     : let Id '=' Exp LetBody
                      { LetPat (Id $2) $4 $5 $1 }

     | let '_' '=' Exp LetBody
                      { LetPat (Wildcard NoInfo $2) $4 $5 $1 }

     | let '{' Patterns '}' '=' Exp LetBody
                      { LetPat (TuplePattern $3 $1) $6 $7 $1 }

     | let Id '=' Id with Index '<-' Exp LetBody
                      { LetWith $2 $4 $6 $8 $9 $1 }

     | let Id Index '=' Exp LetBody
                      { LetWith $2 $2 $3 $5 $6 $1 }

     | let Id '[' ']' '=' Exp LetBody
                      { LetWith $2 $2 [] $6 $7 $1 }

     | loop '(' Pattern ')' '=' LoopForm do Exp LetBody
                      {% liftM (\t -> DoLoop $3 t $6 $8 $9 $1)
                               (patternExp $3) }
     | loop '(' Pattern '=' Exp ')' '=' LoopForm do Exp LetBody
                      { DoLoop $3 $5 $8 $10 $11 $1 }

LetBody :: { UncheckedExp }
    : in Exp %prec letprec { $2 }
    | LetExp { $1 }

LoopForm : for Id '<' Exp
           { For FromUpTo (zeroExpression (srclocOf $1)) $2 $4 }
         | for Exp '<=' Id '<' Exp
           { For FromUpTo $2 $4 $6 }
         | for Exp '>' Id '>=' Exp
           { For FromDownTo $6 $4 $2 }
         | for Exp '>' Id
           { For FromDownTo (zeroExpression (srclocOf $1)) $4 $2 }
         | while Exp      { While $2 }

Index : '[' Exps ']'                  { $2 }

Exps : Exp ',' Exps { $1 : $3 }
     | Exp          { [$1] }

Id : id { let L loc (ID name) = $1 in Ident name NoInfo loc }

Patterns : Pattern ',' Patterns  { $1 : $3 }
         | Pattern               { [$1] }
         |                       { [] }
;

Pattern : id { let L pos (ID name) = $1 in Id $ Ident name NoInfo pos }
      | '_' { Wildcard NoInfo $1 }
      | '{' Patterns '}' { TuplePattern $2 $1 }

FunAbstr :: { UncheckedLambda }
         : fn TypeDecl '(' Params ')' '=>' Exp
           { AnonymFun $4 $7 $2 $1 }
         | id '(' Exps ')'
           { let L pos (ID name) = $1
             in CurryFun name $3 NoInfo pos }
         | id '(' ')'
           { let L pos (ID name) = $1
             in CurryFun name [] NoInfo pos }
         | id
           { let L pos (ID name) = $1
             in CurryFun name [] NoInfo pos }
           -- Minus is handed explicitly here because I could figure
           -- out how to resolve the ambiguity with negation.
         | '-' Exp
           { CurryBinOpRight Minus $2 NoInfo NoInfo $1 }
         | '-'
           { BinOpFun Minus NoInfo NoInfo NoInfo $1 }
         | Exp '-'
           { CurryBinOpLeft Minus $1 NoInfo NoInfo (srclocOf $1) }
         | BinOp Exp
           { CurryBinOpRight (fst $1) $2 NoInfo NoInfo (snd $1) }
         | Exp BinOp
           { CurryBinOpLeft (fst $2) $1 NoInfo NoInfo (snd $2) }
         | BinOp
           { BinOpFun (fst $1) NoInfo NoInfo NoInfo (snd $1) }
         | UnOp
           { UnOpFun (fst $1) NoInfo NoInfo (snd $1) }

FunAbstrsThenExp : FunAbstr ',' Exp              { ([$1], $3) }
                 | FunAbstr ',' FunAbstrsThenExp { ($1 : fst $3, snd $3) }

Value : IntValue { $1 }
      | FloatValue { $1 }
      | StringValue { $1 }
      | BoolValue { $1 }
      | ArrayValue { $1 }
      | TupleValue { $1 }

CatValues : Value CatValues { $1 : $2 }
          |                 { [] }

NaturalInt :: { Int }
           :  intlit { let L _ (INTLIT num) = $1 in fromIntegral num  }

NaturalInts :: { [Int] }
           : intlit                 { let L _ (INTLIT num) = $1 in [fromIntegral num] }
           | intlit ',' NaturalInts { let L _ (INTLIT num) = $1 in fromIntegral num : $3  }

IntValue :: { Value }
         : SignedLit { PrimValue (SignedValue (fst $1)) }
         | '-' SignedLit { PrimValue (SignedValue (intNegate (fst $2))) }
         | UnsignedLit { PrimValue (UnsignedValue (fst $1)) }

FloatValue :: { Value }
         : FloatLit { PrimValue (FloatValue (fst $1)) }
         | '-' FloatLit { PrimValue (FloatValue (floatNegate (fst $2))) }

StringValue : stringlit  {% let L pos (STRINGLIT s) = $1 in do
                             s' <- mapM (getIntValue . fromIntegral . ord) s
                             t <- lift $ gets parserIntType
                             return $ ArrayValue (arrayFromList $ map (PrimValue . SignedValue) s') $ Prim $ Signed t }
BoolValue : true          { PrimValue $ BoolValue True }
         | false          { PrimValue $ BoolValue False }

SignedLit :: { (IntValue, SrcLoc) }
          : i8lit   { let L pos (I8LIT num)  = $1 in (Int8Value num, pos) }
          | i16lit  { let L pos (I16LIT num) = $1 in (Int16Value num, pos) }
          | i32lit  { let L pos (I32LIT num) = $1 in (Int32Value num, pos) }
          | i64lit  { let L pos (I64LIT num) = $1 in (Int64Value num, pos) }
          | intlit  {% let L pos (INTLIT num) = $1 in do num' <- getIntValue num; return (num', pos) }
          | charlit {% let L pos (CHARLIT char) = $1 in do
                       num <- getIntValue $ fromIntegral $ ord char
                       return (num, pos) }

UnsignedLit :: { (IntValue, SrcLoc) }
            : u8lit  { let L pos (U8LIT num)  = $1 in (Int8Value num, pos) }
            | u16lit { let L pos (U16LIT num) = $1 in (Int16Value num, pos) }
            | u32lit { let L pos (U32LIT num) = $1 in (Int32Value num, pos) }
            | u64lit { let L pos (U64LIT num) = $1 in (Int64Value num, pos) }

FloatLit :: { (FloatValue, SrcLoc) }
         : f32lit { let L pos (F32LIT num) = $1 in (Float32Value num, pos) }
         | f64lit { let L pos (F64LIT num) = $1 in (Float64Value num, pos) }
         | reallit {% let L pos (REALLIT num) = $1 in do num' <- getRealValue num; return (num', pos) }

PrimLit :: { (PrimValue, SrcLoc) }
        : SignedLit { let (x,loc) = $1 in (SignedValue x, loc) }
        | UnsignedLit { let (x,loc) = $1 in (UnsignedValue x, loc) }
        | FloatLit { let (x,loc) = $1 in (FloatValue x, loc) }

        | true   { (BoolValue True, $1) }
        | false  { (BoolValue False, $1) }

ArrayValue :  '[' Value ']'
             {% return $ ArrayValue (arrayFromList [$2]) $ removeNames $ toStruct $ valueType $2
             }
           |  '[' Value ',' Values ']'
             {% case combArrayTypes (valueType $2) $ map valueType $4 of
                  Nothing -> throwError "Invalid array value"
                  Just ts -> return $ ArrayValue (arrayFromList $ $2:$4) $ removeNames ts
             }
           | empty '(' Type ')'
             { emptyArray $3 }
TupleValue : '{' Values '}' { TupValue $2 }

Values : Value ',' Values { $1 : $3 }
       | Value            { [$1] }
       |                  { [] }

{

data ParserEnv = ParserEnv {
                 parserFile :: FilePath
               , parserIntType :: IntType
               , parserRealType :: FloatType
               , parserRealFun :: Double -> FloatValue
               }

newParserEnv :: FilePath -> IntType -> FloatType -> ParserEnv
newParserEnv path intType realType =
  let s = ParserEnv path intType realType Float64Value
  in modParserEnv s realType

modParserEnv :: ParserEnv -> FloatType -> ParserEnv
modParserEnv s realType =
  case realType of
    Float32 -> s {
        parserRealType = Float32,
        parserRealFun = float32RealFun
      }
    Float64 -> s {
        parserRealType = Float64,
        parserRealFun = float64RealFun
      }
  where

    float32RealFun x =
      let (m,n) = decodeFloat x
      in Float32Value $ encodeFloat m n
    float64RealFun = Float64Value

type ParserMonad a =
  ExceptT String (
    StateT ParserEnv (
       StateT [L Token] ReadLineMonad)) a

data ReadLineMonad a = Value a
                     | GetLine (String -> ReadLineMonad a)

readLineFromMonad :: ReadLineMonad String
readLineFromMonad = GetLine Value

instance Monad ReadLineMonad where
  return = Value
  Value x >>= f = f x
  GetLine g >>= f = GetLine $ \s -> g s >>= f

instance Functor ReadLineMonad where
  f `fmap` m = do x <- m
                  return $ f x

instance Applicative ReadLineMonad where
  (<*>) = ap

getLinesFromIO :: ReadLineMonad a -> IO a
getLinesFromIO (Value x) = return x
getLinesFromIO (GetLine f) = do
  s <- getLine
  getLinesFromIO $ f s

getLinesFromStrings :: [String] -> ReadLineMonad a -> Either String a
getLinesFromStrings _ (Value x) = Right x
getLinesFromStrings (x : xs) (GetLine f) = getLinesFromStrings xs $ f x
getLinesFromStrings [] (GetLine _) = Left "Ran out of input"

getNoLines :: ReadLineMonad a -> Either String a
getNoLines (Value x) = Right x
getNoLines (GetLine _) = Left "Unexpected end of input"

combArrayTypes :: TypeBase Rank NoInfo Name
               -> [TypeBase Rank NoInfo Name]
               -> Maybe (TypeBase Rank NoInfo Name)
combArrayTypes t ts = foldM comb t ts
  where comb x y
          | x == y    = Just x
          | otherwise = Nothing

arrayFromList :: [a] -> Array Int a
arrayFromList l = listArray (0, length l-1) l

patternExp :: UncheckedPattern -> ParserMonad UncheckedExp
patternExp (Id ident) = return $ Var ident
patternExp (TuplePattern pats loc) = TupLit <$> (mapM patternExp pats) <*> return loc
patternExp (Wildcard _ loc) = throwError $ "Cannot have wildcard at " ++ locStr loc

zeroExpression :: SrcLoc -> UncheckedExp
zeroExpression = Literal $ PrimValue $ SignedValue $ Int32Value 0

commutativity :: LambdaBase ty vn -> Commutativity
commutativity (BinOpFun binop _ _ _ _)
  | commutative binop = Commutative
commutativity _ = Noncommutative

eof :: L Token
eof = L (SrcLoc $ Loc (Pos "" 0 0 0) (Pos "" 0 0 0)) EOF

getTokens :: ParserMonad [L Token]
getTokens = lift $ lift get

putTokens :: [L Token] -> ParserMonad ()
putTokens ts = lift $ lift $ put ts

defaultIntType :: IntType -> ParserMonad ()
defaultIntType intType = do
  s <- lift $ get
  lift $ put $ s { parserIntType = intType }

defaultRealType :: FloatType -> ParserMonad ()
defaultRealType realType = do
  s <- lift $ get
  lift $ put $ modParserEnv s realType

getFilename :: ParserMonad FilePath
getFilename = lift $ gets parserFile

getIntValue :: Int64 -> ParserMonad IntValue
getIntValue x = do
  t <- lift $ gets parserIntType
  return $ (getIntFun t) (toInteger x)

getIntFun :: IntType -> (Integer -> IntValue)
getIntFun Int8  = Int8Value . fromInteger
getIntFun Int16 = Int16Value . fromInteger
getIntFun Int32 = Int32Value . fromInteger
getIntFun Int64 = Int64Value . fromInteger

getRealValue :: Double -> ParserMonad FloatValue
getRealValue x = do f <- lift $ gets parserRealFun
                    return $ f x

intNegate :: IntValue -> IntValue
intNegate (Int8Value v) = Int8Value (-v)
intNegate (Int16Value v) = Int16Value (-v)
intNegate (Int32Value v) = Int32Value (-v)
intNegate (Int64Value v) = Int64Value (-v)

floatNegate :: FloatValue -> FloatValue
floatNegate (Float32Value v) = Float32Value (-v)
floatNegate (Float64Value v) = Float64Value (-v)

readLine :: ParserMonad String
readLine = lift $ lift $ lift readLineFromMonad

lexer :: (L Token -> ParserMonad a) -> ParserMonad a
lexer cont = do
  ts <- getTokens
  case ts of
    [] -> do
      ended <- lift $ runExceptT $ cont eof
      case ended of
        Right x -> return x
        Left _ -> do
          ts' <- alexScanTokens <$> getFilename <*> readLine
          ts'' <- case ts' of Right x -> return x
                              Left e  -> throwError e
          case ts'' of
            [] -> cont eof
            xs -> do
              putTokens xs
              lexer cont
    (x : xs) -> do
      putTokens xs
      cont x

parseError :: L Token -> ParserMonad a
parseError (L _ EOF) = throwError "Parse error: End of file"
parseError tok       = throwError $ "Parse error at " ++ locStr (srclocOf tok)
}<|MERGE_RESOLUTION|>--- conflicted
+++ resolved
@@ -178,23 +178,28 @@
 %%
 
 Prog :: { UncheckedProgWithHeaders }
-     :   Headers DecStart { ProgWithHeaders $1 $2 }
-     |   DecStart { ProgWithHeaders [] $1 }
-;
-
-<<<<<<< HEAD
+     :   Headers TypeAliases Functions { ProgWithHeaders $1 $2 $3 }
+     |   TypeAliases Functions { ProgWithHeaders [] $1 $2 }
+;
+
+TypeAliases : TypeAlias TypeAliases { $1 : $2 }
+            | TypeAlias { [$1] }
+            | { [] }
+
+Functions : Fun Functions { $1 : $2 }
+          | Fun { [$1] }
+
 DecStart : Decs { $1 }
          | DefaultDec Decs { $2 }
-=======
-Decs : FunDefs { $1 }
-     | DefaultDec FunDefs { $2 }
->>>>>>> f659ee84
-;
-
-Decs : Dec Decs { $1 : $2 }
-     | Dec { [$1] }
-
-Dec  : fun Fun { $2 }
+
+Decs : Defs { $1 }
+     | DefaultDec Defs { $2 }
+;
+
+Defs : Def Defs { $1 : $2 }
+     | Def { [$1] }
+
+Def  : fun  Fun { $2 }
      | type TypeAlias { $2 }
 
 
@@ -247,12 +252,6 @@
 Header : include id { let L pos (ID name) = $2 in Include (nameToString name) }
 ;
 
-<<<<<<< HEAD
-Fun :     Type id '(' TypeIds ')' '=' Exp
-                        { let L pos (ID name) = $2 in (name, $1, $4, $7, pos) }
-        | Type id '(' ')' '=' Exp
-                        { let L pos (ID name) = $2 in (name, $1, [], $6, pos) }
-=======
 FunDefs : Fun FunDefs   { $1 : $2 }
         | Fun           { [$1] }
 ;
@@ -269,10 +268,9 @@
         | entry TypeDecl id '(' ')' '=' Exp
                         { let L pos (ID name) = $3
                           in FunDef True name $2 [] $7 pos }
->>>>>>> f659ee84
-;
-
-TypeAlias: id '=' Type { let L pos (ID name) = $1 in (name, $3 , pos) }
+;
+
+TypeAlias: type id '=' TypeAliasDecl { let L pos (ID name) = $1 in TypeDef name $3 pos) }
 ;
 
 Uniqueness : '*' { Unique }
@@ -283,10 +281,46 @@
 
 Type :: { UncheckedType }
         : PrimType      { UserPrim $1 }
-        | ArrayType     { UserArray $1 }
+        | ArrayType     { $1 }
         | '{' Types '}' { UserTuple $2 }
         | id            { let L pos (ID name) = $1 in UserTypeAlias (Name name) }
 ;
+
+ArrayType :: { UncheckedType }
+             : Uniqueness '[' Type DimDecl ']'
+               { let (ds, et) = $3
+                  in UserArray $3 (ShapeDecl ($4:ds)) $1 }
+
+UserType :: { UserType }
+            : PrimType      { UserPrim $1 }
+            | UserArrayType     { UserArray $1 }
+            | '{' UserTypes '}' { UserTuple $2 }
+            | id            { let L pos (ID name) = $1 in UserTypeAlias (Name name) }
+;
+
+UserTypes : UserType ',' UserTypes { $1 : $3 }
+          | UserType           { [$1] }
+          |                { [] }
+;
+
+TypeAliasDecl :: { UncheckedTypeDecl }
+               : AliasType { TypeDecl $1 NoInfo }
+
+AliasType :: { UncheckedType }
+: PrimType      { UserPrim $1 }
+| ArrayTypeAlias     { $1 }
+| '{' AliasTypes '}' { UserTuple $2 }
+| id            { let L pos (ID name) = $1 in UserTypeAlias (Name name) }
+;
+
+AliasTypes : AliasType ',' AliasTypes { $1 : $3 }
+           | AliasType { [$1] }
+
+
+ArrayTypeAlias :: { UncheckedType }
+: Uniqueness '[' TypeAlias  ']'
+{ let (ds, et) = $3
+    in UserArray $3 AnyDim $1 }
 
 DimDecl :: { DimDecl Name }
         : ',' id
@@ -297,26 +331,33 @@
             in ConstDim (fromIntegral n) }
         | { AnyDim }
 
-ArrayType :: { UncheckedArrayType }
-          : Uniqueness '[' PrimArrayRowType DimDecl ']'
-            { let (ds, et) = $3
-              in UserPrimArray et (ShapeDecl ($4:ds)) $1 NoInfo }
-          | Uniqueness '[' TypeAliasArrayRowType DimDecl ']'
-            { let (ds, et) = $3
-              in UserTupleArray et (ShapeDecl ($4:ds)) $1 }
-          | Uniqueness '[' TupleArrayRowType DimDecl ']'
-            { let (ds, et) = $3
-              in UserTupleArray et (ShapeDecl ($4:ds)) $1 }
-
-PrimArrayRowType : PrimType
-                    { ([], $1) }
-                  | '[' PrimArrayRowType DimDecl ']'
+--ArrayType :: { UncheckedArrayType }
+--             : Uniqueness '[' PrimArrayRowType DimDecl ']'
+--               { let (ds, et) = $3
+--                  in PrimArray et (ShapeDecl ($4:ds)) $1 NoInfo }
+--             | Uniqueness '[' TupleArrayRowType DimDecl ']'
+--               { let (ds, et) = $3
+--                  in TupleArray et (ShapeDecl ($4:ds)) $1 }
+
+UserArrayType :: { UserArrayType }
+               : Uniqueness '[' PrimArrayRowType DimDecl ']'
+                 { let (ds, et) = $3
+                     in UserPrimArray et (ShapeDecl ($4:ds)) $1 NoInfo }
+               | Uniqueness '[' TypeAliasArrayRowType DimDecl ']'
+                 { let (ds, et) = $3
+                    in AliasArray et (ShapeDecl ($4:ds)) $1 }
+               | Uniqueness '[' TupleArrayRowType DimDecl ']'
+                 { let (ds, et) = $3
+                    in UserTupleArray et (ShapeDecl ($4:ds)) $1 }
+
+PrimArrayRowType : PrimType { ([], $1) }
+                 | '[' PrimArrayRowType DimDecl ']'
                     { let (ds, et) = $2
-                      in ($3:ds, et) }
+                       in ($3:ds, et) }
 
 TypeAliasArrayRowType : id
                         { ([], $1)}
-                      | '[' TypeAliasArrayRowType ']'
+                      | '[' TypeAliasArrayRowType DimDecl ']'
                         { let (ds, et) = $2
                           in ($3:ds, et) }
 
@@ -333,12 +374,11 @@
                     | TupleArrayElemType ',' TupleArrayElemTypes
                       { $1 : $3 }
 
-TupleArrayElemType : PrimType                   { PrimArrayElem $1 NoInfo }
+TupleArrayElemType : PrimType                    { PrimArrayElem $1 NoInfo }
                    | ArrayType                   { ArrayArrayElem $1 }
                    | '{' TupleArrayElemTypes '}' { TupleArrayElem $2 }
-                   | id
-                   { let L _ (ID name) = $1 in TypeAliasArrayElem (Name name) }
-
+                   | id { let L _ (ID name) = $1
+                           in TypeAliasArrayElem (Name name) }
 
 PrimType : UnsignedType { Unsigned (fst $1) }
          | SignedType   { Signed (fst $1) }
@@ -370,6 +410,7 @@
 
 Params : TypeDecl id ',' Params { let L pos (ID name) = $2 in Param name $1 pos : $4 }
        | TypeDecl id            { let L pos (ID name) = $2 in [Param name $1 pos] }
+
 
 Exp  :: { UncheckedExp }
      : PrimLit        { Literal (PrimValue (fst $1)) (snd $1) }
