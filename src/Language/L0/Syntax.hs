--- conflicted
+++ resolved
@@ -360,21 +360,13 @@
   locOf (Conjoin _ loc) = locOf loc
   locOf (DoLoop _ _ _ _ _ _ pos) = locOf pos
   -- locOf for soac2 (Cosmin)
-<<<<<<< HEAD
-  locOf (Map2 _ _ _ pos) = locOf pos
-  locOf (Reduce2 _ _ _ _ pos) = locOf pos
-  locOf (Scan2 _ _ _ _ pos) = locOf pos
-  locOf (Filter2 _ _ pos) = locOf pos
-  locOf (Redomap2 _ _ _ _ _ pos) = locOf pos
-  locOf (Min _ _ _ pos) = locOf pos
-  locOf (Max _ _ _ pos) = locOf pos
-=======
   locOf (Map2 _ _ _ _ pos) = locOf pos
   locOf (Reduce2 _ _ _ _ _ pos) = locOf pos
   locOf (Scan2 _ _ _ _ _ pos) = locOf pos
   locOf (Filter2 _ _ _ pos) = locOf pos
   locOf (Redomap2 _ _ _ _ _ _ pos) = locOf pos
->>>>>>> c4aec5a2
+  locOf (Min _ _ _ pos) = locOf pos
+  locOf (Max _ _ _ pos) = locOf pos
 
 -- | Eagerly evaluated binary operators.  In particular, the
 -- short-circuited operators && and || are not here, although an
