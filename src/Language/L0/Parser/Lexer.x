{
{-# OPTIONS_GHC -w #-}
module Language.L0.Parser.Lexer
  ( Token(..)
  , alexScanTokens
  , L(..)
  , unLoc
  ) where

import Data.Loc hiding (L, unLoc)

import Language.L0.Syntax
import Language.L0.Parser.Tokens

import Data.Word (Word8)

import Data.Bits

}

@charlit = ($printable#['\\]|\\($printable|[0-9]+))
@stringcharlit = ($printable#[\"\\]|\\($printable|[0-9]+))

tokens :-

  $white+				;
  "//"[^\n]*				;
  "&&"                     { const AND }
  "||"                     { const OR }
  ">>"                     { const SHIFTR }
  "<<"                     { const SHIFTL }
  "=>"                     { const ARROW }
  "<-"                     { const SETTO }
  "<="                     { const LEQ }
  "+"                      { const PLUS }
  "-"                      { const MINUS }
  "~"                      { const NEGATE }
  "*"                      { const TIMES }
  "/"                      { const DIVIDE }
  "%"                      { const MOD }
  "="                      { const EQU }
  "<"                      { const LTH }
  ">"                      { const GTH }
  "&"                      { const BAND }
  "|"                      { const BOR }
  "^"                      { const XOR }
  "("                      { const LPAR }
  ")"                      { const RPAR }
  "["                      { const LBRACKET }
  "]"                      { const RBRACKET }
  "{"                      { const LCURLY }
  "}"                      { const RCURLY }
  ","                      { const COMMA }
  "_"                      { const UNDERSCORE }
  "~"? [0-9]+              { INTLIT . readInt }
  "~"? (([0-9]+("."[0-9]*)?|"."[0-9]+))
    ([eE][\+\~]?[0-9]+)?     { REALLIT . readReal }
  [a-zA-Z] [a-zA-Z0-9_]* { keyword }
  "'" @charlit "'" { CHARLIT . read }
  \" @stringcharlit* \" { STRINGLIT . read }

{

keyword :: String -> Token
keyword s =
  case s of
    "if"           -> IF
    "then"         -> THEN
    "else"         -> ELSE
    "let"          -> LET
    "loop"         -> LOOP
    "in"           -> IN
    "with"         -> WITH
    "int"          -> INT
    "real"         -> REAL
    "bool"         -> BOOL
    "cert"         -> CERT
    "char"         -> CHAR
    "fun"          -> FUN
    "fn"           -> FN
    "for"          -> FOR
    "do"           -> DO
    "op"           -> OP
    "not"          -> NOT
    "True"         -> TRUE
    "False"        -> FALSE
    "Checked"      -> CHECKED
    "pow"          -> POW
    "iota"         -> IOTA
    "size"         -> SIZE
    "replicate"    -> REPLICATE
    "reshape"      -> RESHAPE
    "transpose"    -> TRANSPOSE
    "map"          -> MAP
    "reduce"       -> REDUCE
    "zip"          -> ZIP
    "unzip"        -> UNZIP
    "scan"         -> SCAN
    "split"        -> SPLIT
    "concat"       -> CONCAT
    "filter"       -> FILTER
    "redomap"      -> REDOMAP
    "map2"         -> MAP2
    "reduce2"      -> REDUCE2
    "scan2"        -> SCAN2
    "filter2"      -> FILTER2
    "redomap2"     -> REDOMAP2
    "empty"        -> EMPTY
    "copy"         -> COPY
<<<<<<< HEAD

    "min"          -> MIN
    "max"          -> MAX

=======
    "assert"       -> ASSERT
    "conjoin"      -> CONJOIN
>>>>>>> c4aec5a2
    _              -> ID $ nameFromString s

type Byte = Word8

type Action result = String -> result

data AlexPosn = AlexPn !Int  -- absolute character offset
                       !Int  -- line number
                       !Int  -- column number

type AlexInput = (AlexPosn,     -- current position,
                  Char,         -- previous char
                  [Byte],       -- rest of the bytes for the current char
                  String)       -- current input string

alexGetByte :: AlexInput -> Maybe (Byte,AlexInput)
alexGetByte (p,c,(b:bs),s) = Just (b,(p,c,bs,s))
alexGetByte (p,c,[],[]) = Nothing
alexGetByte (p,_,[],(c:s))  = let p' = alexMove p c 
                                  (b:bs) = utf8Encode c
                              in p' `seq`  Just (b, (p', c, bs, s))

alexInputPrevChar :: AlexInput -> Char
alexInputPrevChar (p,c,bs,s) = c

alexStartPos :: AlexPosn
alexStartPos = AlexPn 0 1 1

alexMove :: AlexPosn -> Char -> AlexPosn
alexMove (AlexPn a l c) '\t' = AlexPn (a+1)  l     (((c+7) `div` 8)*8+1)
alexMove (AlexPn a l c) '\n' = AlexPn (a+1) (l+1)   1
alexMove (AlexPn a l c) _    = AlexPn (a+1)  l     (c+1)

-- | Encode a Haskell String to a list of Word8 values, in UTF8 format.
utf8Encode :: Char -> [Word8]
utf8Encode = map fromIntegral . go . ord
 where
  go oc
   | oc <= 0x7f       = [oc]

   | oc <= 0x7ff      = [ 0xc0 + (oc `shiftR` 6)
                        , 0x80 + oc .&. 0x3f
                        ]

   | oc <= 0xffff     = [ 0xe0 + (oc `shiftR` 12)
                        , 0x80 + ((oc `shiftR` 6) .&. 0x3f)
                        , 0x80 + oc .&. 0x3f
                        ]
   | otherwise        = [ 0xf0 + (oc `shiftR` 18)
                        , 0x80 + ((oc `shiftR` 12) .&. 0x3f)
                        , 0x80 + ((oc `shiftR` 6) .&. 0x3f)
                        , 0x80 + oc .&. 0x3f
                        ]

alexScanTokens :: FilePath -> String -> Either String [L Token]
alexScanTokens file str = go (alexStartPos,'\n',[],str)
  where go inp@(pos,_,_,str) =
          case alexScan inp 0 of
                AlexEOF -> return []
                AlexError ((AlexPn _ line column),_,_,_) -> Left $ "lexical error at line" ++ (show line) ++ ", column" ++ (show column) ++ "."

                AlexSkip  inp' len     -> go inp'
                AlexToken inp'@(pos',_,_,_) len act -> do
                  let tok = L (loc pos pos') $ act (take len str) 
                  toks <- go inp'
                  return $ tok : toks
        loc beg end = SrcLoc $ Loc (posnToPos beg) (posnToPos end)
        posnToPos (AlexPn offset line col) = Pos file line col offset

readReal :: String -> Double
readReal = read . map subst
  where subst '~' = '-'
        subst c   = c

readInt :: String -> Int
readInt = read . map subst
  where subst '~' = '-'
        subst c   = c

data L a = L SrcLoc a

instance Eq a => Eq (L a) where
  L _ x == L _ y = x == y

instance Located (L a) where
  locOf (L (SrcLoc loc) _) = loc

unLoc :: L a -> a
unLoc (L _ x) = x
}<|MERGE_RESOLUTION|>--- conflicted
+++ resolved
@@ -107,15 +107,12 @@
     "redomap2"     -> REDOMAP2
     "empty"        -> EMPTY
     "copy"         -> COPY
-<<<<<<< HEAD
+    "assert"       -> ASSERT
+    "conjoin"      -> CONJOIN
 
     "min"          -> MIN
     "max"          -> MAX
 
-=======
-    "assert"       -> ASSERT
-    "conjoin"      -> CONJOIN
->>>>>>> c4aec5a2
     _              -> ID $ nameFromString s
 
 type Byte = Word8
